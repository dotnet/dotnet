<Project InitialTargets="SetNuGetPackagesEnvironment;PrepareOutput">

  <PropertyGroup>
    <BuildCommand Condition="'$(BuildCommand)' == '' and '$(SkipRepoBuild)' != 'true'">$(BuildScript) $(BuildActions) $(BuildArgs)</BuildCommand>
  </PropertyGroup>

  <ItemGroup>
    <EnvironmentVariables Include="LatestCommit=$(GitCommitHash)" />
    <EnvironmentVariables Include="OfficialBuildId=$(OfficialBuildId)" />
  </ItemGroup>

  <UsingTask AssemblyFile="$(XPlatSourceBuildTasksAssembly)" TaskName="AddSourceToNuGetConfig" />
  <UsingTask AssemblyFile="$(XPlatSourceBuildTasksAssembly)" TaskName="ReadNuGetPackageInfos" />
  <UsingTask AssemblyFile="$(XPlatSourceBuildTasksAssembly)" TaskName="RemoveInternetSourcesFromNuGetConfig" />
  <UsingTask AssemblyFile="$(XPlatSourceBuildTasksAssembly)" TaskName="UpdateJson" />
  <UsingTask AssemblyFile="$(XPlatSourceBuildTasksAssembly)" TaskName="UpdateNuGetConfigPackageSourcesMappings" />
  <UsingTask AssemblyFile="$(XPlatSourceBuildTasksAssembly)" TaskName="ValidateUsageAgainstBaseline" />
  <UsingTask AssemblyFile="$(XPlatSourceBuildTasksAssembly)" TaskName="WritePackageVersionsProps" />
  <UsingTask AssemblyFile="$(XPlatSourceBuildTasksAssembly)" TaskName="WritePackageUsageData" />
  <UsingTask AssemblyFile="$(XPlatSourceBuildTasksAssembly)" TaskName="WriteUsageReports" />
<<<<<<< HEAD
=======
  <UsingTask AssemblyFile="$(XPlatSourceBuildTasksAssembly)" TaskName="ReplaceTextInFile" />
>>>>>>> 8967adb7

  <Target Name="PrepareOutput">
    <MakeDir Directories="$(RepoCompletedSemaphorePath)" />
  </Target>

  <!-- SkipRepoReferences is a developer innerloop switch to skip building dependencies. -->
  <Target Name="BuildRepoReferences"
          Condition="'@(RepositoryReference)' != '' and '$(SkipRepoReferences)' != 'true'">
    <Message Importance="High" Text="Building dependencies [@(RepositoryReference)] needed by '$(RepositoryName)'." />
    <ItemGroup>
      <_DependentProject Include="@(RepositoryReference -> '%(Identity).proj')" />
    </ItemGroup>

    <MSBuild Projects="@(_DependentProject)" Targets="Build" BuildInParallel="$(BuildInParallel)" StopOnFirstFailure="true" />
  </Target>

  <!-- Update NuGet feeds in the repo -->
  <Target Name="UpdateNuGetConfig"
          BeforeTargets="Build"
          Condition="'$(NuGetConfigFile)' != '' OR '@(NuGetConfigFiles)' != ''"
          Inputs="$(MSBuildProjectFullPath)"
          Outputs="$(RepoCompletedSemaphorePath)UpdateNuGetConfig.complete">
    <PropertyGroup>
      <SourceBuiltNuGetSourceName>source-built</SourceBuiltNuGetSourceName>
      <ExtraSourcesNuGetSourceName>ExtraSources</ExtraSourcesNuGetSourceName>
      <SourceBuildSources>$(SourceBuiltNuGetSourceName)</SourceBuildSources>
      <SourceBuildSources Condition="'$(ExtraRestoreSourcePath)' != ''">$(SourceBuildSources);$(ExtraSourcesNuGetSourceName)</SourceBuildSources>
    </PropertyGroup>
  
    <PropertyGroup Condition="'$(DotNetBuildFromSource)' == 'true'">
      <PrebuiltNuGetSourceName>prebuilt</PrebuiltNuGetSourceName>
      <PreviouslySourceBuiltNuGetSourceName>previously-source-built</PreviouslySourceBuiltNuGetSourceName>
      <ReferencePackagesNuGetSourceName>reference-packages</ReferencePackagesNuGetSourceName>
      <SourceBuildSources>$(SourceBuildSources);$(PrebuiltNuGetSourceName);$(PreviouslySourceBuiltNuGetSourceName);$(ReferencePackagesNuGetSourceName)</SourceBuildSources>
    </PropertyGroup>

    <!-- Update the detected or manually specified NuGetConfigFile, but also allow multiple. -->
    <ItemGroup>
      <NuGetConfigFiles Include="$(NuGetConfigFile)" />
    </ItemGroup>

    <RemoveInternetSourcesFromNuGetConfig
      NuGetConfigFile="%(NuGetConfigFiles.Identity)"
      BuildWithOnlineSources="$(BuildWithOnlineSources)"
      KeepFeedPrefixes="@(KeepFeedPrefixes)" />

    <AddSourceToNuGetConfig NuGetConfigFile="%(NuGetConfigFiles.Identity)"
                            SourceName="$(PrebuiltNuGetSourceName)"
                            SourcePath="$(PrebuiltPackagesPath)"
                            Condition="'$(DotNetBuildFromSource)' == 'true'" />

    <AddSourceToNuGetConfig NuGetConfigFile="%(NuGetConfigFiles.Identity)"
                            SourceName="$(PreviouslySourceBuiltNuGetSourceName)"
                            SourcePath="$(PrebuiltSourceBuiltPackagesPath)"
                            Condition="'$(DotNetBuildFromSource)' == 'true'" />

    <AddSourceToNuGetConfig NuGetConfigFile="%(NuGetConfigFiles.Identity)"
                            SourceName="$(ReferencePackagesNuGetSourceName)"
                            SourcePath="$(ReferencePackagesDir)"
                            Condition="'$(DotNetBuildFromSource)' == 'true'" />

    <AddSourceToNuGetConfig NuGetConfigFile="%(NuGetConfigFiles.Identity)"
                            SourceName="$(SourceBuiltNuGetSourceName)"
                            SourcePath="$(SourceBuiltPackagesPath)" />

    <AddSourceToNuGetConfig NuGetConfigFile="%(NuGetConfigFiles.Identity)"
                            SourceName="$(ExtraSourcesNuGetSourceName)"
                            SourcePath="$(ExtraRestoreSourcePath)"
                            Condition="'$(ExtraRestoreSourcePath)' != ''" />

    <UpdateNuGetConfigPackageSourcesMappings
      NuGetConfigFile="%(NuGetConfigFiles.Identity)"
      BuildWithOnlineSources="$(BuildWithOnlineSources)"
      SourceBuildSources="$(SourceBuildSources)" />

    <Touch Files="$(RepoCompletedSemaphorePath)UpdateNuGetConfig.complete" AlwaysCreate="true" />
  </Target>

  <!-- Update the SDK version in the repo's global.json file.
       This guarantees that all repositories build with the VMR's SDK version. -->
  <Target Name="UpdateGlobalJsonVersions"
          BeforeTargets="Build"
          Condition="'$(GlobalJsonFile)' != ''"
          Inputs="$(MSBuildProjectFullPath);$(MSBuildThisFileFullPath)"
          Outputs="$(RepoCompletedSemaphorePath)UpdateGlobalJsonVersions.complete">
    <ItemGroup>
      <_PossibleCliVersionJsonPath Include="sdk:version" />
      <_PossibleCliVersionJsonPath Include="tools:dotnet" />
    </ItemGroup>

    <UpdateJson JsonFilePath="$(GlobalJsonFile)"
                PathToAttribute="%(_PossibleCliVersionJsonPath.Identity)"
                NewAttributeValue="$(NETCoreSdkVersion)"
                SkipUpdateIfMissingKey="true" />

    <!-- VB PoC, remove the global runtimes until https://github.com/dotnet/arcade/issues/14283 is resolved. -->
    <UpdateJson JsonFilePath="$(GlobalJsonFile)"
                PathToAttribute="tools:runtimes"
                SkipUpdateIfMissingKey="true" />

    <Touch Files="$(RepoCompletedSemaphorePath)UpdateGlobalJsonVersions.complete" AlwaysCreate="true" />
  </Target>

  <!-- Before a repository builds, set up the version property files that override the repo's defaults.
       There are 3 files generated -->
  <Target Name="CreateBuildInputProps"
          BeforeTargets="Build"
          Inputs="$(MSBuildProjectFullPath)"
          Outputs="$(RepoCompletedSemaphorePath)CreateBuildInputProps.complete">

    <ItemGroup>
      <_CurrentSourceBuiltPackages Include="$(SourceBuiltPackagesPath)*.nupkg"
                                   Exclude="$(SourceBuiltPackagesPath)*.symbols.nupkg" />

      <!-- TODO: Remove Remove System.Drawing.Common exclusion once previous source-build artifacts have been updated to no longer include it.
           System.Drawing.Common is excluded in response to https://github.com/dotnet/runtime/pull/83356 in order to avoid rebuilts and 
           bootstrap issues as a result.  This wouldn't be an in the future once Runtime onboards to the per repo pvp feature
           (https://github.com/dotnet/source-build/issues/3043). -->
      <_PreviouslyBuiltSourceBuiltPackages Include="$(PrebuiltSourceBuiltPackagesPath)*.nupkg" 
                                           Exclude="$(PrebuiltSourceBuiltPackagesPath)System.Drawing.Common*.nupkg" />
    </ItemGroup>

    <Error Condition="'$(PackageVersionPropsFlowType)' != 'AllPackages' and '$(PackageVersionPropsFlowType)' != 'DependenciesOnly'"
      Text="Invalid PackageVersionPropsFlowType '$(PackageVersionPropsFlowType)'. Must be 'AllPackages' or 'DependenciesOnly'." />

    <PropertyGroup>
      <_VersionDetailsXml Condition="'$(PackageVersionPropsFlowType)' == 'DependenciesOnly'">$(ProjectDirectory)/eng/Version.Details.xml</_VersionDetailsXml>
    </PropertyGroup>

    <!-- Write the build input properties, then save off a copy that will be used for generating usage reports later -->
    <WritePackageVersionsProps NuGetPackages="@(_CurrentSourceBuiltPackages)"
                               ExtraProperties="@(ExtraPackageVersionPropsPackageInfo)"
                               VersionPropsFlowType="$(PackageVersionPropsFlowType)"
                               VersionDetails="$(_VersionDetailsXml)"
                               OutputPath="$(CurrentSourceBuiltPackageVersionPropsPath)" />

    <!-- Create previously source-built inputs info -->
    <WritePackageVersionsProps NuGetPackages="@(_PreviouslyBuiltSourceBuiltPackages)"
                               VersionPropsFlowType="$(PackageVersionPropsFlowType)"
                               VersionDetails="$(_VersionDetailsXml)"
                               OutputPath="$(PreviouslySourceBuiltPackageVersionPropsPath)" />

    <!-- Write a full package version props (unfiltered) that will be used to track which repo creates a package.
         Because not all repos implement the repo API (e.g. some are external), it's difficult to consistently gather
         a list of packages from the output of each repo. This may be an area for improvement later.

         Instead, we rely on the package version props file that is built up
         before each build. If the full list of packages grows by package A, B and C between repo Y and Z, then Y produced
         A B and C.

         A key element of this algorith is that we must write the full package version props and not the filtered version. -->
    <WritePackageVersionsProps NuGetPackages="@(_CurrentSourceBuiltPackages)"
                               VersionPropsFlowType="AllPackages"
                               OutputPath="$(SnapshotPackageVersionPropsPath)" />

    <!-- Write a single file that contains imports for both the current and previously built packages -->
    <PropertyGroup>
      <PackageVersionsPropsContents>
        <![CDATA[<?xml version="1.0" encoding="utf-8"?>
<Project ToolsVersion="14.0" xmlns="http://schemas.microsoft.com/developer/msbuild/2003">
  <Import Project="$(PreviouslySourceBuiltPackageVersionPropsPath)" />
  <Import Project="$(CurrentSourceBuiltPackageVersionPropsPath)" />
</Project>
]]>
      </PackageVersionsPropsContents>
    </PropertyGroup>

    <WriteLinesToFile File="$(PackageVersionPropsPath)"
                      Lines="$(PackageVersionsPropsContents)"
                      Overwrite="true" />

    <Message Importance="High" Text="$(RepositoryName) using package version properties saved at $(CurrentSourceBuiltPackageVersionPropsPath) and $(PreviouslySourceBuiltPackageVersionPropsPath)" />

    <Touch Files="$(RepoCompletedSemaphorePath)CreateBuildInputProps.complete" AlwaysCreate="true" />
  </Target>

  <Target Name="UpdateEngCommonFiles"
          Condition="'$(UpdateEngCommonFiles)' == 'true'"
          BeforeTargets="Build">
    <ItemGroup>
      <OrchestratorEngCommonFile Include="$(RepositoryEngineeringDir)common\**\*" />
    </ItemGroup>

    <Copy SourceFiles="@(OrchestratorEngCommonFile)"
          DestinationFolder="$(ProjectDirectory)eng\common\%(RecursiveDir)"
          SkipUnchangedFiles="true" />
  </Target>

  <Target Name="Build"
          DependsOnTargets="BuildRepoReferences"
          Inputs="$(MSBuildProjectFullPath)"
          Outputs="$(RepoCompletedSemaphorePath)Build.complete">

    <Exec Command="$(DotnetTool) build-server shutdown" />

    <Message Importance="High" Text="[$([System.DateTime]::Now.ToString('HH:mm:ss.ff'))] Building $(ProjectBuildReason)" />
    <Message Importance="High" Text="Running command:" />
    <Message Importance="High" Text="  $(BuildCommand)" Condition="'$(BuildCommand)' != ''" />
    <Message Importance="High" Text="  Log: $(RepoConsoleLogFile)" Condition="'$(MinimalConsoleLogOutput)' == 'true'" />
    <Message Importance="High" Text="  With Environment Variables:" />
    <Message Importance="High" Text="    %(EnvironmentVariables.Identity)" />
    <CallTarget Targets="RepoBuild" />
    <Message Importance="High" Text="[$([System.DateTime]::Now.ToString('HH:mm:ss.ff'))] Building $(ProjectBuildReason)...done" />

    <Touch Files="$(RepoCompletedSemaphorePath)Build.complete" AlwaysCreate="true" />
    <OnError ExecuteTargets="ReportRepoError" />
  </Target>

  <Target Name="RepoBuild"
          Condition="'$(SkipRepoBuild)' != 'true'">
    <PropertyGroup>
      <FullCommand Condition="'$(LogVerbosityOptOut)' != 'true'">$(BuildCommand) /v:$(LogVerbosity) $(RedirectRepoOutputToLog)</FullCommand>
      <FullCommand Condition="'$(LogVerbosityOptOut)' == 'true'">$(BuildCommand) $(RedirectRepoOutputToLog)</FullCommand>
    </PropertyGroup>

    <ItemGroup>
      <EnvironmentVariables Condition="'$(NUGET_PACKAGES)'!=''" Include="NUGET_PACKAGES=$(NUGET_PACKAGES)" />
    </ItemGroup>

    <Exec Command="$(FullCommand)"
          WorkingDirectory="$(ProjectDirectory)"
          EnvironmentVariables="@(EnvironmentVariables)"
          IgnoreStandardErrorWarningFormat="true" />
  </Target>

  <Target Name="ReportRepoError">
    <Message Importance="High" Text="$([System.IO.File]::ReadAllText('$(RepoConsoleLogFile)'))" Condition="Exists('$(RepoConsoleLogFile)') and '$(MinimalConsoleLogOutput)' == 'true'" />
    <Message Importance="High" Text="'$(RepositoryName)' failed during build." />
    <Message Importance="High" Text="See '$(RepoConsoleLogFile)' for more information." Condition="Exists('$(RepoConsoleLogFile)') and '$(MinimalConsoleLogOutput)' == 'true'" />
  </Target>

  <Target Name="Package" AfterTargets="Build" />

  <Target Name="GatherBuiltPackages">
    <ItemGroup>
      <!-- Filter out packages for WriteVersions -->
      <_BuiltPackages Condition="'$(PackagesOutput)' != ''" Include="$(PackagesOutput)/*.nupkg" Exclude="$(PackagesOutput)/*.symbols.nupkg"/>
      <_BuiltPackages Condition="'@(PackagesOutputList)' != ''" Include="%(PackagesOutputList.Identity)/*.nupkg" Exclude="%(PackagesOutputList.Identity)/*.symbols.nupkg"/>
    </ItemGroup>
  </Target>

  <Target Name="ExtractIntermediatePackages"
          AfterTargets="Package"
          Inputs="$(MSBuildProjectFullPath)"
          Outputs="$(RepoCompletedSemaphorePath)IntermediateExtraction.complete">
    <ItemGroup>
      <_BuiltIntermediatePackages Condition="'$(PackagesOutput)' != ''" Include="$(PackagesOutput)/Microsoft.SourceBuild.Intermediate.*.nupkg" Exclude="$(PackagesOutput)/*.symbols.nupkg"/>
      <_BuiltIntermediatePackages Condition="'@(PackagesOutputList)' != ''" Include="%(PackagesOutputList.Identity)/Microsoft.SourceBuild.Intermediate.*.nupkg" Exclude="%(PackagesOutputList.Identity)/*.symbols.nupkg"/>
    </ItemGroup>

    <PropertyGroup Condition="'@(_BuiltIntermediatePackages)' != ''">
        <_NupkgDestinationPath>$(SourceBuiltPackagesPath)</_NupkgDestinationPath>
        <!-- SBRP packages unpack into the Reference packages directory instead of into blob-feed packages -->
        <_NupkgDestinationPath Condition="$([System.String]::Copy(%(_BuiltIntermediatePackages.Identity)).Contains('source-build-reference-packages'))">$(ReferencePackagesDir)</_NupkgDestinationPath>
    </PropertyGroup>

    <Unzip SourceFiles="@(_BuiltIntermediatePackages)"
           DestinationFolder="$(SourceBuiltPackagesPath)extractArtifacts/%(_BuiltIntermediatePackages.FileName)/"
           SkipUnchangedFiles="true"
           Condition="'@(_BuiltIntermediatePackages)' != ''" />

    <ItemGroup Condition="'@(_BuiltIntermediatePackages)' != ''">
      <SourceBuiltNupkgFiles Include="$(SourceBuiltPackagesPath)extractArtifacts/**/artifacts/*.nupkg" />
    </ItemGroup>

    <ItemGroup Condition="'@(_BuiltIntermediatePackages)' != ''">
      <NonShippingPackageLists Include="$(SourceBuiltPackagesPath)extractArtifacts/**/$(NonShippingPackagesListPrefix)*" />
    </ItemGroup>

    <!-- Copy lists of NonShipping packages to prebuilt-report dir -->
    <Copy SourceFiles="@(NonShippingPackageLists)" DestinationFolder="$(PackageReportDir)packagelists/" />

    <!-- Building SBRP: At this point the References directory contains the previously-source-built SBRPs,
         clear it before moving the current SBRPs.  This ensures n-1 SBRPs aren't required to build the product repos. -->
    <RemoveDir
      Condition="'$(_NupkgDestinationPath)' == '$(ReferencePackagesDir)'"
      Directories="$(ReferencePackagesDir)" />

    <Move
      Condition="'@(SourceBuiltNupkgFiles)' != ''"
      SourceFiles="@(SourceBuiltNupkgFiles)"
      DestinationFiles="@(SourceBuiltNupkgFiles -> '$(_NupkgDestinationPath)%(Filename)%(Extension)')" />

    <ItemGroup Condition="'@(_BuiltIntermediatePackages)' != ''">
      <SourceBuiltAssetFiles Include="$(SourceBuiltPackagesPath)extractArtifacts/**/artifacts/*.*" />
      <SourceBuiltAssetFiles Remove="$(SourceBuiltPackagesPath)extractArtifacts/**/artifacts/*.nupkg" />
    </ItemGroup>

    <Move
      Condition="'@(SourceBuiltAssetFiles)' != ''"
      SourceFiles="@(SourceBuiltAssetFiles)"
      DestinationFiles="@(SourceBuiltAssetFiles -> '$(SourceBuiltAssetsDir)%(Filename)%(Extension)')" />

    <RemoveDir
      Condition="Exists('$(SourceBuiltPackagesPath)extractArtifacts/')"
      Directories="$(SourceBuiltPackagesPath)extractArtifacts/" />

    <Touch Files="$(RepoCompletedSemaphorePath)IntermediateExtraction.complete" AlwaysCreate="true" />
  </Target>

  <!-- Copy restored packages from inner build to ensure they're included in the
       main build prebuilt check -->
  <Target Name="CopyInnerBuildRestoredPackages"
          AfterTargets="Package">
    <ItemGroup>
      <_InnerPackageCacheFiles Include="$(ProjectDirectory)artifacts/sb/package-cache/**/*" />
    </ItemGroup>

    <Copy SourceFiles="@(_InnerPackageCacheFiles)"
          DestinationFiles="$(PackagesDir)%(RecursiveDir)%(Filename)%(Extension)"
          Condition=" '@(_InnerPackageCacheFiles)' != '' " />
  </Target>

  <Target Name="CopyPackage"
          AfterTargets="Package"
          Condition="'$(PackagesOutput)' != '' OR '@(PackagesOutputList)' != ''"
          DependsOnTargets="GatherBuiltPackages"
          Inputs="$(MSBuildProjectFullPath)"
          Outputs="$(RepoCompletedSemaphorePath)CopyPackage.complete">
    <Copy SourceFiles="@(_BuiltPackages)"
          DestinationFolder="$(SourceBuiltPackagesPath)"
          Condition="'@(_BuiltPackages)'!=''" />

    <Touch Files="$(RepoCompletedSemaphorePath)CopyPackage.complete" AlwaysCreate="true" />
  </Target>

  <Target Name="RemoveBuiltPackagesFromCache"
          AfterTargets="Package"
          Condition="'@(_BuiltPackages)'!=''"
          DependsOnTargets="GatherBuiltPackages"
          Inputs="$(MSBuildProjectFullPath)"
          Outputs="$(RepoCompletedSemaphorePath)RemoveBuiltPackagesFromCache.complete">

    <ItemGroup>
        <!-- Excluding Arcade here will keep it in the cache, because that's where we're running from.
             Subsequent projects will get Arcade from eng/source-built-sdks. -->
        <PackagePaths Include="@(_BuiltPackages)" Exclude="$(PackagesOutput)/Microsoft.DotNet.Arcade.Sdk.*.nupkg" />
    </ItemGroup>

    <ReadNuGetPackageInfos PackagePaths="@(PackagePaths)">
      <Output TaskParameter="PackageInfoItems" ItemName="_BuiltPackageInfos" />
    </ReadNuGetPackageInfos>

    <!-- Copy built nupkgs from nuget packages cache directory to the previouslyRestored directory
         and then delete all expanded files and the nupkg from the package cache so the next time
         the package is used, it will reload the source-built version -->
    <ItemGroup>
      <_FilesToCopy Include="$(PackagesDir)$([System.String]::copy('%(_BuiltPackageInfos.PackageId)').ToLower())/%(_BuiltPackageInfos.PackageVersion)/**/*.nupkg" />
      <_FilesToDelete Include="$(PackagesDir)$([System.String]::copy('%(_BuiltPackageInfos.PackageId)').ToLower())/%(_BuiltPackageInfos.PackageVersion)/**/*.*" />
    </ItemGroup>
    <Copy SourceFiles="@(_FilesToCopy)" DestinationFolder="$(PreviouslyRestoredPackagesPath)$(RepositoryName)/" />
    <Delete Files="@(_FilesToDelete)" />

    <Touch Files="$(RepoCompletedSemaphorePath)RemoveBuiltPackagesFromCache.complete" AlwaysCreate="true" />
  </Target>

  <!-- Track disk space -->
  <Target Name="DisplayDirSizeBeforeBuild"
          BeforeTargets="Build"
          Condition=" '$(CleanWhileBuilding)' == 'true' and '$(OS)' != 'Windows_NT'">
    <Message Text="DirSize Before Building $(RepositoryName)" Importance="High" />
    <Exec Command="df -h $(RepoRoot)" />
  </Target>
  <Target Name="DisplayDirSizeAfterBuild"
          AfterTargets="Build"
          BeforeTargets="CleanupRepo"
          Condition=" '$(CleanWhileBuilding)' == 'true' and '$(OS)' != 'Windows_NT'">
    <Message Text="DirSize After Building $(RepositoryName)" Importance="High" />
    <Exec Command="df -h $(RepoRoot)" />
  </Target>
  <Target Name="DisplayDirSizeAfterClean"
          AfterTargets="CleanupRepo"
          Condition=" '$(CleanWhileBuilding)' == 'true' and '$(OS)' != 'Windows_NT'">
    <Message Text="DirSize After CleanupRepo $(RepositoryName)" Importance="High" />
    <Exec Command="df -h $(RepoRoot)" />
  </Target>

  <Target Name="CleanupRepo" 
          AfterTargets="RemoveBuiltPackagesFromCache"
          Condition="'$(CleanWhileBuilding)' == 'true'">
    <!-- Make a copy of the build logs & project.assets.json files -->
    <PropertyGroup>
      <BuildLogsDir>$(ProjectDirectory)artifacts/buildLogs</BuildLogsDir>
      <BuildObjDir>$(ProjectDirectory)artifacts/buildObj</BuildObjDir>
    </PropertyGroup>
    <ItemGroup>
      <LogFilesToCopy Include="$(ProjectDirectory)artifacts/**/*.log" />
      <LogFilesToCopy Include="$(ProjectDirectory)artifacts/**/*.binlog" />
      <ObjFilesToCopy Include="$(ProjectDirectory)artifacts/**/project.assets.json" />
    </ItemGroup>
    <MakeDir Directories="$(BuildLogsDir)" Condition="Exists('$(ProjectDirectory)artifacts')"/>
    <MakeDir Directories="$(BuildObjDir)" Condition="Exists('$(ProjectDirectory)artifacts')"/>
    <Copy SourceFiles="@(LogFilesToCopy)" DestinationFolder="$(BuildLogsDir)/%(RecursiveDir)" Condition="Exists('$(BuildLogsDir)') AND '@(LogFilesToCopy)' != '' " />
    <Copy SourceFiles="@(ObjFilesToCopy)" DestinationFolder="$(BuildObjDir)/%(RecursiveDir)" Condition="Exists('$(BuildObjDir)') AND '@(ObjFilesToCopy)' != '' " />

    <!-- Cleanup everything else -->
    <ItemGroup>
      <DirsToDelete Include="$([System.IO.Directory]::GetDirectories(&quot;$(ProjectDirectory)artifacts/&quot;))" Condition="Exists('$(ProjectDirectory)artifacts')" />
      <DirsToDelete Remove="$(BuildLogsDir)" />
      <DirsToDelete Remove="$(BuildObjDir)" />
    </ItemGroup>

    <RemoveDir Directories="@(DirsToDelete)" />
  </Target>

  <Target Name="ExtractToolPackage"
          DependsOnTargets="GatherBuiltPackages"
          AfterTargets="Build"
          Condition="'@(BuiltSdkPackageOverride)' != ''"
          Inputs="$(MSBuildProjectFullPath)"
          Outputs="$(RepoCompletedSemaphorePath)ExtractToolPackage.complete">
    <ItemGroup>
      <_ToolPackage
        Condition="'%(BuiltSdkPackageOverride.Version)' == ''"
        Include="$(SourceBuiltPackagesPath)%(BuiltSdkPackageOverride.Identity)*.nupkg"
        Exclude="$(SourceBuiltPackagesPath)%(BuiltSdkPackageOverride.Identity)*.symbols.nupkg"
        Id="%(BuiltSdkPackageOverride.Identity)" />
      <_ToolPackage
        Condition="'%(BuiltSdkPackageOverride.Version)' != ''"
        Include="$(SourceBuiltPackagesPath)%(BuiltSdkPackageOverride.Identity).%(BuiltSdkPackageOverride.Version).nupkg"
        Exclude="$(SourceBuiltPackagesPath)%(BuiltSdkPackageOverride.Identity).%(BuiltSdkPackageOverride.Version).symbols.nupkg"
        Id="%(BuiltSdkPackageOverride.Identity)" />
    </ItemGroup>

    <Unzip SourceFiles="%(_ToolPackage.Identity)"
           DestinationFolder="$(SourceBuiltSdksDir)%(_ToolPackage.Id)\"
           SkipUnchangedFiles="true" />

    <ItemGroup>
      <ExtractedToolFiles Include="$(SourceBuiltSdksDir)%(_ToolPackage.Id)/**/*netcore*/*.dll" />
    </ItemGroup>

    <Copy SourceFiles="@(ExtractedToolFiles)" DestinationFolder="$(SourceBuiltSdksDir)/" />

<<<<<<< HEAD
    <!-- TODO: When unpacking, this executable file has the wrong permissions on
=======
    <!-- When unpacking, this executable file has the wrong permissions on
>>>>>>> 8967adb7
         non-windows systems: https://github.com/NuGet/Home/issues/13121. -->
    <Exec Command="chmod 755 git-clone-to-dir.sh"
      Condition=" '%(_ToolPackage.Id)' == 'Microsoft.DotNet.Arcade.Sdk' and !$([MSBuild]::IsOSPlatform(Windows))"
      WorkingDirectory="$(SourceBuiltSdksDir)%(_ToolPackage.Id)/tools/SourceBuild/" />

    <!-- Allow overriding of Arcade targets for SourceBuild to enable quicker
         dev turnaround for Preview 6 -->
    <PropertyGroup>
      <ArcadeSDKToolPackagePath></ArcadeSDKToolPackagePath>
      <ArcadeSDKToolPackagePath Condition=" '%(_ToolPackage.Id)' == 'Microsoft.DotNet.Arcade.Sdk' ">$(SourceBuiltSdksDir)%(_ToolPackage.Id)/</ArcadeSDKToolPackagePath>
    </PropertyGroup>
    <ItemGroup>
      <OverrideArcadeFiles Include="$(ArcadeOverridesDir)**/*" />
    </ItemGroup>

    <Copy
      Condition=" '$(ArcadeSDKToolPackagePath))' != '' "
      SourceFiles="@(OverrideArcadeFiles)"
      DestinationFiles="$(ArcadeSDKToolPackagePath)tools/SourceBuild/%(RecursiveDir)%(Filename)%(Extension)" />

    <Touch Files="$(RepoCompletedSemaphorePath)ExtractToolPackage.complete" AlwaysCreate="true" />
  </Target>

  <Target Name="EnsurePackagesCreated"
          AfterTargets="CopyPackage"
          Condition="'$(SkipEnsurePackagesCreated)' != 'true'"
          Inputs="$(MSBuildProjectFullPath)"
          Outputs="$(RepoCompletedSemaphorePath)EnsurePackagesCreated.complete">
    <ItemGroup>
      <JustSourceBuiltPackages
        Include="$(SourceBuiltPackagesPath)*.nupkg"
        Exclude="
          $(SourceBuiltPackagesPath)*.symbols.nupkg;
          @(PreviouslySourceBuiltPackages)" />
    </ItemGroup>

    <ItemGroup>
      <_PackagesNotCreatedReason Include="^ There may have been a silent failure in the submodule build. To confirm, check the build log file for undetected errors that may have prevented package creation: $(RepoConsoleLogFile)" />
      <_PackagesNotCreatedReason Include="^ This error might be a false positive if $(RepositoryName) intentionally builds no nuget packages. If so, set the SkipEnsurePackagesCreated property to true in $(MSBuildProjectFullPath)" />
      <_PackagesNotCreatedReason Include="^ The 'bin' directory might be dirty from a previous build and the package files already existed. If so, perform a clean build, or check which packages were already in 'bin' by opening $(CurrentSourceBuiltPackageVersionPropsPath)" />
      <_PackagesNotCreatedReason Include="^ The packages may have been written to an unexpected directory. For example, some repos used bin/ and changed to artifacts/ to match Arcade. Check PackagesOutput in $(MSBuildProjectFullPath) (currently '$(PackagesOutput)')" />
    </ItemGroup>

    <Error Condition="'@(JustSourceBuiltPackages)' == ''"
           Text="$(RepositoryName) produced no new source-built package identities. Known possible causes:%0A@(_PackagesNotCreatedReason, '%0A')" />

    <ReadNuGetPackageInfos PackagePaths="@(JustSourceBuiltPackages)">
      <Output TaskParameter="PackageInfoItems" ItemName="_JustSourceBuiltPackageInfos" />
    </ReadNuGetPackageInfos>

    <Message Importance="High" Text="New NuGet package(s) after building $(RepositoryName):" />
    <Message Importance="High" Text="  -> %(_JustSourceBuiltPackageInfos.PackageId) %(_JustSourceBuiltPackageInfos.PackageVersion)" />

    <Touch Files="$(RepoCompletedSemaphorePath)EnsurePackagesCreated.complete" AlwaysCreate="true" />
  </Target>

  <Target Name="SetNuGetPackagesEnvironment"
          Condition="'$(ArchiveDownloadedPackages)' == 'true'">
    <PropertyGroup>
      <LocalNuGetPackagesRootForRepository>$(LocalNuGetPackagesRoot)$(RepositoryName)/</LocalNuGetPackagesRootForRepository>
    </PropertyGroup>

    <MakeDir Directories="$(LocalNuGetPackagesRootForRepository)" />

    <ItemGroup>
      <EnvironmentVariables Include="NUGET_PACKAGES=$(LocalNuGetPackagesRootForRepository)" />
    </ItemGroup>
  </Target>

  <Target Name="SetSourceBuiltSdkOverrides"
          BeforeTargets="Build"
          Condition="'@(UseSourceBuiltSdkOverride)' != ''">
    <ItemGroup>
      <EnvironmentVariables Include="SOURCE_BUILT_SDK_ID_%(UseSourceBuiltSdkOverride.Group)=%(UseSourceBuiltSdkOverride.Identity)" />
      <EnvironmentVariables Include="SOURCE_BUILT_SDK_VERSION_%(UseSourceBuiltSdkOverride.Group)=%(UseSourceBuiltSdkOverride.Version)" />
      <EnvironmentVariables Condition="'%(UseSourceBuiltSdkOverride.Location)' != ''" Include="SOURCE_BUILT_SDK_DIR_%(UseSourceBuiltSdkOverride.Group)=%(UseSourceBuiltSdkOverride.Location)/" />
      <EnvironmentVariables Condition="'%(UseSourceBuiltSdkOverride.Location)' == ''" Include="SOURCE_BUILT_SDK_DIR_%(UseSourceBuiltSdkOverride.Group)=$(SourceBuiltSdksDir)%(UseSourceBuiltSdkOverride.Identity)/" />
    </ItemGroup>
  </Target>

  <Target Name="WritePrebuiltUsageData"
          DependsOnTargets="GetAllProjectDirectories"
          Inputs="$(MSBuildProjectFullPath)"
          Outputs="$(RepoCompletedSemaphorePath)WritePrebuiltUsageData.complete">
    <!-- Save the PVP snapshot of each build step to be evaluated while building the report. -->
    <ItemGroup>
      <PackageVersionPropsSnapshotFiles Include="$(IntermediatePath)PackageVersions.*.Snapshot.props" />
    </ItemGroup>
    <Copy SourceFiles="@(PackageVersionPropsSnapshotFiles)" DestinationFolder="$(PackageReportDir)snapshots/" />

    <ItemGroup>
      <AllRestoredPackageFiles Include="$(LocalNuGetPackagesRoot)**/*.nupkg" />
      <AllRestoredPackageFiles Include="$(PackagesDir)**/*.nupkg" />

      <!-- Only contains packages when building. -->
      <TarballPrebuiltPackageFiles Include="$(PrebuiltPackagesPath)*.nupkg" />

      <SourceBuiltPackageFiles Include="$(SourceBuiltBlobFeedDir)**/*.nupkg" />
      <SourceBuiltPackageFiles Include="$(PrebuiltSourceBuiltPackagesPath)*.nupkg" />
      <ReferencePackageFiles Include="$(ReferencePackagesDir)**/*.nupkg" />

      <!-- Check all RIDs from all restored Microsoft.NETCore.Platforms packages. -->
      <PlatformsRuntimeJsonFiles Include="$(LocalNuGetPackagesRoot)*/microsoft.netcore.platforms/*/PortableRuntimeIdentifierGraph.json" />
      <PlatformsRuntimeJsonFiles Include="$(PackagesDir)microsoft.netcore.platforms/*/PortableRuntimeIdentifierGraph.json" />

      <!-- Add some other potential top-level project directories for a more specific report. -->
      <ProjectDirectories Include="$(SourceBuiltSdksDir);$(TasksDir);$(BaseIntermediatePath)" />
      <!-- Finally, scan entire source-build, in case project.assets.json ends up in an unexpected place. -->
      <ProjectDirectories Include="$(RepoRoot)" />
    </ItemGroup>

    <ItemGroup>
      <!-- This file is a resource tracked by Git, not generated by restore. Ignore false positive. -->
      <IgnoredProjectAssetsJsonFiles Include="$(SubmoduleDirectory)*nuget-client*/**/test/NuGet.Core.Tests/NuGet.Build.Tasks.Pack.Test/compiler/resources/project.assets.json"/>
    </ItemGroup>

    <WritePackageUsageData
      RestoredPackageFiles="@(AllRestoredPackageFiles)"
      TarballPrebuiltPackageFiles="@(TarballPrebuiltPackageFiles)"
      SourceBuiltPackageFiles="@(SourceBuiltPackageFiles)"
      ReferencePackageFiles="@(ReferencePackageFiles)"
      PlatformsRuntimeJsonFiles="@(PlatformsRuntimeJsonFiles)"
      TargetRid="$(TargetRid)"
      ProjectDirectories="@(ProjectDirectories)"
      RootDir="$(RepoRoot)"
      IgnoredProjectAssetsJsonFiles="@(IgnoredProjectAssetsJsonFiles)"
      DataFile="$(PackageReportDataFile)"
      ProjectAssetsJsonArchiveFile="$(ProjectAssetsJsonArchiveFile)" />

    <!-- Copy packages detected as prebuilts to the artifacts prebuilt folder -->
    <ItemGroup>
      <AllowedPackageFiles Include="@(TarballPrebuiltPackageFile)" />
      <AllowedPackageFiles Include="@(SourceBuiltPackageFiles)" />
      <AllowedPackageFiles Include="@(ReferencePackageFiles)" />
      <AllowedPackageFiles>
        <LCFilename>$([System.String]::Copy(%(Filename)).ToLower())</LCFilename>
      </AllowedPackageFiles>

      <PrebuiltPackageFiles Include="@(AllRestoredPackageFiles)" >
        <LCFilename>$([System.String]::Copy(%(Filename)).ToLower())</LCFilename>
      </PrebuiltPackageFiles>
      <PrebuiltPackageFiles Remove="@(AllowedPackageFiles)" MatchOnMetadata="LCFilename" />
    </ItemGroup>
    <Copy
      SourceFiles="@(PrebuiltPackageFiles)"
      DestinationFolder="$(ResultingPrebuiltPackagesDir)" />

    <Touch Files="$(RepoCompletedSemaphorePath)WritePrebuiltUsageData.complete" AlwaysCreate="true" />
  </Target>

  <Target Name="GetAllProjectDirectories">
    <ItemGroup>
      <AllRepoProjects Include="$(RepoProjectsDir)*.proj" />
    </ItemGroup>

    <Message Importance="High" Text="Finding project directories..." />

    <MSBuild Projects="@(AllRepoProjects)"
             Targets="GetProjectDirectory">
      <Output TaskParameter="TargetOutputs" ItemName="ProjectDirectories" />
    </MSBuild>
  </Target>

  <Target Name="ReportPrebuiltUsage"
          Inputs="$(MSBuildProjectFullPath)"
          Outputs="$(RepoCompletedSemaphorePath)ReportPrebuiltUsage.complete">
    <PropertyGroup>
      <FailOnPrebuiltBaselineError Condition="'$(FailOnPrebuiltBaselineError)' == ''">false</FailOnPrebuiltBaselineError>
    </PropertyGroup>

    <ItemGroup>
      <PackageVersionPropsSavedSnapshotFiles Include="$(PackageReportDir)snapshots/PackageVersions.*.Snapshot.props" />
    </ItemGroup>

    <WriteUsageReports DataFile="$(PackageReportDataFile)"
                       PackageVersionPropsSnapshots="@(PackageVersionPropsSavedSnapshotFiles)"
                       ProdConBuildManifestFile="$(ProdConManifestFile)"
                       PoisonedReportFile="$(PoisonedReportFile)"
                       OutputDirectory="$(PackageReportDir)" />

    <PropertyGroup Condition="'$(ContinueOnPrebuiltBaselineError)' == ''">
      <ContinueOnPrebuiltBaselineError>false</ContinueOnPrebuiltBaselineError>
      <ContinueOnPrebuiltBaselineError Condition="'$(FailOnPrebuiltBaselineError)' != 'true'">true</ContinueOnPrebuiltBaselineError>
    </PropertyGroup>

    <ValidateUsageAgainstBaseline
      DataFile="$(PackageReportDataFile)"
      BaselineDataFile="$(BaselineDataFile)"
      OutputBaselineFile="$(PackageReportDir)generated-new-baseline.xml"
      OutputReportFile="$(PackageReportDir)baseline-comparison.xml"
      AllowTestProjectUsage="$(AllowTestProjectUsage)"
      ContinueOnError="$(ContinueOnPrebuiltBaselineError)" />

    <Touch Files="$(RepoCompletedSemaphorePath)ReportPrebuiltUsage.complete" AlwaysCreate="true" />
  </Target>

  <Target Name="GetProjectDirectory" Outputs="$(ProjectDirectory)" />
  <Target Name="GetOfficialBuildId" Outputs="$(OfficialBuildId)" />
  <Target Name="GetRepositoryReferences" Outputs="@(RepositoryReference)" />

  <Import Project="$([MSBuild]::GetPathOfFileAbove(Directory.Build.targets, $(MSBuildThisFileDirectory)..))" />
</Project><|MERGE_RESOLUTION|>--- conflicted
+++ resolved
@@ -18,10 +18,6 @@
   <UsingTask AssemblyFile="$(XPlatSourceBuildTasksAssembly)" TaskName="WritePackageVersionsProps" />
   <UsingTask AssemblyFile="$(XPlatSourceBuildTasksAssembly)" TaskName="WritePackageUsageData" />
   <UsingTask AssemblyFile="$(XPlatSourceBuildTasksAssembly)" TaskName="WriteUsageReports" />
-<<<<<<< HEAD
-=======
-  <UsingTask AssemblyFile="$(XPlatSourceBuildTasksAssembly)" TaskName="ReplaceTextInFile" />
->>>>>>> 8967adb7
 
   <Target Name="PrepareOutput">
     <MakeDir Directories="$(RepoCompletedSemaphorePath)" />
@@ -456,11 +452,7 @@
 
     <Copy SourceFiles="@(ExtractedToolFiles)" DestinationFolder="$(SourceBuiltSdksDir)/" />
 
-<<<<<<< HEAD
-    <!-- TODO: When unpacking, this executable file has the wrong permissions on
-=======
     <!-- When unpacking, this executable file has the wrong permissions on
->>>>>>> 8967adb7
          non-windows systems: https://github.com/NuGet/Home/issues/13121. -->
     <Exec Command="chmod 755 git-clone-to-dir.sh"
       Condition=" '%(_ToolPackage.Id)' == 'Microsoft.DotNet.Arcade.Sdk' and !$([MSBuild]::IsOSPlatform(Windows))"
