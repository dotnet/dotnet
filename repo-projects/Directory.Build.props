<!-- Use TreatAsLocalProperty to make the globally passed-in OfficialBuildId property mutable. -->
<Project TreatAsLocalProperty="OfficialBuildId">

  <Import Project="$([MSBuild]::GetPathOfFileAbove(Directory.Build.props, $(MSBuildThisFileDirectory)..))" />

  <PropertyGroup>
    <RepositoryName>$(MSBuildProjectName)</RepositoryName>

    <GitInfoRepoPropsFile>$([MSBuild]::NormalizePath('$(PrereqsDir)', 'git-info', '$(RepositoryName).props'))</GitInfoRepoPropsFile>
    <BuildInParallel Condition="'$(BuildInParallel)' == ''">true</BuildInParallel>
    <RunEachTargetSeparately>false</RunEachTargetSeparately>
    <!-- If this is a dev build with parallelism enabled, ensure that RunEachTargetSeparately is true so that StopOnFirstFailure will be honored.
         This improves the dev experience because it will fail the build as soon as an error occurs rather than waiting for all parallel projects
         to finish. This isn't enabled in CI builds because it has a slight perf impact. -->
    <RunEachTargetSeparately Condition="'$(BuildInParallel)' == 'true' and '$(ContinuousIntegrationBuild)' != 'true'">true</RunEachTargetSeparately>
  </PropertyGroup>

  <PropertyGroup>
    <!-- Fake, to satisfy the SDK. -->
    <TargetFramework>netstandard2.0</TargetFramework>
    <DisableImplicitFrameworkReferences>true</DisableImplicitFrameworkReferences>

    <ProjectDirectory>$([MSBuild]::NormalizeDirectory('$(SrcDir)', '$(RepositoryName)'))</ProjectDirectory>

    <!-- Paths to the version props files -->
    <PackageVersionPropsPath>$(PackageVersionsDir)PackageVersions.$(RepositoryName).props</PackageVersionPropsPath>
    <CurrentSourceBuiltPackageVersionPropsPath>$(PackageVersionsDir)PackageVersions.$(RepositoryName).Current.props</CurrentSourceBuiltPackageVersionPropsPath>
    <PreviouslySourceBuiltPackageVersionPropsPath>$(PackageVersionsDir)PackageVersions.$(RepositoryName).Previous.props</PreviouslySourceBuiltPackageVersionPropsPath>
    <SnapshotPackageVersionPropsPath>$(PackageVersionsDir)PackageVersions.$(RepositoryName).Snapshot.props</SnapshotPackageVersionPropsPath>
    <PackageVersionPropsFlowType>DependenciesOnly</PackageVersionPropsFlowType>

    <GlobalJsonFile Condition="'$(GlobalJsonFile)' == '' and Exists('$(ProjectDirectory)global.json')">$(ProjectDirectory)global.json</GlobalJsonFile>
    <NuGetConfigFile Condition="'$(NuGetConfigFile)' == '' and Exists('$(ProjectDirectory)NuGet.config')">$(ProjectDirectory)NuGet.config</NuGetConfigFile>
    <NuGetConfigFile Condition="'$(NuGetConfigFile)' == '' and Exists('$(ProjectDirectory)NuGet.Config')">$(ProjectDirectory)NuGet.Config</NuGetConfigFile>

    <OriginalNuGetConfigFile>$(NuGetConfigFile)</OriginalNuGetConfigFile>
    <!-- Update nuget.config property to point to modified file that will be created/updated during build. -->
    <NuGetConfigFile Condition="'$(OriginalNuGetConfigFile)' != ''">$(BaseIntermediateOutputPath)$([System.IO.Path]::GetFileName('$(OriginalNuGetConfigFile)'))</NuGetConfigFile>

    <RepoAssetManifestsDir>$([MSBuild]::NormalizeDirectory('$(AssetManifestsIntermediateDir)', '$(RepositoryName)'))</RepoAssetManifestsDir>

    <RepoArtifactsDir>$([MSBuild]::NormalizeDirectory('$(ProjectDirectory)', 'artifacts'))</RepoArtifactsDir>
    <RepoArtifactsPackageCache>$([MSBuild]::NormalizeDirectory('$(RepoArtifactsDir)', '.packages'))</RepoArtifactsPackageCache>

    <SourceBuiltSdksDir>$([MSBuild]::NormalizeDirectory('$(ArtifactsDir)', 'source-built-sdks'))</SourceBuiltSdksDir>

    <SbrpCacheNuGetSourceName>source-build-reference-package-cache</SbrpCacheNuGetSourceName>
    <SourceBuiltSourceNamePrefix>source-built-</SourceBuiltSourceNamePrefix>
    <PreviousBuildPassSourceNamePrefix>previous-build-pass-</PreviousBuildPassSourceNamePrefix>

    <!-- Set the bootstrap version to the VMR's version if empty. (no bootstrap set). -->
    <ArcadeBootstrapVersion>$([MSBuild]::ValueOrDefault('$(ARCADE_BOOTSTRAP_VERSION)', '$(ArcadeSdkVersion)'))</ArcadeBootstrapVersion>

    <ArtifactsLogRepoDir>$([MSBuild]::NormalizeDirectory('$(ArtifactsLogDir)', '$(RepositoryName)'))</ArtifactsLogRepoDir>

    <RidAgnosticVerticalName>Windows_x64</RidAgnosticVerticalName>

    <!--
      Publish only RID-specific assets when we're not doing source-build and one of the following cases is true:
      - This is not the Rid-agnostic vertical
      - This is a BuildPass1 build
    -->
    <EnableDefaultRidSpecificArtifacts
      Condition="('$(VerticalName)' != '' and '$(VerticalName)' != '$(RidAgnosticVerticalName)')
                  and ('$(DotNetBuildPass)' == '' or '$(DotNetBuildPass)' == '1')
                  and '$(DotNetBuildSourceOnly)' != 'true'">true</EnableDefaultRidSpecificArtifacts>
  </PropertyGroup>

  <PropertyGroup Condition="'$(BuildOS)' == 'windows'">
    <FlagParameterPrefix>-</FlagParameterPrefix>
    <ArcadeFalseBoolBuildArg>0</ArcadeFalseBoolBuildArg>
  </PropertyGroup>
  <PropertyGroup Condition="'$(BuildOS)' != 'windows'">
    <FlagParameterPrefix>--</FlagParameterPrefix>
    <ArcadeFalseBoolBuildArg>false</ArcadeFalseBoolBuildArg>
  </PropertyGroup>

  <!-- Add 100 to the revision number to avoid clashing with the existing msft official builds. -->
  <PropertyGroup Condition="'$(OfficialBuildId)' != ''">
    <OfficialBuildId>$(OfficialBuildId.Split('.')[0]).$([MSBuild]::Add($(OfficialBuildId.Split('.')[1]), 100))</OfficialBuildId>
  </PropertyGroup>

  <PropertyGroup>
    <!-- By default, use the eng/common/build.cmd/sh script -->
    <BuildScript>$([MSBuild]::NormalizePath('$(ProjectDirectory)', 'eng', 'common', 'build$(ShellExtension)'))</BuildScript>

    <BuildActions>$(FlagParameterPrefix)restore</BuildActions>
    <BuildActions>$(BuildActions) $(FlagParameterPrefix)build</BuildActions>
    <BuildActions>$(BuildActions) $(FlagParameterPrefix)pack</BuildActions>
    <BuildActions>$(BuildActions) $(FlagParameterPrefix)publish</BuildActions>
    <BuildActions Condition="'$(DotNetBuildSign)' == 'true'">$(BuildActions) $(FlagParameterPrefix)sign</BuildActions>

    <TestActions>$(FlagParameterPrefix)test</TestActions>
  </PropertyGroup>

  <!-- Common args used for building and testing. -->
  <PropertyGroup>
    <CommonArgs Condition="'$(DotNetBuildSourceOnly)' != 'true'">$(CommonArgs) $(FlagParameterPrefix)productBuild</CommonArgs>
    <!-- TODO: Rename to source-build when the new switch is available everywhere. -->
    <CommonArgs Condition="'$(DotNetBuildSourceOnly)' == 'true'">$(CommonArgs) $(FlagParameterPrefix)sourceBuild</CommonArgs>

    <CommonArgs Condition="'$(ContinuousIntegrationBuild)' == 'true'">$(CommonArgs) $(FlagParameterPrefix)ci</CommonArgs>

    <!-- Pass down configuration properties -->
    <CommonArgs>$(CommonArgs) $(FlagParameterPrefix)configuration $(Configuration)</CommonArgs>
    <CommonArgs>$(CommonArgs) $(FlagParameterPrefix)verbosity $(LogVerbosity)</CommonArgs>
    <CommonArgs>$(CommonArgs) /p:TargetRid=$(TargetRid)</CommonArgs>

    <!-- Pass through DotNetBuildPass for join point vertical support. -->
    <CommonArgs Condition="'$(DotNetBuildPass)' != '' and '$(DotNetBuildPass)' != '1'">$(CommonArgs) /p:DotNetBuildPass=$(DotNetBuildPass)</CommonArgs>

    <!-- Only pass these properites through when necessary to reduce command line noise. -->
    <CommonArgs Condition="'$(CrossBuild)' == 'true'">$(CommonArgs) /p:CrossBuild=true</CommonArgs>
    <CommonArgs Condition="'$(DotNetBuildUseMonoRuntime)' == 'true'">$(CommonArgs) /p:DotNetBuildUseMonoRuntime=$(DotNetBuildUseMonoRuntime)</CommonArgs>
    <CommonArgs Condition="'$(OfficialBuildId)' != ''">$(CommonArgs) /p:OfficialBuildId=$(OfficialBuildId)</CommonArgs>
    <CommonArgs Condition="'$(OfficialBuilder)' != ''">$(CommonArgs) /p:OfficialBuilder=$(OfficialBuilder)</CommonArgs>
    <CommonArgs Condition="'$(ForceDryRunSigning)' != ''">$(CommonArgs) /p:ForceDryRunSigning=$(ForceDryRunSigning)</CommonArgs>

    <CommonArgs>$(CommonArgs) /p:DotNetPackageVersionPropsPath=$(PackageVersionPropsPath)</CommonArgs>

    <!-- Pass locations for assets -->
    <CommonArgs>$(CommonArgs) /p:SourceBuiltAssetsDir=$(ArtifactsAssetsDir)</CommonArgs>
    <CommonArgs>$(CommonArgs) /p:SourceBuiltAssetManifestsDir=$(RepoAssetManifestsDir)</CommonArgs>

    <!-- TODO: Remove the GitHubRepositoryName switch here after the next re-boostrap that includes the Publish.proj change. -->
    <CommonArgs>$(CommonArgs) /p:GitHubRepositoryName=$(RepositoryName)</CommonArgs>
<<<<<<< HEAD
    <!-- TODO: Remove both properties and replace with '-from-orchestrator' CLI arg with the next re-bootstrap. -->
    <CommonArgs>$(CommonArgs) /p:DotNetBuildFromOrchestrator=true</CommonArgs>
=======
    <CommonArgs>$(CommonArgs) /p:RepositoryName=$(RepositoryName)</CommonArgs>
>>>>>>> 34a6fde7
    <CommonArgs>$(CommonArgs) /p:DotNetBuildOrchestrator=true</CommonArgs>

    <!-- Pass the repository URL in globally so that we redirect sourcelink package information to the VMR repo. -->
    <DotNetRepositoryUrl>https://github.com/dotnet/dotnet</DotNetRepositoryUrl>
    <CommonArgs>$(CommonArgs) /p:RepositoryUrl=$(DotNetRepositoryUrl)</CommonArgs>

    <!-- PGO assets by default are "Vertical" visibilty. Each repo will enable the specific artifacts it must publish externally -->
    <DefaultArtifactVisibility Condition="'$(PgoInstrument)' == 'true'">Vertical</DefaultArtifactVisibility>
    <!-- ShortStack builds only publish new assets from the root repository. All other assets are duplicates. -->
    <DefaultArtifactVisibility Condition="'$(ShortStack)' == 'true' and '$(MSBuildProjectName)' != '$(RootRepo)'">Vertical</DefaultArtifactVisibility>

    <!-- Don't publish loose Windows PDBs for PGO assets. They're never used and they slow down publishing. -->
    <BuildArgs Condition="'$(PgoInstrument)' == 'true'">$(BuildArgs) /p:PublishWindowsPdb=false</BuildArgs>
  </PropertyGroup>

  <PropertyGroup Condition="'$(DotNetBuildSourceOnly)' == 'true'">
    <CommonArgs>$(CommonArgs) /p:PreviouslySourceBuiltNupkgCacheDir="$(PreviouslySourceBuiltPackagesPath)"</CommonArgs>
    <CommonArgs>$(CommonArgs) /p:ReferencePackageNupkgCacheDir="$(ReferencePackagesDir)"</CommonArgs>
    <CommonArgs>$(CommonArgs) /p:TrackPrebuiltUsageReportDir="$(ArtifactsLogRepoDir)"</CommonArgs>
  </PropertyGroup>

  <!-- Build specific args -->
  <PropertyGroup>
    <BuildArgs>$(BuildArgs) -bl</BuildArgs>
  </PropertyGroup>

  <!-- Test specific args-->
  <PropertyGroup>
    <TestArgs>$(TestArgs) /bl:$(ArtifactsLogRepoDir)Test.binlog</TestArgs>
  </PropertyGroup>

  <PropertyGroup Condition="'$(EnableExtraDebugging)' == 'true'">
    <MSBuildDebugPathTargetDir>$([MSBuild]::NormalizeDirectory('$(ArtifactsDir)', 'msbuild-debug'))</MSBuildDebugPathTargetDir>
    <RoslynDebugPathTargetDir>$([MSBuild]::NormalizeDirectory('$(ArtifactsDir)', 'roslyn-debug'))</RoslynDebugPathTargetDir>

    <AspNetRazorBuildServerLogDir>$([MSBuild]::NormalizeDirectory('$(ArtifactsDir)', 'aspnet-debug'))</AspNetRazorBuildServerLogDir>
    <AspNetRazorBuildServerLogFile>$(AspNetRazorBuildServerLogDir)razor-build-server.log</AspNetRazorBuildServerLogFile>
  </PropertyGroup>

  <ItemGroup>
    <!-- Arcade tools.sh picks up DotNetCoreSdkDir, but we can pass DOTNET_INSTALL_DIR directly. -->
    <EnvironmentVariables Include="DOTNET_INSTALL_DIR=$(DotNetRoot)" />
    <EnvironmentVariables Include="DOTNET_PATH=$(DotNetRoot)" />
    <EnvironmentVariables Include="DOTNET_HOST_PATH=$(DotNetTool)" />

    <EnvironmentVariables Include="_InitializeDotNetCli=$(DotNetRoot.TrimEnd('/\'))" />
    <EnvironmentVariables Include="_DotNetInstallDir=$(DotNetRoot)" />
    <EnvironmentVariables Include="_InitializeToolset=$(SourceBuiltSdksDir)Microsoft.DotNet.Arcade.Sdk/tools/Build.proj"
                          Condition="'$(UseBootstrapArcade)' != 'true'" />

    <!-- We pass '-ci', but also apply ci mode via env var for edge cases. (E.g. misbehaving inner builds.). -->
    <EnvironmentVariables Condition="'$(ContinuousIntegrationBuild)' == 'true'" Include="ContinuousIntegrationBuild=true" />

    <!-- Turn off node reuse for source build because repos use conflicting versions
         of compilers which cause assembly load errors.
         See https://github.com/dotnet/source-build/issues/541 -->
    <EnvironmentVariables Include="MSBUILDDISABLENODEREUSE=1" />

    <EnvironmentVariables Include="DeterministicSourcePaths=true" Condition="'$(DeterministicBuildOptOut)' != 'true'" />
    <EnvironmentVariables Include="DeterministicSourcePaths=false" Condition="'$(DeterministicBuildOptOut)' == 'true'" />

    <EnvironmentVariables Include="SourceRoot=$(ProjectDirectory)" />

    <!-- Needed for miscellanous projects in various repos - see https://github.com/dotnet/source-build/issues/4081-->
    <EnvironmentVariables Include="RestoreConfigFile=$(NuGetConfigFile)" Condition="'$(NuGetConfigFile)' != ''" />

    <!-- Need to be passed in here so that outer and inner builds don't restore into the orchestrator package cache (CI builds)
         or the user package cache (local dev builds). -->
    <EnvironmentVariables Include="NUGET_PACKAGES=$(RepoArtifactsPackageCache)" />
  </ItemGroup>

  <ItemGroup  Condition="'$(DotNetBuildSourceOnly)' == 'true'">
    <EnvironmentVariables Include="NuGetAudit=false" />
  </ItemGroup>

  <ItemGroup Condition="'$(EnableExtraDebugging)' == 'true'">
    <!-- If MSBuild exits early, make sure debug output like 'MSBuild_*.failure.txt' ends up in a place we can see it. -->
    <EnvironmentVariables Include="MSBUILDDEBUGPATH=$(MSBuildDebugPathTargetDir)" />
    <EnvironmentVariables Include="MSBUILDDEBUGCOMM=1" />
    <EnvironmentVariables Include="MSBUILDDEBUGSCHEDULER=1" />
    <EnvironmentVariables Include="MSBUILDDEBUGFORCECACHING=1" />
    <EnvironmentVariables Include="MSBUILDDEBUG=1" />
    <EnvironmentVariables Include="MSBUILDDEBUGEVALUATION=1" />
    <EnvironmentVariables Include="MSBUILDTARGETOUTPUTLOGGING=1" />
    <EnvironmentVariables Include="MSBUILDLOGTASKINPUTS=1" />
    <EnvironmentVariables Include="MSBUILDEMITSOLUTION=1" />
    <EnvironmentVariables Include="MSBUILDLOGVERBOSERARSEARCHRESULTS=1" />

    <!-- Output Roslyn logs to allow debugging compiler errors -->
    <EnvironmentVariables Include="RoslynCommandLineLogFile=$(RoslynDebugPathTargetDir)" />

    <!--ASP.NET dev server request logs -->
    <EnvironmentVariables Include="RAZORBUILDSERVER_LOG=$(AspNetRazorBuildServerLogFile)" />
  </ItemGroup>

  <!-- If we're using the bootstrapped arcade, we can set the override here. -->
  <ItemGroup>
    <!-- Configure the bootstrapped Arcade version here. Repositories that build before arcade (and arcade itself) will use the bootstrapped SDK. -->
    <BootstrapArcadeSdkOverride Include="Microsoft.DotNet.Arcade.Sdk"
                                Group="ARCADE"
                                Version="$(ArcadeBootstrapVersion)"
                                Location="$(BootstrapPackagesDir)microsoft.dotnet.arcade.sdk/$(ArcadeBootstrapVersion)" />
    <!-- Make the WindowsDesktop SDK override opt-in for repos that need it. -->
    <WindowsDesktopSdkOverride Include="Microsoft.Net.Sdk.WindowsDesktop" Group="WINDOWS_DESKTOP" Location="$(ToolsDir)EmptySdk" Condition="'$(DotNetBuildSourceOnly)' == 'true'" />
  </ItemGroup>

  <!-- Additional pseudo-versions that **multiple** repos depend on. -->
  <ItemGroup>
    <ExtraPackageVersionPropsPackageInfo Include="MicrosoftNETCoreAppRuntimewinx64Version" Version="%24(MicrosoftNETCoreAppRefPackageVersion)" />
    <ExtraPackageVersionPropsPackageInfo Include="MicrosoftNETCoreAppRuntimewinx64PackageVersion" Version="%24(MicrosoftNETCoreAppRefPackageVersion)" />
    <ExtraPackageVersionPropsPackageInfo Include="MicrosoftNETCoreAppRuntimeVersion" Version="%24(MicrosoftNETCoreAppRefPackageVersion)" />

    <ExtraPackageVersionPropsPackageInfo Include="VSRedistCommonNetCoreSharedFrameworkx64100PackageVersion" Version="%24(MicrosoftNETCoreAppRefPackageVersion)" />
  </ItemGroup>

</Project><|MERGE_RESOLUTION|>--- conflicted
+++ resolved
@@ -124,12 +124,8 @@
 
     <!-- TODO: Remove the GitHubRepositoryName switch here after the next re-boostrap that includes the Publish.proj change. -->
     <CommonArgs>$(CommonArgs) /p:GitHubRepositoryName=$(RepositoryName)</CommonArgs>
-<<<<<<< HEAD
     <!-- TODO: Remove both properties and replace with '-from-orchestrator' CLI arg with the next re-bootstrap. -->
     <CommonArgs>$(CommonArgs) /p:DotNetBuildFromOrchestrator=true</CommonArgs>
-=======
-    <CommonArgs>$(CommonArgs) /p:RepositoryName=$(RepositoryName)</CommonArgs>
->>>>>>> 34a6fde7
     <CommonArgs>$(CommonArgs) /p:DotNetBuildOrchestrator=true</CommonArgs>
 
     <!-- Pass the repository URL in globally so that we redirect sourcelink package information to the VMR repo. -->
