--- conflicted
+++ resolved
@@ -96,16 +96,10 @@
   <!-- Common args used for building and testing. -->
   <PropertyGroup>
     <CommonArgs Condition="'$(DotNetBuildSourceOnly)' != 'true'">$(CommonArgs) $(FlagParameterPrefix)productBuild</CommonArgs>
-<<<<<<< HEAD
-    <CommonArgs Condition="'$(ContinuousIntegrationBuild)' == 'true'">$(CommonArgs) $(FlagParameterPrefix)ci</CommonArgs>
-=======
     <!-- TODO: Rename to source-build when the new switch is available everywhere. -->
     <CommonArgs Condition="'$(DotNetBuildSourceOnly)' == 'true'">$(CommonArgs) $(FlagParameterPrefix)sourceBuild</CommonArgs>
 
-    <!-- TODO: Remove the DisableDevBuildAsDefaultForSourceOnly condition when dev builds are the default for source only.
-         https://github.com/dotnet/source-build/issues/4922 -->
-    <CommonArgs Condition="'$(ContinuousIntegrationBuild)' == 'true' or ('$(DotNetBuildSourceOnly)' == 'true' and '$(DisableDevBuildAsDefaultForSourceOnly)' == 'true')">$(CommonArgs) $(FlagParameterPrefix)ci</CommonArgs>
->>>>>>> c7f1d4f5
+    <CommonArgs Condition="'$(ContinuousIntegrationBuild)' == 'true'">$(CommonArgs) $(FlagParameterPrefix)ci</CommonArgs>
 
     <!-- Pass down configuration properties -->
     <CommonArgs>$(CommonArgs) $(FlagParameterPrefix)configuration $(Configuration)</CommonArgs>
