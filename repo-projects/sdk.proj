﻿<Project Sdk="Microsoft.Build.NoTargets">

  <PropertyGroup>
    <!-- Tests are only building on Windows - https://github.com/dotnet/source-build/issues/4882 -->
    <DotNetBuildTestsOptOut Condition="'$(OS)' != 'Windows_NT'">true</DotNetBuildTestsOptOut>

<<<<<<< HEAD
    <!-- May stabilize. -->
    <AllowDotNetFinalVersionKindOverride>true</AllowDotNetFinalVersionKindOverride>

    <BuildArgs>$(BuildArgs) /p:PortableRid=$(PortableRid)</BuildArgs>

    <!-- We need to extract the non-portable OS name from the non-portable RID and pass that to installer build script.
         This should not happen except when building non-portable. installer generally extracts the OSName from the host OS,
         or from the Rid if supplied. -->
    <BuildArgs Condition="$(PortableBuild) != 'true'">$(BuildArgs) /p:OSName=$(TargetRid.Substring(0, $(TargetRid.IndexOf("-"))))</BuildArgs>
    <BuildArgs>$(BuildArgs) /p:PortableOSName=$(__PortableTargetOS)</BuildArgs>

=======
>>>>>>> f1aa4b72
    <!-- sdk always wants to build portable on FreeBSD etc. -->
    <BuildArgs Condition="('$(TargetOS)' == 'freebsd' or '$(TargetOS)' == 'solaris') and '$(DotNetBuildSourceOnly)' == 'true'">$(BuildArgs) /p:PortableBuild=true</BuildArgs>
    <BuildArgs Condition="'$(TargetOS)' != 'windows'">$(BuildArgs) /p:NetRuntimeRid=$(TargetRid)</BuildArgs>

    <BuildArgs Condition="'$(TargetRid)' == 'linux-x64' or '$(TargetRid)' == 'linux-arm64' ">$(BuildArgs) /p:BuildSdkDeb=true /p:BuildSdkRpm=true</BuildArgs>

    <BuildArgs>$(BuildArgs) /p:PublicBaseURL=file:%2F%2F$(ArtifactsAssetsDir)</BuildArgs>
    <BuildArgs>$(BuildArgs) /p:UsePortableLinuxSharedFramework=false</BuildArgs>

    <BuildArgs Condition="'$(PgoInstrument)' == 'true'">$(BuildArgs) /p:PgoInstrument=true</BuildArgs>
    <BuildArgs Condition="'$(EnablePoison)' == 'true' or '$(SkipUsingCrossgen)' == 'true'">$(BuildArgs) /p:SkipUsingCrossgen=true</BuildArgs>

    <BuildArgs Condition="'$(BuildWorkloads)' == 'true'">$(BuildArgs) /p:BuildWorkloads=true</BuildArgs>
  </PropertyGroup>

  <ItemGroup>
    <RepositoryReference Include="arcade" />
    <RepositoryReference Include="aspire" />
    <RepositoryReference Include="aspnetcore" />
    <RepositoryReference Include="command-line-api" />
    <RepositoryReference Include="deployment-tools" />
    <!-- we're focusing on x64 and arm64 for the webassembly build tools -->
    <RepositoryReference Include="emsdk" Condition="'$(DotNetBuildSourceOnly)' != 'true' and '$(PgoInstrument)' != 'true' and ('$(TargetArchitecture)' == 'x64' or '$(TargetArchitecture)' == 'arm64')" />
    <RepositoryReference Include="fsharp" />
    <RepositoryReference Include="msbuild" />
    <!-- nuget-client is not compliant with Unified Build: https://github.com/dotnet/source-build/issues/4974 -->
    <RepositoryReference Include="nuget-client" Condition="'$(DotNetBuildSourceOnly)' == 'true'" />
    <RepositoryReference Include="razor" />
    <RepositoryReference Include="roslyn-analyzers" />
    <RepositoryReference Include="roslyn" />
    <RepositoryReference Include="runtime" />
    <RepositoryReference Include="sourcelink" />
    <RepositoryReference Include="symreader" />
    <RepositoryReference Include="templating" />
    <RepositoryReference Include="vstest" />
    <RepositoryReference Include="windowsdesktop" Condition="'$(TargetOS)' == 'windows' and '$(DotNetBuildSourceOnly)' != 'true'" />
    <RepositoryReference Include="xdt" />
  </ItemGroup>

  <ItemGroup Condition="'$(DotNetBuildSourceOnly)' == 'true'">
    <RepositoryReference Include="source-build-externals" />
    <RepositoryReference Include="source-build-reference-packages" />
  </ItemGroup>

  <!--
    If we have authentication, keep the templating internal feed (if one exists) to acquire the
    text-only prebuilt. The source-build repo as a whole should depend on the same internal feed as
    this repo does, so authentication should already be set up in the global endpoints json.
  -->
  <ItemGroup Condition="'$(VSS_NUGET_EXTERNAL_FEED_ENDPOINTS)' != ''">
    <KeepFeedPrefixes Include="darc-int-dotnet-aspnetcore-" />
  </ItemGroup>

</Project><|MERGE_RESOLUTION|>--- conflicted
+++ resolved
@@ -4,20 +4,9 @@
     <!-- Tests are only building on Windows - https://github.com/dotnet/source-build/issues/4882 -->
     <DotNetBuildTestsOptOut Condition="'$(OS)' != 'Windows_NT'">true</DotNetBuildTestsOptOut>
 
-<<<<<<< HEAD
     <!-- May stabilize. -->
     <AllowDotNetFinalVersionKindOverride>true</AllowDotNetFinalVersionKindOverride>
 
-    <BuildArgs>$(BuildArgs) /p:PortableRid=$(PortableRid)</BuildArgs>
-
-    <!-- We need to extract the non-portable OS name from the non-portable RID and pass that to installer build script.
-         This should not happen except when building non-portable. installer generally extracts the OSName from the host OS,
-         or from the Rid if supplied. -->
-    <BuildArgs Condition="$(PortableBuild) != 'true'">$(BuildArgs) /p:OSName=$(TargetRid.Substring(0, $(TargetRid.IndexOf("-"))))</BuildArgs>
-    <BuildArgs>$(BuildArgs) /p:PortableOSName=$(__PortableTargetOS)</BuildArgs>
-
-=======
->>>>>>> f1aa4b72
     <!-- sdk always wants to build portable on FreeBSD etc. -->
     <BuildArgs Condition="('$(TargetOS)' == 'freebsd' or '$(TargetOS)' == 'solaris') and '$(DotNetBuildSourceOnly)' == 'true'">$(BuildArgs) /p:PortableBuild=true</BuildArgs>
     <BuildArgs Condition="'$(TargetOS)' != 'windows'">$(BuildArgs) /p:NetRuntimeRid=$(TargetRid)</BuildArgs>
