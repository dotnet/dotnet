<Project Sdk="Microsoft.NET.Sdk">

  <!-- TODO: Should we invoke the root build scripts instead? -->

  <ItemGroup>
    <EnvironmentVariables Include="LatestCommit=$(GitCommitHash)" />
  </ItemGroup>

  <ItemGroup>
    <RepositoryReference Include="runtime" />
  </ItemGroup>

<<<<<<< HEAD
=======
  <ItemGroup>
    <EnvironmentVariables Include="LatestCommit=$(GitCommitHash)" />
  </ItemGroup>

  <Import Project="Sdk.targets" Sdk="Microsoft.NET.Sdk" />
>>>>>>> f73188ef
</Project><|MERGE_RESOLUTION|>--- conflicted
+++ resolved
@@ -3,19 +3,11 @@
   <!-- TODO: Should we invoke the root build scripts instead? -->
 
   <ItemGroup>
-    <EnvironmentVariables Include="LatestCommit=$(GitCommitHash)" />
-  </ItemGroup>
-
-  <ItemGroup>
     <RepositoryReference Include="runtime" />
   </ItemGroup>
 
-<<<<<<< HEAD
-=======
   <ItemGroup>
     <EnvironmentVariables Include="LatestCommit=$(GitCommitHash)" />
   </ItemGroup>
 
-  <Import Project="Sdk.targets" Sdk="Microsoft.NET.Sdk" />
->>>>>>> f73188ef
 </Project>