--- conflicted
+++ resolved
@@ -1,10 +1,6 @@
 {
   "tools": {
-<<<<<<< HEAD
-    "dotnet": "9.0.100-alpha.1.23615.4"
-=======
     "dotnet": "9.0.100-alpha.1.24055.2"
->>>>>>> 6ab7c012
   },
   "msbuild-sdks": {
     "Microsoft.Build.NoTargets": "3.7.0",
