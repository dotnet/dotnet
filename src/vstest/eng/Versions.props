<Project>

  <Import Project="Version.Details.props" />

  <PropertyGroup Label="Version settings">
    <VersionPrefix>18.1.0</VersionPrefix>
    <PreReleaseVersionLabel>preview</PreReleaseVersionLabel>
    <PreReleaseVersionIteration></PreReleaseVersionIteration>
    <!-- Allowed values: '', 'prerelease', 'release'. Set to 'release' when stabilizing. -->
    <DotNetFinalVersionKind></DotNetFinalVersionKind>

    <!--
        Workaround for https://github.com/microsoft/vstest/issues/4544
        Use semantic versioning V1 because V2 will produce version like 17.7.0-preview.23280.1+94103c3f and DTAExecutionHost
        is trying to parse that version and will consider any version with more than 4 `.` in it as invalid.
    -->
    <SemanticVersioningV1>true</SemanticVersioningV1>
    <!--
      IncludeSourceRevisionInInformationalVersion prevents ProductVersion (on file), and AssemblyInformationalVersion
      from appending +<commitId>, which breaks DTAAgent.
    -->
    <IncludeSourceRevisionInInformationalVersion>false</IncludeSourceRevisionInInformationalVersion>
<<<<<<< HEAD
    <VersionPrefix>18.3.0</VersionPrefix>
    <PreReleaseVersionLabel>preview</PreReleaseVersionLabel>
=======
>>>>>>> 3b5d49bb
  </PropertyGroup>

  <PropertyGroup Label="Arcade settings">
    <!-- Ensure we use xliff task tool - true is the default but we make it explicit here -->
    <UsingToolXliff>true</UsingToolXliff>
    <!-- Opt-in to Arcade tools for building VSIX projects. -->
    <UsingToolVSSDK>true</UsingToolVSSDK>
  </PropertyGroup>

  <PropertyGroup Label="VSTest dependencies">
    <CoverletCoverageVersion>1.2.0</CoverletCoverageVersion>
    <!--
        When updating the version of Microsoft.Build.Utilities.Core, go check on nuget.org which TFMs it targets.
        Because you will need to update Microsoft.TestPlatform.Build.UnitTests to build using that concrete .NET TFM, e.g. net8.0 for 17.11.48.
        Otherwise it will restore the netstandard2.0 *reference* library into test project bin, and the test project will fail
        with File not found error.

        Could not load file or assembly 'Microsoft.Build.Utilities.Core...
    -->
    <!--
      Lot of these versions are not the latest present on nuget.org, we need to use versions that are present in SourceBuild to
      avoid introducing pre-builts. https://github.com/dotnet/source-build-reference-packages/tree/main/src/referencePackages/src
    -->
    <MicrosoftBuildFrameworkPackageVersion>17.11.48</MicrosoftBuildFrameworkPackageVersion>
    <MicrosoftBuildPackageVersion>$(MicrosoftBuildFrameworkPackageVersion)</MicrosoftBuildPackageVersion>
    <MicrosoftBuildUtilitiesCorePackageVersion>$(MicrosoftBuildFrameworkPackageVersion)</MicrosoftBuildUtilitiesCorePackageVersion>
    <MicrosoftBuildFrameworkReferenceOnly>$(MicrosoftBuildFrameworkPackageVersion)</MicrosoftBuildFrameworkReferenceOnly>
    <MicrosoftBuildReferenceOnly>$(MicrosoftBuildFrameworkPackageVersion)</MicrosoftBuildReferenceOnly>
    <MicrosoftBuildUtilitiesCoreReferenceOnly>$(MicrosoftBuildFrameworkPackageVersion)</MicrosoftBuildUtilitiesCoreReferenceOnly>
    <MicrosoftCodeAnalysisVersion>4.11.0</MicrosoftCodeAnalysisVersion>
    <MicrosoftCodeAnalysisBannedApiAnalyzersVersion>3.3.4</MicrosoftCodeAnalysisBannedApiAnalyzersVersion>
    <MicrosoftCodeAnalysisPublicApiAnalyzersVersion>3.3.4</MicrosoftCodeAnalysisPublicApiAnalyzersVersion>
    <MicrosoftCodeCoverageIOVersion>17.7.0</MicrosoftCodeCoverageIOVersion>
    <MicrosoftFakesVersion>18.0.0-beta.25430.1</MicrosoftFakesVersion>
    <!--
      Make sure you are taking a version from a release branch (rel/d*) in VS. Otherwise there won't be symbols for the dlls in package,
      a and it will create a symcheck bug on re-insertion into VS.
    -->
    <MicrosoftVisualStudioDiagnosticsUtilitiesVersion>18.0.0-preview-1-10830-229</MicrosoftVisualStudioDiagnosticsUtilitiesVersion>
    <MicrosoftVisualStudioEnterpriseAspNetHelper>$(MicrosoftVisualStudioDiagnosticsUtilitiesVersion)</MicrosoftVisualStudioEnterpriseAspNetHelper>
    <MicrosoftVisualStudioInteropVersion>17.13.39960</MicrosoftVisualStudioInteropVersion>
    <MicrosoftVSTelemetryVersion>17.13.24</MicrosoftVSTelemetryVersion>
    <MicrosoftVSUtilitiesInternalVersion>16.3.90</MicrosoftVSUtilitiesInternalVersion>
    <MicrosoftVSSDKBuildToolsVersion>17.14.2119</MicrosoftVSSDKBuildToolsVersion>
    <MicrosoftWin32RegistryVersion>5.0.0</MicrosoftWin32RegistryVersion>
    <NewtonsoftJsonVersion>13.0.3</NewtonsoftJsonVersion>
    <SystemCollectionsImmutableVersion>8.0.0</SystemCollectionsImmutableVersion>
    <SystemMemoryVersion>4.5.5</SystemMemoryVersion>
    <SystemReflectionMetadataVersion>8.0.0</SystemReflectionMetadataVersion>
    <TestPlatformExternalsVersion>18.0.0-preview-1-10911-061</TestPlatformExternalsVersion>
    <MicrosoftInternalTestPlatformExtensions>18.0.0-preview-1-10911-061</MicrosoftInternalTestPlatformExtensions>
    <TestPlatformMSDiaVersion>18.0.11024.295</TestPlatformMSDiaVersion>
    <SystemSecurityPrincipalWindowsVersion>5.0.0</SystemSecurityPrincipalWindowsVersion>
    <SystemRuntimeCompilerServicesUnsafeVersion>6.1.0</SystemRuntimeCompilerServicesUnsafeVersion>
  </PropertyGroup>

  <PropertyGroup Label="VSTest test settings">
    <!-- Name of the elements must be in sync with test\Microsoft.TestPlatform.TestUtilities\IntegrationTestBase.cs -->
    <AwesomeAssertionsVersion>8.1.0</AwesomeAssertionsVersion>
    <MicrosoftTestingPlatformVersion>1.7.2</MicrosoftTestingPlatformVersion>
    <MoqVersion>4.16.1</MoqVersion>
    <!-- For coverage use our own package on latest stable -->
    <MicrosoftCodeCoverageVersion>17.9.0</MicrosoftCodeCoverageVersion>
    <!-- These versions are used for running unit tests, and running acceptance tests. They are also used as the default version for projects
    in TestAssets.sln to allow running and debugging tests in that solution directly in VS without having to run them via AcceptanceTests. -->
    <MSTestTestFrameworkVersion>3.9.3</MSTestTestFrameworkVersion>
    <MSTestTestAdapterVersion>3.9.3</MSTestTestAdapterVersion>
    <XUnitFrameworkVersion>2.4.2</XUnitFrameworkVersion>
    <XUnitAdapterVersion>2.4.5</XUnitAdapterVersion>
    <XUnitConsoleRunnerVersion>2.4.2</XUnitConsoleRunnerVersion>
    <NUnit3FrameworkVersion>3.14.0</NUnit3FrameworkVersion>
    <NUnit3AdapterVersion>3.17.0</NUnit3AdapterVersion>
    <NUnitConsoleRunnerVersion>3.16.3</NUnitConsoleRunnerVersion>
    <!--
      Versions that are used when building projects from TestAssets.sln for compatibility tests. See Invoke-TestAssetsBuild in scripts/build.ps1.
      Exact versions are used to avoid Nuget substituting them by closest match, if we make a typo.
      These versions need to be "statically" readable because we read this file as xml in our build and tests.
    -->
    <!-- <MSTestFrameworkLatestVersion></MSTestFrameworkLatestVersion> is not here, because we don't build MSTest locally, so we don't have access to the latest version. -->
    <MSTestFrameworkLatestPreviewVersion>[3.9.3]</MSTestFrameworkLatestPreviewVersion>
    <MSTestFrameworkLatestStableVersion>[3.9.3]</MSTestFrameworkLatestStableVersion>
    <MSTestFrameworkRecentStableVersion>[3.3.1]</MSTestFrameworkRecentStableVersion>
    <MSTestFrameworkMostDownloadedVersion>[2.2.10]</MSTestFrameworkMostDownloadedVersion>
    <MSTestFrameworkPreviousStableVersion>[2.2.10]</MSTestFrameworkPreviousStableVersion>
    <MSTestFrameworkLegacyStableVersion>[1.4.0]</MSTestFrameworkLegacyStableVersion>
    <!-- Versions that are used to restore previous versions of console, translation layer, and test.sdk for compatibility tests.
    See Invoke-TestAssetsBuild in scripts/build.ps1. Exact versions are used to avoid Nuget substituting them by closest match, if we make a typo.
    These versions need to be "statically" readable because we read this file as xml in our build and tests. -->
    <!-- <VSTestConsoleLatestVersion></VSTestConsoleLatestVersion> is not here, NETTestSdkVersion is used instead, because that is the version of the locally built latest package.  -->
    <VSTestConsoleLatestPreviewVersion>[17.10.0]</VSTestConsoleLatestPreviewVersion>
    <VSTestConsoleLatestStableVersion>[17.10.0]</VSTestConsoleLatestStableVersion>
    <VSTestConsoleRecentStableVersion>[17.9.0]</VSTestConsoleRecentStableVersion>
    <VSTestConsoleMostDownloadedVersion>[17.6.2]</VSTestConsoleMostDownloadedVersion>
    <VSTestConsolePreviousStableVersion>[16.11.0]</VSTestConsolePreviousStableVersion>
    <VSTestConsoleLegacyStableVersion>[15.9.2]</VSTestConsoleLegacyStableVersion>
    <ILAsmPackageVersion>5.0.0</ILAsmPackageVersion>
  </PropertyGroup>

</Project><|MERGE_RESOLUTION|>--- conflicted
+++ resolved
@@ -20,11 +20,8 @@
       from appending +<commitId>, which breaks DTAAgent.
     -->
     <IncludeSourceRevisionInInformationalVersion>false</IncludeSourceRevisionInInformationalVersion>
-<<<<<<< HEAD
     <VersionPrefix>18.3.0</VersionPrefix>
     <PreReleaseVersionLabel>preview</PreReleaseVersionLabel>
-=======
->>>>>>> 3b5d49bb
   </PropertyGroup>
 
   <PropertyGroup Label="Arcade settings">
