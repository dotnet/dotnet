--- conflicted
+++ resolved
@@ -5,15 +5,11 @@
   <PropertyGroup>
     <!-- This repo version -->
     <VersionPrefix>10.0.1</VersionPrefix>
-<<<<<<< HEAD
-    <PreReleaseVersionLabel>beta</PreReleaseVersionLabel>
-=======
     <PreReleaseVersionLabel>servicing</PreReleaseVersionLabel>
     <PreReleaseVersionIteration></PreReleaseVersionIteration>
     <!-- Allowed values: '', 'prerelease', 'release'. Set to 'release' when stabilizing. -->
     <DotNetFinalVersionKind></DotNetFinalVersionKind>
 
->>>>>>> 3ce2bf39
     <!-- Opt-in repo features -->
     <UsingToolSymbolUploader>true</UsingToolSymbolUploader>
   </PropertyGroup>
@@ -22,7 +18,7 @@
     <!-- nuget -->
     <NuGetVersioningVersion>6.12.1</NuGetVersioningVersion>
     <!-- runtime -->
-    <SystemTextJsonVersion>9.0.0</SystemTextJsonVersion>
+    <SystemTextJsonVersion>8.0.5</SystemTextJsonVersion>
   </PropertyGroup>
 
 </Project>