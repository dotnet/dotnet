--- conflicted
+++ resolved
@@ -1,14 +1,9 @@
 <Project>
 
-  <Import Project="Version.Details.props" Condition="Exists('Version.Details.props')" />
+  <Import Project="Version.Details.props" />
 
   <PropertyGroup>
-    <!-- This repo version -->
-<<<<<<< HEAD
     <VersionPrefix>10.0.102</VersionPrefix>
-=======
-    <VersionPrefix>10.0.1</VersionPrefix>
->>>>>>> f46b7887
     <PreReleaseVersionLabel>servicing</PreReleaseVersionLabel>
     <PreReleaseVersionIteration></PreReleaseVersionIteration>
     <!-- Allowed values: '', 'prerelease', 'release'. Set to 'release' when stabilizing. -->
