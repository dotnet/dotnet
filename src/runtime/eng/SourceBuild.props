<!-- Whenever altering this or other SourceBuild* files, please include @dotnet/source-build-internal as a reviewer. -->

<Project>

  <PropertyGroup>
    <GitHubRepositoryName>runtime</GitHubRepositoryName>

<<<<<<< HEAD
    <BaseInnerSourceBuildCommand Condition="'$(OS)' == 'Windows_NT'">.\build.cmd</BaseInnerSourceBuildCommand>
    <BaseInnerSourceBuildCommand Condition="'$(OS)' != 'Windows_NT'">./build.sh</BaseInnerSourceBuildCommand>

=======
    <_hostRid>$([System.Runtime.InteropServices.RuntimeInformation]::RuntimeIdentifier)</_hostRid>
>>>>>>> e86d15d6
    <!-- TargetRid names what gets built. -->
    <TargetRid Condition="'$(TargetRid)' == ''">$(_hostRid)</TargetRid>

    <!-- Split e.g. 'fedora.33-x64' into 'fedora.33' and 'x64'. -->
    <_targetRidPlatformIndex>$(TargetRid.LastIndexOf('-'))</_targetRidPlatformIndex>
    <TargetArch>$(TargetRid.Substring($(_targetRidPlatformIndex)).TrimStart('-'))</TargetArch>

    <_hostRidPlatformIndex>$(_hostRid.LastIndexOf('-'))</_hostRidPlatformIndex>
    <_hostArch>$(_hostRid.Substring($(_hostRidPlatformIndex)).TrimStart('-'))</_hostArch>

    <LogVerbosity Condition="'$(LogVerbosity)' == ''">minimal</LogVerbosity>
  </PropertyGroup>

  <Target Name="GetRuntimeSourceBuildCommandConfiguration"
          BeforeTargets="GetSourceBuildCommandConfiguration">
    <PropertyGroup>
      <!-- Properties that control the source-build configuration should be added to the repository and guarded with the DotNetBuildFromSource Condition.
           This allows to build the repository using './build.sh <args> /p:DotNetBuildFromSource=true'.
           Properties that control flags from source-build, and the expected output for source-build should be added to this file. -->
<<<<<<< HEAD
      <InnerBuildArgs>$(InnerBuildArgs) $(FlagParameterPrefix)arch $(TargetArch)</InnerBuildArgs>
      <InnerBuildArgs>$(InnerBuildArgs) $(FlagParameterPrefix)configuration $(Configuration)</InnerBuildArgs>
      <InnerBuildArgs>$(InnerBuildArgs) $(FlagParameterPrefix)allconfigurations</InnerBuildArgs>
      <InnerBuildArgs>$(InnerBuildArgs) $(FlagParameterPrefix)verbosity $(LogVerbosity)</InnerBuildArgs>
      <InnerBuildArgs>$(InnerBuildArgs) $(FlagParameterPrefix)nodereuse $(ArcadeFalseBoolBuildArg)</InnerBuildArgs>
      <InnerBuildArgs>$(InnerBuildArgs) $(FlagParameterPrefix)warnAsError $(ArcadeFalseBoolBuildArg)</InnerBuildArgs>
      <InnerBuildArgs Condition="'$(SourceBuildUseMonoRuntime)' == 'true'">$(InnerBuildArgs) $(FlagParameterPrefix)usemonoruntime</InnerBuildArgs>
      <!-- TODO: This parameter is only available on the Unix script. Intentional? -->
      <InnerBuildArgs Condition="'$(OS)' != 'Windows_NT'">$(InnerBuildArgs) $(FlagParameterPrefix)outputrid $(TargetRid)</InnerBuildArgs>

=======
      <InnerBuildArgs>$(InnerBuildArgs) --arch $(TargetArch)</InnerBuildArgs>
      <InnerBuildArgs Condition=" '$(TargetArch)' != '$(_hostArch)' ">$(InnerBuildArgs) --cross</InnerBuildArgs>
      <InnerBuildArgs>$(InnerBuildArgs) --configuration $(Configuration)</InnerBuildArgs>
      <InnerBuildArgs>$(InnerBuildArgs) --allconfigurations</InnerBuildArgs>
      <InnerBuildArgs>$(InnerBuildArgs) --verbosity $(LogVerbosity)</InnerBuildArgs>
      <InnerBuildArgs>$(InnerBuildArgs) --nodereuse false</InnerBuildArgs>
      <InnerBuildArgs>$(InnerBuildArgs) --warnAsError false</InnerBuildArgs>
      <InnerBuildArgs>$(InnerBuildArgs) --outputrid $(TargetRid)</InnerBuildArgs>
>>>>>>> e86d15d6
      <!-- PackageOS and ToolsOS control the rids of prebuilts consumed by the build.
           They are set to RuntimeOS so they match with the build SDK rid. -->
      <InnerBuildArgs Condition="'$(RuntimeOS)' != ''">$(InnerBuildArgs) /p:PackageOS=$(RuntimeOS) /p:ToolsOS=$(RuntimeOS)</InnerBuildArgs>
      <!-- BaseOS is an expected known rid in the graph that TargetRid is compatible with.
           It's used to add TargetRid in the graph if the parent can't be detected. -->
      <InnerBuildArgs>$(InnerBuildArgs) /p:AdditionalRuntimeIdentifierParent=$(BaseOS)</InnerBuildArgs>

      <!-- This prop needs to be passed to the inner build manually as the BaseInnerSourceBuildCommand gets overriden above -->
      <InnerBuildArgs Condition="'$(ArcadeBuildFromSource)' == 'true'">$(InnerBuildArgs) /p:ArcadeBuildFromSource=true</InnerBuildArgs>
      <InnerBuildArgs Condition="'$(ArcadeBuildVertical)' == 'true'">$(InnerBuildArgs) /p:ArcadeBuildVertical=true</InnerBuildArgs>
      <InnerBuildArgs Condition="'$(OfficialBuildId)' != ''">$(InnerBuildArgs) /p:OfficialBuildId=$(OfficialBuildId)</InnerBuildArgs>
      <InnerBuildArgs Condition="'$(ContinuousIntegrationBuild)' != ''">$(InnerBuildArgs) /p:ContinuousIntegrationBuild=$(ContinuousIntegrationBuild)</InnerBuildArgs>
      <InnerBuildArgs Condition="'$(PortableBuild)' != ''">$(InnerBuildArgs) /p:PortableBuild=$(PortableBuild)</InnerBuildArgs>
      <InnerBuildArgs Condition="'$(DotnetBuildVertical)' != ''">$(InnerBuildArgs) /p:DotnetBuildVertical=$(DotnetBuildVertical)</InnerBuildArgs>
    </PropertyGroup>
  </Target>

  <Target Name="CategorizeRuntimeSupplementalArtifacts"
          BeforeTargets="GetCategorizedIntermediateNupkgContents">
    <PropertyGroup>
      <!-- Symbols archive is too big for main intermediate package, add it to a different one. -->
      <SymbolsIntermediateNupkgCategory>runtime</SymbolsIntermediateNupkgCategory>
    </PropertyGroup>

    <ItemGroup>
      <!--
        Runtime artifacts are too large to fit into a single package (Azure DevOps feeds 500 mb constraint).
        Split large components into separate packages.
      -->
      <IntermediateNupkgArtifactFile Include="$(CurrentRepoSourceBuildArtifactsPackagesDir)Shipping\dotnet-runtime-*.$(ArchiveExtension)" Category="runtime" />

      <IntermediateNupkgArtifactFile Include="$(CurrentRepoSourceBuildArtifactsPackagesDir)Shipping\*Microsoft.DotNet.ILCompiler.*.nupkg" Category="ILCompiler" />

      <IntermediateNupkgArtifactFile
        Include="$(CurrentRepoSourceBuildArtifactsPackagesDir)Shipping\Microsoft.NETCore.App.Crossgen2.*.nupkg"
        Category="Crossgen2Pack" />

        <IntermediateNupkgArtifactFile
        Include="$(CurrentRepoSourceBuildArtifactsPackagesDir)Shipping\dotnet-crossgen2-*.$(ArchiveExtension)"
        Category="Crossgen2Archive" />
    </ItemGroup>
  </Target>

</Project><|MERGE_RESOLUTION|>--- conflicted
+++ resolved
@@ -5,13 +5,10 @@
   <PropertyGroup>
     <GitHubRepositoryName>runtime</GitHubRepositoryName>
 
-<<<<<<< HEAD
     <BaseInnerSourceBuildCommand Condition="'$(OS)' == 'Windows_NT'">.\build.cmd</BaseInnerSourceBuildCommand>
     <BaseInnerSourceBuildCommand Condition="'$(OS)' != 'Windows_NT'">./build.sh</BaseInnerSourceBuildCommand>
 
-=======
     <_hostRid>$([System.Runtime.InteropServices.RuntimeInformation]::RuntimeIdentifier)</_hostRid>
->>>>>>> e86d15d6
     <!-- TargetRid names what gets built. -->
     <TargetRid Condition="'$(TargetRid)' == ''">$(_hostRid)</TargetRid>
 
@@ -31,27 +28,16 @@
       <!-- Properties that control the source-build configuration should be added to the repository and guarded with the DotNetBuildFromSource Condition.
            This allows to build the repository using './build.sh <args> /p:DotNetBuildFromSource=true'.
            Properties that control flags from source-build, and the expected output for source-build should be added to this file. -->
-<<<<<<< HEAD
       <InnerBuildArgs>$(InnerBuildArgs) $(FlagParameterPrefix)arch $(TargetArch)</InnerBuildArgs>
+      <InnerBuildArgs Condition=" '$(TargetArch)' != '$(_hostArch)' ">$(InnerBuildArgs) $(FlagParameterPrefix)cross</InnerBuildArgs>
       <InnerBuildArgs>$(InnerBuildArgs) $(FlagParameterPrefix)configuration $(Configuration)</InnerBuildArgs>
       <InnerBuildArgs>$(InnerBuildArgs) $(FlagParameterPrefix)allconfigurations</InnerBuildArgs>
       <InnerBuildArgs>$(InnerBuildArgs) $(FlagParameterPrefix)verbosity $(LogVerbosity)</InnerBuildArgs>
-      <InnerBuildArgs>$(InnerBuildArgs) $(FlagParameterPrefix)nodereuse $(ArcadeFalseBoolBuildArg)</InnerBuildArgs>
-      <InnerBuildArgs>$(InnerBuildArgs) $(FlagParameterPrefix)warnAsError $(ArcadeFalseBoolBuildArg)</InnerBuildArgs>
+      <InnerBuildArgs>$(InnerBuildArgs) $(FlagParameterPrefix)nodereuse false</InnerBuildArgs>
+      <InnerBuildArgs>$(InnerBuildArgs) $(FlagParameterPrefix)warnAsError false</InnerBuildArgs>
       <InnerBuildArgs Condition="'$(SourceBuildUseMonoRuntime)' == 'true'">$(InnerBuildArgs) $(FlagParameterPrefix)usemonoruntime</InnerBuildArgs>
       <!-- TODO: This parameter is only available on the Unix script. Intentional? -->
-      <InnerBuildArgs Condition="'$(OS)' != 'Windows_NT'">$(InnerBuildArgs) $(FlagParameterPrefix)outputrid $(TargetRid)</InnerBuildArgs>
-
-=======
-      <InnerBuildArgs>$(InnerBuildArgs) --arch $(TargetArch)</InnerBuildArgs>
-      <InnerBuildArgs Condition=" '$(TargetArch)' != '$(_hostArch)' ">$(InnerBuildArgs) --cross</InnerBuildArgs>
-      <InnerBuildArgs>$(InnerBuildArgs) --configuration $(Configuration)</InnerBuildArgs>
-      <InnerBuildArgs>$(InnerBuildArgs) --allconfigurations</InnerBuildArgs>
-      <InnerBuildArgs>$(InnerBuildArgs) --verbosity $(LogVerbosity)</InnerBuildArgs>
-      <InnerBuildArgs>$(InnerBuildArgs) --nodereuse false</InnerBuildArgs>
-      <InnerBuildArgs>$(InnerBuildArgs) --warnAsError false</InnerBuildArgs>
-      <InnerBuildArgs>$(InnerBuildArgs) --outputrid $(TargetRid)</InnerBuildArgs>
->>>>>>> e86d15d6
+      <InnerBuildArgs Condition="'$(OS)' != 'Windows_NT'">$(InnerBuildArgs) --outputrid $(TargetRid)</InnerBuildArgs>
       <!-- PackageOS and ToolsOS control the rids of prebuilts consumed by the build.
            They are set to RuntimeOS so they match with the build SDK rid. -->
       <InnerBuildArgs Condition="'$(RuntimeOS)' != ''">$(InnerBuildArgs) /p:PackageOS=$(RuntimeOS) /p:ToolsOS=$(RuntimeOS)</InnerBuildArgs>
