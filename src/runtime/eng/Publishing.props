<Project>
  <PropertyGroup>
    <ProducesDotNetReleaseShippingAssets>true</ProducesDotNetReleaseShippingAssets>
    <!-- This avoids creating VS.*.symbols.nupkg packages that are identical to the original package. -->
    <AutoGenerateSymbolPackages>false</AutoGenerateSymbolPackages>
  </PropertyGroup>

  <PropertyGroup Condition="'$(DotNetFinalPublish)' != 'true' and '$(DotNetBuild)' != 'true'">
    <PushToLocalStorage>true</PushToLocalStorage>
    <ArtifactsStagingDir>$(ArtifactsDir)staging/</ArtifactsStagingDir>
    <SourceBuiltPdbArtifactsDir>$(ArtifactsStagingDir)SymStore</SourceBuiltPdbArtifactsDir>
    <!-- Put blobs where we put packages so our regular globbing in our publish join job finds them. -->
    <SourceBuiltAssetsDir>$(ArtifactsStagingDir)</SourceBuiltAssetsDir>
    <SourceBuiltShippingPackagesDir>$(ArtifactsStagingDir)packages/$(Configuration)/Shipping</SourceBuiltShippingPackagesDir>
    <SourceBuiltNonShippingPackagesDir>$(ArtifactsStagingDir)packages/$(Configuration)/NonShipping</SourceBuiltNonShippingPackagesDir>
    <PublishingUseHardlinksIfPossible>true</PublishingUseHardlinksIfPossible>
    <!-- We don't use the asset manifest from the vertical dotnet/runtime legs outside of the VMR. Just dump it in a temp dir. -->
    <SourceBuiltAssetManifestsDir>$(ArtifactsTmpDir)/manifests/$(Configuration)</SourceBuiltAssetManifestsDir>
    <AssetManifestName>VerticalManifest.xml</AssetManifestName>
  </PropertyGroup>

  <!-- In the runtime official build, we only sign a subset of files. Add all of our blob artifacts here again for publishing -->
  <ItemGroup Condition="'$(DotNetFinalPublish)' == 'true'">
    <Artifact Include="$(ArtifactsPackagesDir)**\*.tar.gz;
                       $(ArtifactsPackagesDir)**\*.zip;
                       $(ArtifactsPackagesDir)**\*.deb;
                       $(ArtifactsPackagesDir)**\*.rpm;
                       $(ArtifactsPackagesDir)**\*.pkg;
                       $(ArtifactsPackagesDir)**\*.exe;
                       $(ArtifactsPackagesDir)**\*.msi;"
              Exclude="$(ArtifactsPackagesDir)**\Symbols.runtime.tar.gz"
              Kind="Blob"
              IsShipping="$([System.String]::Copy('%(RecursiveDir)').StartsWith('Shipping'))">
      <!-- Exclude wixpack.zip files from checksum generation -->
      <ChecksumPath Condition="$([System.String]::Copy('%(Filename)%(Extension)').EndsWith('.wixpack.zip')) != 'true'">%(FullPath).sha512</ChecksumPath>
    </Artifact>
  </ItemGroup>

  <!-- remove the manifest packages, they are built in the SDK repo now -->
  <ItemGroup Condition="'$(DotNetFinalPublish)' == 'true'">
    <Artifact Remove="$(ArtifactsShippingPackagesDir)*.Manifest-*.nupkg" />
  </ItemGroup>

<<<<<<< HEAD
=======
  <!-- The PGO runtime should always have External visibility, even if someone changes the default artifact visibility -->    
  <ItemGroup>    
    <Artifact Update="$(ArtifactsNonShippingPackagesDir)dotnet-runtime-pgo-*" Visibility="External" />    
  </ItemGroup>

>>>>>>> 8988fc0d
  <!--
    Mark host-RID-targeting assets as Vertical visibility when building in the VMR.
    We can't use NETCoreSdkRuntimeIdentifier here as the Arcade SDK projects don't import the .NET SDK.
    Instead, just make sure we include the assets targeting "not the output rid", which will catch the host assets.
  -->
  <ItemGroup Condition="'$(EnableDefaultRidSpecificArtifacts)' != 'true' and '$(DotNetBuildOrchestrator)' == 'true'">
    <_HostArtifact Include="$(ArtifactsPackagesDir)**\runtime.*.Microsoft.NETCore.ILAsm.*.nupkg"
                    Exclude="$(ArtifactsPackagesDir)**\runtime.$(OutputRID).Microsoft.NETCore.ILAsm.*.nupkg" />

    <_HostArtifact Include="$(ArtifactsPackagesDir)**\runtime.*.Microsoft.NETCore.ILDAsm.*.nupkg"
                    Exclude="$(ArtifactsPackagesDir)**\runtime.$(OutputRID).Microsoft.NETCore.ILDAsm.*.nupkg" />

    <_HostArtifact Include="$(ArtifactsPackagesDir)**\runtime.*.Microsoft.DotNet.ILCompiler.*.nupkg"
                    Exclude="$(ArtifactsPackagesDir)**\runtime.$(OutputRID).Microsoft.DotNet.ILCompiler.*.nupkg" />

    <_HostArtifact Include="$(ArtifactsPackagesDir)**\Microsoft.NETCore.App.Crossgen2.*.nupkg"
                    Exclude="$(ArtifactsPackagesDir)**\Microsoft.NETCore.App.Crossgen2.$(OutputRID).*.nupkg" />

    <Artifact Update="@(_HostArtifact)"
              Visibility="Vertical"
              IsShipping="false" />
  </ItemGroup>

  <Target Name="GetNonStableProductVersion">
    <!-- Retrieve the non-stable runtime pack product version.
         Don't stabilize the package version in order to retrieve the VersionSuffix. -->
    <MSBuild Projects="$(RepoRoot)src/installer/pkg/sfx/Microsoft.NETCore.App/Microsoft.NETCore.App.Runtime.CoreCLR.sfxproj"
             Targets="ReturnProductVersion"
             Properties="IsShipping=false;
                         Crossgen2SdkOverridePropsPath=;
                         Crossgen2SdkOverrideTargetsPath=">
      <Output TaskParameter="TargetOutputs" PropertyName="NonStableProductVersion" />
    </MSBuild>
  </Target>

  <!--
    Only generate the productVersion.txt and runtime-productVersion.txt files when we're building
    either the full VMR repo or not building in the VMR infrastructure.
    This ensures that we don't produce these files in the "Repo source build" builds,
    but we do produce them in both the VMR and the runtime official build.
  -->
  <PropertyGroup Condition="'$(DotNetBuildOrchestrator)' == 'true'">
    <ShouldGenerateProductVersionFiles Condition="'$(OutputRID)' == 'win-x64' and ('$(DotNetBuildPass)' == '' or '$(DotNetBuildPass)' == '1')">true</ShouldGenerateProductVersionFiles>
    <ShouldGenerateProductVersionFiles Condition="'$(DotNetBuildSourceOnly)' == 'true'">true</ShouldGenerateProductVersionFiles>
  </PropertyGroup>
  <PropertyGroup Condition="'$(DotNetBuildOrchestrator)' != 'true'">
    <ShouldGenerateProductVersionFiles Condition="'$(DotNetFinalPublish)' == 'true'">true</ShouldGenerateProductVersionFiles>
  </PropertyGroup>

  <Target Name="GenerateProductVersionFiles"
          DependsOnTargets="GetNonStableProductVersion"
          BeforeTargets="PublishToAzureDevOpsArtifacts"
          Condition="'$(ShouldGenerateProductVersionFiles)' == 'true'">
    <!-- Retrieve the runtime pack product version. -->
    <MSBuild Projects="$(RepoRoot)src/installer/pkg/sfx/Microsoft.NETCore.App/Microsoft.NETCore.App.Runtime.CoreCLR.sfxproj"
             Targets="ReturnProductVersion"
             Properties="Crossgen2SdkOverridePropsPath=;
                         Crossgen2SdkOverrideTargetsPath=">
      <Output TaskParameter="TargetOutputs" PropertyName="ProductVersionForVersionsFile" />
    </MSBuild>

    <ItemGroup>
      <ProductVersionFile Include="$(ArtifactsShippingPackagesDir)productVersion.txt" />
      <ProductVersionFile Include="$(ArtifactsShippingPackagesDir)runtime-productVersion.txt" />
    </ItemGroup>

    <!-- Generate productVersion.txt file containing the product version. -->
    <WriteLinesToFile File="%(ProductVersionFile.Identity)"
                      Lines="$(ProductVersionForVersionsFile)"
                      Overwrite="true"
                      Encoding="ASCII" />

    <ItemGroup>
      <Artifact Include="@(ProductVersionFile)"
                RelativeBlobPath="Runtime/$(NonStableProductVersion)/%(Filename)%(Extension)" />
    </ItemGroup>
  </Target>

  <Target Name="AddRelativeBlobPathToInstallerArtifacts"
          DependsOnTargets="GetNonStableProductVersion"
          BeforeTargets="PublishToAzureDevOpsArtifacts"
          AfterTargets="GenerateChecksumsFromArtifacts">
    <ItemGroup Condition="'$(DotNetFinalPublish)' == 'true' or '$(DotNetBuildOrchestrator)' == 'true'">
      <Artifact Condition="'%(Artifact.Kind)' != 'Package' and '%(Artifact.RelativeBlobPath)' == ''"
                RelativeBlobPath="Runtime/$(NonStableProductVersion)/%(Artifact.SubBlobFolder)%(Filename)%(Extension)" />
    </ItemGroup>
    <!-- In vertical dotnet/runtime legs outside of the VMR, set the "relative blob path" to shipping vs non-shipping to make our download/upload work. -->
    <ItemGroup Condition="'$(DotNetFinalPublish)' != 'true' and '$(DotNetBuildOrchestrator)' != 'true'">
      <Artifact Condition="'%(Artifact.Kind)' == 'Blob' and '%(Artifact.IsShipping)' == 'true'"
                RelativeBlobPath="packages/$(Configuration)/Shipping/%(Filename)%(Extension)" />
      <Artifact Condition="'%(Artifact.Kind)' == 'Blob' and '%(Artifact.IsShipping)' != 'true'"
                RelativeBlobPath="packages/$(Configuration)/NonShipping/%(Filename)%(Extension)" />
      <ItemsToPushToBlobFeed Condition="'%(ItemsToPushToBlobFeed.Kind)' == 'Blob' and '%(ItemsToPushToBlobFeed.IsShipping)' == 'true'"
                             RelativeBlobPath="packages/$(Configuration)/Shipping/%(Filename)%(Extension)" />
      <ItemsToPushToBlobFeed Condition="'%(ItemsToPushToBlobFeed.Kind)' == 'Blob' and '%(ItemsToPushToBlobFeed.IsShipping)' != 'true'"
                             RelativeBlobPath="packages/$(Configuration)/NonShipping/%(Filename)%(Extension)" />

      <Artifact Condition="'%(Artifact.IsVSSetup)' == 'true'"
                RelativeBlobPath="VSSetup/%(Filename)%(Extension)" />
    </ItemGroup>
  </Target>
</Project><|MERGE_RESOLUTION|>--- conflicted
+++ resolved
@@ -41,14 +41,11 @@
     <Artifact Remove="$(ArtifactsShippingPackagesDir)*.Manifest-*.nupkg" />
   </ItemGroup>
 
-<<<<<<< HEAD
-=======
   <!-- The PGO runtime should always have External visibility, even if someone changes the default artifact visibility -->    
   <ItemGroup>    
     <Artifact Update="$(ArtifactsNonShippingPackagesDir)dotnet-runtime-pgo-*" Visibility="External" />    
   </ItemGroup>
 
->>>>>>> 8988fc0d
   <!--
     Mark host-RID-targeting assets as Vertical visibility when building in the VMR.
     We can't use NETCoreSdkRuntimeIdentifier here as the Arcade SDK projects don't import the .NET SDK.
