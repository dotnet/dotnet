<Project>
  <Import Project="Version.Details.props" Condition="Exists('Version.Details.props')" />
  <PropertyGroup>
<<<<<<< HEAD
    <!-- The .NET product branding version -->
    <ProductVersion>10.0.1</ProductVersion>
=======
>>>>>>> 30a53450
    <!-- File version numbers -->
    <MajorVersion>10</MajorVersion>
    <MinorVersion>0</MinorVersion>
    <PatchVersion>1</PatchVersion>
<<<<<<< HEAD
=======
    <!-- The .NET product branding version -->
    <ProductVersion>$(MajorVersion).$(MinorVersion).$(PatchVersion)</ProductVersion>
>>>>>>> 30a53450
    <SdkBandVersion>$(MajorVersion).0.100</SdkBandVersion>
    <PackageVersionNet9>9.0.3</PackageVersionNet9>
    <PackageVersionNet8>8.0.$([MSBuild]::Add($([System.Version]::Parse('$(PackageVersionNet9)').Build),11))</PackageVersionNet8>
    <PackageVersionNet7>7.0.20</PackageVersionNet7>
    <PackageVersionNet6>6.0.36</PackageVersionNet6>
    <PreReleaseVersionLabel>servicing</PreReleaseVersionLabel>
    <PreReleaseVersionIteration></PreReleaseVersionIteration>
    <!-- Enable to remove prerelease label. -->
    <StabilizePackageVersion Condition="'$(StabilizePackageVersion)' == ''">false</StabilizePackageVersion>
    <DotNetFinalVersionKind Condition="'$(StabilizePackageVersion)' == 'true'">release</DotNetFinalVersionKind>
    <WorkloadVersionSuffix Condition="'$(DotNetFinalVersionKind)' != 'release' and '$(PreReleaseVersionIteration)' == '' and '$(PreReleaseVersionLabel)' != 'rtm'">-$(PreReleaseVersionLabel)</WorkloadVersionSuffix>
    <WorkloadVersionSuffix Condition="'$(WorkloadVersionSuffix)' == '' and '$(DotNetFinalVersionKind)' != 'release' and '$(PreReleaseVersionLabel)' != 'rtm'">-$(PreReleaseVersionLabel).$(PreReleaseVersionIteration)</WorkloadVersionSuffix>
    <SdkBandVersionForWorkload_FromRuntimeVersions>$(SdkBandVersion)$(WorkloadVersionSuffix)</SdkBandVersionForWorkload_FromRuntimeVersions>
    <!-- Set assembly version to align with major and minor version,
         as for the patches and revisions should be manually updated per assembly if it is serviced. -->
    <AssemblyVersion>$(MajorVersion).$(MinorVersion).0.0</AssemblyVersion>
    <!-- Opt-in/out repo features -->
    <UsingToolIbcOptimization>false</UsingToolIbcOptimization>
    <UsingToolXliff>false</UsingToolXliff>
    <FlagNetStandard1XDependencies Condition="'$(FlagNetStandard1XDependencies)' == ''">true</FlagNetStandard1XDependencies>
    <!-- Runtime controls its dependency graph via Traversal projects and doesn't want or need Arcade's ExcludeFrom infrastructure. -->
    <DisableArcadeExcludeFromBuildSupport>true</DisableArcadeExcludeFromBuildSupport>
    <UsingToolMicrosoftNetCompilers>true</UsingToolMicrosoftNetCompilers>
  </PropertyGroup>
  <ItemGroup>
    <WorkloadSdkBandVersions Include="$(SdkBandVersion)" SupportsMachineArch="true" />
  </ItemGroup>
  <!--
    For source generator support we need to target multiple versions of Roslyn in order to be able to run on older versions of Roslyn.
    We pin these versions as we need to match them exactly for any scenarios that run Roslyn on .NET Framework, like Visual Studio.
  -->
  <PropertyGroup>
    <!-- Compatibility with VS 16.11/.NET SDK 5.0.4xx -->
    <MicrosoftCodeAnalysisVersion_3_11>3.11.0</MicrosoftCodeAnalysisVersion_3_11>
    <!-- Compatibility with VS 17.0/.NET SDK 6.0.1xx  -->
    <MicrosoftCodeAnalysisVersion_4_0>4.0.1</MicrosoftCodeAnalysisVersion_4_0>
    <!-- Compatibility with VS 17.4/.NET SDK 7.0.1xx -->
    <MicrosoftCodeAnalysisVersion_4_4>4.4.0</MicrosoftCodeAnalysisVersion_4_4>
    <!-- Compatibility with VS 17.8/.NET SDK 8.0.1xx -->
    <MicrosoftCodeAnalysisVersion_4_8>4.8.0</MicrosoftCodeAnalysisVersion_4_8>
    <!-- Compatibility with the latest Visual Studio Preview release -->
    <!--
      The exact version is always a moving target. This version should never go ahead of the version of Roslyn that is included in the most recent
      public Visual Studio preview version. If it were to go ahead, then any components depending on this version would not work in Visual Studio
      and would cause a major regression for any local development that depends on those components contributing to the build.
      This version must also not go ahead of the most recently release .NET SDK version, as that would break the source-build build.
      Source-build builds the product with the most recent previously source-built release. Thankfully, these two requirements line up nicely
      such that any version that satisfies the VS version requirement will also satisfy the .NET SDK version requirement because of how we ship.
    -->
    <MicrosoftCodeAnalysisVersion_LatestVS>4.14.0</MicrosoftCodeAnalysisVersion_LatestVS>
    <!-- Some of the analyzer dependencies used by ILLink project -->
    <MicrosoftCodeAnalysisBannedApiAnalyzersVersion>3.3.5-beta1.23270.2</MicrosoftCodeAnalysisBannedApiAnalyzersVersion>
  </PropertyGroup>
  <!--
    These packages affect the design-time experience in VS, so we update them at the same cadance as the MicrosoftCodeAnalysisVersion_LatestVS version.
  -->
  <PropertyGroup>
    <MicrosoftCodeAnalysisCSharpCodeStyleVersion>$(MicrosoftCodeAnalysisVersion_LatestVS)</MicrosoftCodeAnalysisCSharpCodeStyleVersion>
  </PropertyGroup>
  <PropertyGroup>
    <StaticCsVersion>0.2.0</StaticCsVersion>
    <!-- NuGet dependencies -->
    <NuGetBuildTasksPackVersion>6.0.0-preview.1.102</NuGetBuildTasksPackVersion>
    <!-- Installer dependencies -->
    <MicrosoftExtensionsDependencyModelVersion>6.0.0</MicrosoftExtensionsDependencyModelVersion>
    <!-- Maintenance-Packages dependencies -->
    <MicrosoftBclHashCodeVersion>6.0.0</MicrosoftBclHashCodeVersion>
    <SystemBuffersVersion>4.6.1</SystemBuffersVersion>
    <SystemDataSqlClientVersion>4.9.0</SystemDataSqlClientVersion>
    <SystemMemoryVersion>4.6.3</SystemMemoryVersion>
    <SystemNumericsVectorsVersion>4.6.1</SystemNumericsVectorsVersion>
    <SystemRuntimeCompilerServicesUnsafeVersion>6.1.2</SystemRuntimeCompilerServicesUnsafeVersion>
    <SystemThreadingTasksExtensionsVersion>4.6.3</SystemThreadingTasksExtensionsVersion>
    <SystemValueTupleVersion>4.6.1</SystemValueTupleVersion>
    <!-- Libraries dependencies -->
    <MicrosoftBclAsyncInterfacesVersion>6.0.0</MicrosoftBclAsyncInterfacesVersion>
    <MicrosoftWin32RegistryVersion>5.0.0</MicrosoftWin32RegistryVersion>
    <StyleCopAnalyzersVersion>1.2.0-beta.556</StyleCopAnalyzersVersion>
    <SystemComponentModelAnnotationsVersion>5.0.0</SystemComponentModelAnnotationsVersion>
    <SystemDrawingCommonVersion>8.0.0</SystemDrawingCommonVersion>
    <SystemFormatsAsn1Version>8.0.1</SystemFormatsAsn1Version>
    <SystemIOFileSystemAccessControlVersion>5.0.0</SystemIOFileSystemAccessControlVersion>
    <SystemSecurityAccessControlVersion>6.0.0</SystemSecurityAccessControlVersion>
    <SystemSecurityCryptographyCngVersion>5.0.0</SystemSecurityCryptographyCngVersion>
    <SystemSecurityCryptographyOpenSslVersion>5.0.0</SystemSecurityCryptographyOpenSslVersion>
    <SystemSecurityPrincipalWindowsVersion>5.0.0</SystemSecurityPrincipalWindowsVersion>
    <SystemSecurityPermissionsVersion>7.0.0</SystemSecurityPermissionsVersion>
    <SystemThreadingAccessControlVersion>7.0.0</SystemThreadingAccessControlVersion>
    <!-- Keep toolset versions in sync with dotnet/msbuild and dotnet/sdk -->
    <MicrosoftBclAsyncInterfacesToolsetVersion>8.0.0</MicrosoftBclAsyncInterfacesToolsetVersion>
    <MicrosoftIoRedistToolsetVersion>6.0.1</MicrosoftIoRedistToolsetVersion>
    <SystemBuffersToolsetVersion>4.5.1</SystemBuffersToolsetVersion>
    <SystemCollectionsImmutableToolsetVersion>8.0.0</SystemCollectionsImmutableToolsetVersion>
    <SystemMemoryToolsetVersion>4.5.5</SystemMemoryToolsetVersion>
    <SystemTextJsonToolsetVersion>8.0.5</SystemTextJsonToolsetVersion>
    <SystemReflectionMetadataLoadContextToolsetVersion>8.0.0</SystemReflectionMetadataLoadContextToolsetVersion>
    <SystemReflectionMetadataToolsetVersion>8.0.0</SystemReflectionMetadataToolsetVersion>
    <SystemTextEncodingsWebToolsetVersion>8.0.0</SystemTextEncodingsWebToolsetVersion>
    <SystemThreadingTasksExtensionsToolsetVersion>4.5.4</SystemThreadingTasksExtensionsToolsetVersion>
    <!-- Not auto-updated. -->
    <MicrosoftDiaSymReaderVersion>2.0.0</MicrosoftDiaSymReaderVersion>
    <MicrosoftDiaSymReaderNativeVersion>17.10.0-beta1.24272.1</MicrosoftDiaSymReaderNativeVersion>
    <TraceEventVersion>3.1.16</TraceEventVersion>
    <NETStandardLibraryRefVersion>2.1.0</NETStandardLibraryRefVersion>
    <NetStandardLibraryVersion>2.0.3</NetStandardLibraryVersion>
    <MicrosoftDiagnosticsToolsRuntimeClientVersion>1.0.4-preview6.19326.1</MicrosoftDiagnosticsToolsRuntimeClientVersion>
    <DNNEVersion>2.0.5</DNNEVersion>
    <MicrosoftBuildVersion>17.11.48</MicrosoftBuildVersion>
    <MicrosoftBuildTasksCoreVersion>17.11.48</MicrosoftBuildTasksCoreVersion>
    <MicrosoftBuildFrameworkVersion>17.11.48</MicrosoftBuildFrameworkVersion>
    <MicrosoftBuildUtilitiesCoreVersion>17.11.48</MicrosoftBuildUtilitiesCoreVersion>
    <DotnetSosVersion>7.0.412701</DotnetSosVersion>
    <DotnetSosTargetFrameworkVersion>6.0</DotnetSosTargetFrameworkVersion>
    <!-- Testing -->
    <MicrosoftNETCoreCoreDisToolsVersion>1.6.0</MicrosoftNETCoreCoreDisToolsVersion>
    <MicrosoftNETTestSdkVersion>17.4.0-preview-20220707-01</MicrosoftNETTestSdkVersion>
    <NUnitVersion>3.12.0</NUnitVersion>
    <NUnit3TestAdapterVersion>4.5.0</NUnit3TestAdapterVersion>
    <CoverletCollectorVersion>6.0.0</CoverletCollectorVersion>
    <SystemComponentModelAnnotationsVersion>5.0.0</SystemComponentModelAnnotationsVersion>
    <JsonSchemaNetVersion>7.0.2</JsonSchemaNetVersion>
    <NewtonsoftJsonVersion>13.0.3</NewtonsoftJsonVersion>
    <NewtonsoftJsonBsonVersion>1.0.2</NewtonsoftJsonBsonVersion>
    <MoqVersion>4.18.4</MoqVersion>
    <AwesomeAssertionsVersion>8.0.2</AwesomeAssertionsVersion>
    <FsCheckVersion>2.14.3</FsCheckVersion>
    <CommandLineParserVersion>2.9.1</CommandLineParserVersion>
    <!-- Android gRPC client tests -->
    <GoogleProtobufVersion>3.19.4</GoogleProtobufVersion>
    <GrpcAspNetCoreVersion>2.46.0</GrpcAspNetCoreVersion>
    <GrpcAspNetCoreWebVersion>2.46.0</GrpcAspNetCoreWebVersion>
    <GrpcAuthVersion>2.46.3</GrpcAuthVersion>
    <GrpcCoreVersion>2.46.3</GrpcCoreVersion>
    <GrpcDotnetClientVersion>2.45.0</GrpcDotnetClientVersion>
    <GrpcToolsVersion>2.45.0</GrpcToolsVersion>
    <CompilerPlatformTestingVersion>1.1.3-beta1.24423.1</CompilerPlatformTestingVersion>
    <CompilerPlatformTestingDiffPlexVersion>1.7.2</CompilerPlatformTestingDiffPlexVersion>
    <CompilerPlatformTestingMicrosoftVisualBasicVersion>10.2.0</CompilerPlatformTestingMicrosoftVisualBasicVersion>
    <CompilerPlatformTestingMicrosoftVisualStudioCompositionVersion>17.0.46</CompilerPlatformTestingMicrosoftVisualStudioCompositionVersion>
    <!-- Docs -->
    <MicrosoftPrivateIntellisenseVersion>10.0.0-preview-20251006.1</MicrosoftPrivateIntellisenseVersion>
    <!-- MsQuic -->
    <MicrosoftNativeQuicMsQuicSchannelVersion>2.4.16</MicrosoftNativeQuicMsQuicSchannelVersion>
    <SystemNetMsQuicTransportVersion>9.0.0-alpha.1.24167.3</SystemNetMsQuicTransportVersion>
    <!-- emscripten / Node
         Note: when the name is updated, make sure to update dependency name in eng/pipelines/common/xplat-setup.yml
               like - DarcDependenciesChanged.Microsoft_NET_Workload_Emscripten_Current_Manifest-10_0_100_Transport
    -->
    <MicrosoftNETRuntimeEmscriptenVersion>$(MicrosoftNETWorkloadEmscriptenCurrentManifest100100TransportVersion)</MicrosoftNETRuntimeEmscriptenVersion>
    <!-- workloads -->
    <SwixPackageVersion>1.1.87-gba258badda</SwixPackageVersion>
    <WixPackageVersion>1.0.0-v3.14.0.5722</WixPackageVersion>
    <!-- BrowserDebugProxy libs -->
    <MicrosoftExtensionsLoggingVersion>3.1.7</MicrosoftExtensionsLoggingVersion>
    <MicrosoftSymbolStoreVersion>1.0.406601</MicrosoftSymbolStoreVersion>
    <!-- sdk version, for testing workloads -->
    <SdkVersionForWorkloadTesting>10.0.100-rc.2.25501.103</SdkVersionForWorkloadTesting>
    <EmsdkPackageVersion>10.0.0-preview.7.25359.101</EmsdkPackageVersion>
    <NodePackageVersion>$(runtimewinx64MicrosoftNETCoreRuntimeWasmNodeTransportPackageVersion)</NodePackageVersion>
    <!-- The package path for python in src/mono/mono.proj needs to be updated if this changes-->
    <EmsdkVersion>3.1.56</EmsdkVersion>
    <!-- WiX 5+ dependencies for MSI generation -->
    <MicrosoftWixVersion>5.0.2-dotnet.2811440</MicrosoftWixVersion>
    <MicrosoftWixToolsetUIWixextVersion>5.0.2-dotnet.2811440</MicrosoftWixToolsetUIWixextVersion>
    <MicrosoftWixToolsetDependencyWixextVersion>5.0.2-dotnet.2811440</MicrosoftWixToolsetDependencyWixextVersion>
    <MicrosoftWixToolsetUtilWixextVersion>5.0.2-dotnet.2811440</MicrosoftWixToolsetUtilWixextVersion>
    <MicrosoftWixToolsetBalWixextVersion>5.0.2-dotnet.2811440</MicrosoftWixToolsetBalWixextVersion>
    <MicrosoftWixToolsetHeatVersion>5.0.2-dotnet.2811440</MicrosoftWixToolsetHeatVersion>
  </PropertyGroup>
</Project><|MERGE_RESOLUTION|>--- conflicted
+++ resolved
@@ -1,20 +1,12 @@
 <Project>
   <Import Project="Version.Details.props" Condition="Exists('Version.Details.props')" />
   <PropertyGroup>
-<<<<<<< HEAD
-    <!-- The .NET product branding version -->
-    <ProductVersion>10.0.1</ProductVersion>
-=======
->>>>>>> 30a53450
     <!-- File version numbers -->
     <MajorVersion>10</MajorVersion>
     <MinorVersion>0</MinorVersion>
     <PatchVersion>1</PatchVersion>
-<<<<<<< HEAD
-=======
     <!-- The .NET product branding version -->
     <ProductVersion>$(MajorVersion).$(MinorVersion).$(PatchVersion)</ProductVersion>
->>>>>>> 30a53450
     <SdkBandVersion>$(MajorVersion).0.100</SdkBandVersion>
     <PackageVersionNet9>9.0.3</PackageVersionNet9>
     <PackageVersionNet8>8.0.$([MSBuild]::Add($([System.Version]::Parse('$(PackageVersionNet9)').Build),11))</PackageVersionNet8>
