<Project>

  <Import Project="Version.Details.props" />

  <PropertyGroup>
<<<<<<< HEAD
    <!-- File version numbers -->
    <MajorVersion>11</MajorVersion>
=======
    <MajorVersion>10</MajorVersion>
>>>>>>> 2233e16a
    <MinorVersion>0</MinorVersion>
    <PatchVersion>0</PatchVersion>
    <PreReleaseVersionLabel>rc</PreReleaseVersionLabel>
    <PreReleaseVersionIteration>3</PreReleaseVersionIteration>
    <!-- Allowed values: '', 'prerelease', 'release'. Set to 'release' when stabilizing. -->
    <DotNetFinalVersionKind></DotNetFinalVersionKind>
  
    <!-- The .NET product branding version -->
    <ProductVersion>$(MajorVersion).$(MinorVersion).$(PatchVersion)</ProductVersion>
    <SdkBandVersion>$(MajorVersion).0.100</SdkBandVersion>
    <PackageVersionNet9>9.0.3</PackageVersionNet9>
    <PackageVersionNet8>8.0.$([MSBuild]::Add($([System.Version]::Parse('$(PackageVersionNet9)').Build),11))</PackageVersionNet8>
    <PackageVersionNet7>7.0.20</PackageVersionNet7>
    <PackageVersionNet6>6.0.36</PackageVersionNet6>
<<<<<<< HEAD
    <PreReleaseVersionLabel>alpha</PreReleaseVersionLabel>
    <PreReleaseVersionIteration>1</PreReleaseVersionIteration>
    <!-- Enable to remove prerelease label. -->
    <StabilizePackageVersion Condition="'$(StabilizePackageVersion)' == ''">false</StabilizePackageVersion>
    <DotNetFinalVersionKind Condition="'$(StabilizePackageVersion)' == 'true'">release</DotNetFinalVersionKind>
=======

>>>>>>> 2233e16a
    <WorkloadVersionSuffix Condition="'$(DotNetFinalVersionKind)' != 'release' and '$(PreReleaseVersionIteration)' == '' and '$(PreReleaseVersionLabel)' != 'rtm'">-$(PreReleaseVersionLabel)</WorkloadVersionSuffix>
    <WorkloadVersionSuffix Condition="'$(WorkloadVersionSuffix)' == '' and '$(DotNetFinalVersionKind)' != 'release' and '$(PreReleaseVersionLabel)' != 'rtm'">-$(PreReleaseVersionLabel).$(PreReleaseVersionIteration)</WorkloadVersionSuffix>
    <SdkBandVersionForWorkload_FromRuntimeVersions>$(SdkBandVersion)$(WorkloadVersionSuffix)</SdkBandVersionForWorkload_FromRuntimeVersions>
    <!-- Set assembly version to align with major and minor version,
         as for the patches and revisions should be manually updated per assembly if it is serviced. -->
<<<<<<< HEAD
    <!-- TODO: Unpin assembly version when re-targeting is completed: https://github.com/dotnet/runtime/issues/118583 -->
    <AssemblyVersion>10.0.0.0</AssemblyVersion>
    <!-- Opt-in/out repo features -->
=======
    <AssemblyVersion>$(MajorVersion).$(MinorVersion).0.0</AssemblyVersion>
    
    <!-- Arcade features -->
>>>>>>> 2233e16a
    <UsingToolIbcOptimization>false</UsingToolIbcOptimization>
    <UsingToolXliff>false</UsingToolXliff>
    <!-- Runtime controls its dependency graph via Traversal projects and doesn't want or need Arcade's ExcludeFrom infrastructure. -->
    <DisableArcadeExcludeFromBuildSupport>true</DisableArcadeExcludeFromBuildSupport>
    <UsingToolMicrosoftNetCompilers>true</UsingToolMicrosoftNetCompilers>
  </PropertyGroup>

  <ItemGroup>
    <WorkloadSdkBandVersions Include="$(SdkBandVersion)" SupportsMachineArch="true" />
  </ItemGroup>

  <!--
    For source generator support we need to target multiple versions of Roslyn in order to be able to run on older versions of Roslyn.
    We pin these versions as we need to match them exactly for any scenarios that run Roslyn on .NET Framework, like Visual Studio.
  -->
  <PropertyGroup>
    <!-- Compatibility with VS 16.11/.NET SDK 5.0.4xx -->
    <MicrosoftCodeAnalysisVersion_3_11>3.11.0</MicrosoftCodeAnalysisVersion_3_11>
    <!-- Compatibility with VS 17.0/.NET SDK 6.0.1xx  -->
    <MicrosoftCodeAnalysisVersion_4_0>4.0.1</MicrosoftCodeAnalysisVersion_4_0>
    <!-- Compatibility with VS 17.4/.NET SDK 7.0.1xx -->
    <MicrosoftCodeAnalysisVersion_4_4>4.4.0</MicrosoftCodeAnalysisVersion_4_4>
    <!-- Compatibility with VS 17.8/.NET SDK 8.0.1xx -->
    <MicrosoftCodeAnalysisVersion_4_8>4.8.0</MicrosoftCodeAnalysisVersion_4_8>
    <!-- Compatibility with the latest Visual Studio Preview release -->
    <!--
      The exact version is always a moving target. This version should never go ahead of the version of Roslyn that is included in the most recent
      public Visual Studio preview version. If it were to go ahead, then any components depending on this version would not work in Visual Studio
      and would cause a major regression for any local development that depends on those components contributing to the build.
      This version must also not go ahead of the most recently release .NET SDK version, as that would break the source-build build.
      Source-build builds the product with the most recent previously source-built release. Thankfully, these two requirements line up nicely
      such that any version that satisfies the VS version requirement will also satisfy the .NET SDK version requirement because of how we ship.
    -->
    <MicrosoftCodeAnalysisVersion_LatestVS>4.14.0</MicrosoftCodeAnalysisVersion_LatestVS>
    <!-- Some of the analyzer dependencies used by ILLink project -->
    <MicrosoftCodeAnalysisBannedApiAnalyzersVersion>3.3.5-beta1.23270.2</MicrosoftCodeAnalysisBannedApiAnalyzersVersion>
  </PropertyGroup>

  <!--
    These packages affect the design-time experience in VS, so we update them at the same cadance as the MicrosoftCodeAnalysisVersion_LatestVS version.
  -->
  <PropertyGroup>
    <MicrosoftCodeAnalysisCSharpCodeStyleVersion>$(MicrosoftCodeAnalysisVersion_LatestVS)</MicrosoftCodeAnalysisCSharpCodeStyleVersion>
  </PropertyGroup>

  <PropertyGroup>
    <StaticCsVersion>0.2.0</StaticCsVersion>
    <!-- NuGet dependencies -->
    <NuGetBuildTasksPackVersion>6.0.0-preview.1.102</NuGetBuildTasksPackVersion>
    <!-- Installer dependencies -->
    <MicrosoftExtensionsDependencyModelVersion>6.0.0</MicrosoftExtensionsDependencyModelVersion>
    <!-- Maintenance-Packages dependencies -->
    <MicrosoftBclHashCodeVersion>6.0.0</MicrosoftBclHashCodeVersion>
    <SystemBuffersVersion>4.6.1</SystemBuffersVersion>
    <SystemDataSqlClientVersion>4.9.0</SystemDataSqlClientVersion>
    <SystemMemoryVersion>4.6.3</SystemMemoryVersion>
    <SystemNumericsVectorsVersion>4.6.1</SystemNumericsVectorsVersion>
    <SystemRuntimeCompilerServicesUnsafeVersion>6.1.2</SystemRuntimeCompilerServicesUnsafeVersion>
    <SystemThreadingTasksExtensionsVersion>4.6.3</SystemThreadingTasksExtensionsVersion>
    <SystemValueTupleVersion>4.6.1</SystemValueTupleVersion>
    <!-- Libraries dependencies -->
    <MicrosoftBclAsyncInterfacesVersion>6.0.0</MicrosoftBclAsyncInterfacesVersion>
    <MicrosoftWin32RegistryVersion>5.0.0</MicrosoftWin32RegistryVersion>
    <StyleCopAnalyzersVersion>1.2.0-beta.556</StyleCopAnalyzersVersion>
    <SystemComponentModelAnnotationsVersion>5.0.0</SystemComponentModelAnnotationsVersion>
    <SystemDrawingCommonVersion>8.0.0</SystemDrawingCommonVersion>
    <SystemFormatsAsn1Version>8.0.1</SystemFormatsAsn1Version>
    <SystemIOFileSystemAccessControlVersion>5.0.0</SystemIOFileSystemAccessControlVersion>
    <SystemSecurityAccessControlVersion>6.0.0</SystemSecurityAccessControlVersion>
    <SystemSecurityCryptographyCngVersion>5.0.0</SystemSecurityCryptographyCngVersion>
    <SystemSecurityCryptographyOpenSslVersion>5.0.0</SystemSecurityCryptographyOpenSslVersion>
    <SystemSecurityPrincipalWindowsVersion>5.0.0</SystemSecurityPrincipalWindowsVersion>
    <SystemSecurityPermissionsVersion>7.0.0</SystemSecurityPermissionsVersion>
    <SystemThreadingAccessControlVersion>7.0.0</SystemThreadingAccessControlVersion>
    <!-- Keep toolset versions in sync with dotnet/msbuild and dotnet/sdk -->
    <MicrosoftBclAsyncInterfacesToolsetVersion>8.0.0</MicrosoftBclAsyncInterfacesToolsetVersion>
    <MicrosoftIoRedistToolsetVersion>6.0.1</MicrosoftIoRedistToolsetVersion>
    <SystemBuffersToolsetVersion>4.5.1</SystemBuffersToolsetVersion>
    <SystemCollectionsImmutableToolsetVersion>8.0.0</SystemCollectionsImmutableToolsetVersion>
    <SystemMemoryToolsetVersion>4.5.5</SystemMemoryToolsetVersion>
    <SystemTextJsonToolsetVersion>8.0.5</SystemTextJsonToolsetVersion>
    <SystemReflectionMetadataLoadContextToolsetVersion>8.0.0</SystemReflectionMetadataLoadContextToolsetVersion>
    <SystemReflectionMetadataToolsetVersion>8.0.0</SystemReflectionMetadataToolsetVersion>
    <SystemTextEncodingsWebToolsetVersion>8.0.0</SystemTextEncodingsWebToolsetVersion>
    <SystemThreadingTasksExtensionsToolsetVersion>4.5.4</SystemThreadingTasksExtensionsToolsetVersion>
    <!-- Not auto-updated. -->
    <MicrosoftDiaSymReaderVersion>2.0.0</MicrosoftDiaSymReaderVersion>
    <MicrosoftDiaSymReaderNativeVersion>17.10.0-beta1.24272.1</MicrosoftDiaSymReaderNativeVersion>
    <TraceEventVersion>3.1.16</TraceEventVersion>
    <MicrosoftDiagnosticsNetCoreClientVersion>0.2.621003</MicrosoftDiagnosticsNetCoreClientVersion>
    <NETStandardLibraryRefVersion>2.1.0</NETStandardLibraryRefVersion>
    <NetStandardLibraryVersion>2.0.3</NetStandardLibraryVersion>
    <MicrosoftDiagnosticsToolsRuntimeClientVersion>1.0.4-preview6.19326.1</MicrosoftDiagnosticsToolsRuntimeClientVersion>
    <DNNEVersion>2.0.5</DNNEVersion>
    <MicrosoftBuildVersion>17.11.48</MicrosoftBuildVersion>
    <MicrosoftBuildTasksCoreVersion>17.11.48</MicrosoftBuildTasksCoreVersion>
    <MicrosoftBuildFrameworkVersion>17.11.48</MicrosoftBuildFrameworkVersion>
    <MicrosoftBuildUtilitiesCoreVersion>17.11.48</MicrosoftBuildUtilitiesCoreVersion>
    <DotnetSosVersion>7.0.412701</DotnetSosVersion>
    <DotnetSosTargetFrameworkVersion>6.0</DotnetSosTargetFrameworkVersion>
    <!-- Testing -->
    <MicrosoftNETCoreCoreDisToolsVersion>1.6.0</MicrosoftNETCoreCoreDisToolsVersion>
    <MicrosoftNETTestSdkVersion>17.4.0-preview-20220707-01</MicrosoftNETTestSdkVersion>
    <NUnitVersion>3.12.0</NUnitVersion>
    <NUnit3TestAdapterVersion>4.5.0</NUnit3TestAdapterVersion>
    <CoverletCollectorVersion>6.0.4</CoverletCollectorVersion>
    <SystemComponentModelAnnotationsVersion>5.0.0</SystemComponentModelAnnotationsVersion>
    <JsonSchemaNetVersion>7.0.2</JsonSchemaNetVersion>
    <NewtonsoftJsonVersion>13.0.3</NewtonsoftJsonVersion>
    <NewtonsoftJsonBsonVersion>1.0.2</NewtonsoftJsonBsonVersion>
    <MoqVersion>4.18.4</MoqVersion>
    <AwesomeAssertionsVersion>8.0.2</AwesomeAssertionsVersion>
    <FsCheckVersion>2.14.3</FsCheckVersion>
    <CommandLineParserVersion>2.9.1</CommandLineParserVersion>
    <!-- Android gRPC client tests -->
    <GoogleProtobufVersion>3.19.4</GoogleProtobufVersion>
    <GrpcAspNetCoreVersion>2.46.0</GrpcAspNetCoreVersion>
    <GrpcAspNetCoreWebVersion>2.46.0</GrpcAspNetCoreWebVersion>
    <GrpcAuthVersion>2.46.3</GrpcAuthVersion>
    <GrpcCoreVersion>2.46.3</GrpcCoreVersion>
    <GrpcDotnetClientVersion>2.45.0</GrpcDotnetClientVersion>
    <GrpcToolsVersion>2.45.0</GrpcToolsVersion>
    <CompilerPlatformTestingVersion>1.1.3-beta1.24423.1</CompilerPlatformTestingVersion>
    <CompilerPlatformTestingDiffPlexVersion>1.7.2</CompilerPlatformTestingDiffPlexVersion>
    <CompilerPlatformTestingMicrosoftVisualBasicVersion>10.2.0</CompilerPlatformTestingMicrosoftVisualBasicVersion>
    <CompilerPlatformTestingMicrosoftVisualStudioCompositionVersion>17.0.46</CompilerPlatformTestingMicrosoftVisualStudioCompositionVersion>
    <!-- Docs -->
    <MicrosoftPrivateIntellisenseVersion>10.0.0-preview-20251006.1</MicrosoftPrivateIntellisenseVersion>
    <!-- MsQuic -->
    <MicrosoftNativeQuicMsQuicSchannelVersion>2.4.16</MicrosoftNativeQuicMsQuicSchannelVersion>
    <!-- emscripten / Node
         Note: when the name is updated, make sure to update dependency name in eng/pipelines/common/xplat-setup.yml
               like - DarcDependenciesChanged.Microsoft_NET_Workload_Emscripten_Current_Manifest-11_0_100_Transport
    -->
    <MicrosoftNETRuntimeEmscriptenVersion>$(MicrosoftNETWorkloadEmscriptenCurrentManifest110100TransportVersion)</MicrosoftNETRuntimeEmscriptenVersion>
    <!-- workloads -->
    <SwixPackageVersion>1.1.87-gba258badda</SwixPackageVersion>
    <WixPackageVersion>1.0.0-v3.14.0.5722</WixPackageVersion>
    <!-- BrowserDebugProxy libs -->
    <MicrosoftExtensionsLoggingVersion>3.1.7</MicrosoftExtensionsLoggingVersion>
    <MicrosoftSymbolStoreVersion>1.0.406601</MicrosoftSymbolStoreVersion>
    <!-- sdk version, for testing workloads -->
    <!-- TODO: reenable this once .NET 11 channel builds have 11.0 build version -->
    <!--<SdkVersionForWorkloadTesting>$(MicrosoftDotNetApiCompatTaskVersion)</SdkVersionForWorkloadTesting>-->
    <SdkVersionForWorkloadTesting>10.0.100-rc.2.25502.107</SdkVersionForWorkloadTesting>
    <EmsdkPackageVersion>10.0.0-preview.7.25359.101</EmsdkPackageVersion>
    <NodePackageVersion>$(runtimewinx64MicrosoftNETCoreRuntimeWasmNodeTransportPackageVersion)</NodePackageVersion>
    <!-- The package path for python in src/mono/mono.proj needs to be updated if this changes-->
    <EmsdkVersion>3.1.56</EmsdkVersion>
    <!-- WiX 5+ dependencies for MSI generation -->
    <MicrosoftWixVersion>5.0.2-dotnet.2811440</MicrosoftWixVersion>
    <MicrosoftWixToolsetUIWixextVersion>5.0.2-dotnet.2811440</MicrosoftWixToolsetUIWixextVersion>
    <MicrosoftWixToolsetDependencyWixextVersion>5.0.2-dotnet.2811440</MicrosoftWixToolsetDependencyWixextVersion>
    <MicrosoftWixToolsetUtilWixextVersion>5.0.2-dotnet.2811440</MicrosoftWixToolsetUtilWixextVersion>
    <MicrosoftWixToolsetBalWixextVersion>5.0.2-dotnet.2811440</MicrosoftWixToolsetBalWixextVersion>
    <MicrosoftWixToolsetHeatVersion>5.0.2-dotnet.2811440</MicrosoftWixToolsetHeatVersion>
  </PropertyGroup>

</Project><|MERGE_RESOLUTION|>--- conflicted
+++ resolved
@@ -3,16 +3,11 @@
   <Import Project="Version.Details.props" />
 
   <PropertyGroup>
-<<<<<<< HEAD
-    <!-- File version numbers -->
     <MajorVersion>11</MajorVersion>
-=======
-    <MajorVersion>10</MajorVersion>
->>>>>>> 2233e16a
     <MinorVersion>0</MinorVersion>
     <PatchVersion>0</PatchVersion>
-    <PreReleaseVersionLabel>rc</PreReleaseVersionLabel>
-    <PreReleaseVersionIteration>3</PreReleaseVersionIteration>
+    <PreReleaseVersionLabel>alpha</PreReleaseVersionLabel>
+    <PreReleaseVersionIteration>1</PreReleaseVersionIteration>
     <!-- Allowed values: '', 'prerelease', 'release'. Set to 'release' when stabilizing. -->
     <DotNetFinalVersionKind></DotNetFinalVersionKind>
   
@@ -23,29 +18,17 @@
     <PackageVersionNet8>8.0.$([MSBuild]::Add($([System.Version]::Parse('$(PackageVersionNet9)').Build),11))</PackageVersionNet8>
     <PackageVersionNet7>7.0.20</PackageVersionNet7>
     <PackageVersionNet6>6.0.36</PackageVersionNet6>
-<<<<<<< HEAD
-    <PreReleaseVersionLabel>alpha</PreReleaseVersionLabel>
-    <PreReleaseVersionIteration>1</PreReleaseVersionIteration>
-    <!-- Enable to remove prerelease label. -->
-    <StabilizePackageVersion Condition="'$(StabilizePackageVersion)' == ''">false</StabilizePackageVersion>
-    <DotNetFinalVersionKind Condition="'$(StabilizePackageVersion)' == 'true'">release</DotNetFinalVersionKind>
-=======
 
->>>>>>> 2233e16a
     <WorkloadVersionSuffix Condition="'$(DotNetFinalVersionKind)' != 'release' and '$(PreReleaseVersionIteration)' == '' and '$(PreReleaseVersionLabel)' != 'rtm'">-$(PreReleaseVersionLabel)</WorkloadVersionSuffix>
     <WorkloadVersionSuffix Condition="'$(WorkloadVersionSuffix)' == '' and '$(DotNetFinalVersionKind)' != 'release' and '$(PreReleaseVersionLabel)' != 'rtm'">-$(PreReleaseVersionLabel).$(PreReleaseVersionIteration)</WorkloadVersionSuffix>
     <SdkBandVersionForWorkload_FromRuntimeVersions>$(SdkBandVersion)$(WorkloadVersionSuffix)</SdkBandVersionForWorkload_FromRuntimeVersions>
     <!-- Set assembly version to align with major and minor version,
          as for the patches and revisions should be manually updated per assembly if it is serviced. -->
-<<<<<<< HEAD
+
     <!-- TODO: Unpin assembly version when re-targeting is completed: https://github.com/dotnet/runtime/issues/118583 -->
     <AssemblyVersion>10.0.0.0</AssemblyVersion>
-    <!-- Opt-in/out repo features -->
-=======
-    <AssemblyVersion>$(MajorVersion).$(MinorVersion).0.0</AssemblyVersion>
     
     <!-- Arcade features -->
->>>>>>> 2233e16a
     <UsingToolIbcOptimization>false</UsingToolIbcOptimization>
     <UsingToolXliff>false</UsingToolXliff>
     <!-- Runtime controls its dependency graph via Traversal projects and doesn't want or need Arcade's ExcludeFrom infrastructure. -->
