--- conflicted
+++ resolved
@@ -1,11 +1,6 @@
 <Project>
   <Import Project="Version.Details.props" Condition="Exists('Version.Details.props')" />
   <PropertyGroup>
-<<<<<<< HEAD
-    <!-- The .NET product branding version -->
-    <ProductVersion>11.0.0</ProductVersion>
-=======
->>>>>>> 994d9ebe
     <!-- File version numbers -->
     <MajorVersion>11</MajorVersion>
     <MinorVersion>0</MinorVersion>
