// Copyright (c) .NET Foundation and contributors. All rights reserved.
// Licensed under the MIT license. See LICENSE file in the project root for full license information.

using System;
using System.Collections.Generic;
using System.Diagnostics;
using System.Threading.Tasks;
using Xunit.Abstractions;

#nullable enable

namespace Wasm.Build.Tests
{
    public class ToolCommand : IDisposable
    {
        private bool isDisposed = false;
        private string _label;
        protected ITestOutputHelper _testOutput;

        protected string _command;

        public Process? CurrentProcess { get; private set; }

        public Dictionary<string, string> Environment { get; } = new Dictionary<string, string>();

        public event DataReceivedEventHandler? ErrorDataReceived;

        public event DataReceivedEventHandler? OutputDataReceived;

        public string? WorkingDirectory { get; set; }

        public ToolCommand(string command, ITestOutputHelper testOutput, string label="")
        {
            _command = command;
            _testOutput = testOutput;
            _label = label;
        }

        public ToolCommand WithWorkingDirectory(string dir)
        {
            WorkingDirectory = dir;
            return this;
        }

        public ToolCommand WithEnvironmentVariable(string key, string value)
        {
            Environment[key] = value;
            return this;
        }

        public ToolCommand WithEnvironmentVariables(IDictionary<string, string>? extraEnvVars)
        {
            if (extraEnvVars != null)
            {
                foreach ((string key, string value) in extraEnvVars)
                    Environment[key] = value;
            }

            return this;
        }

        public ToolCommand WithOutputDataReceived(Action<string?> handler)
        {
            OutputDataReceived += (_, args) => handler(args.Data);
            return this;
        }

        public ToolCommand WithErrorDataReceived(Action<string?> handler)
        {
            ErrorDataReceived += (_, args) => handler(args.Data);
            return this;
        }

        public virtual CommandResult Execute(params string[] args)
        {
            return Task.Run(async () => await ExecuteAsync(args)).Result;
        }

        public async virtual Task<CommandResult> ExecuteAsync(params string[] args)
        {
            var resolvedCommand = _command;
            string fullArgs = GetFullArgs(args);
            _testOutput.WriteLine($"[{_label}] Executing - {resolvedCommand} {fullArgs} {WorkingDirectoryInfo()}");
            return await ExecuteAsyncInternal(resolvedCommand, fullArgs);
        }

        public virtual CommandResult ExecuteWithCapturedOutput(params string[] args)
        {
            var resolvedCommand = _command;
            string fullArgs = GetFullArgs(args);
            _testOutput.WriteLine($"[{_label}] Executing (Captured Output) - {resolvedCommand} {fullArgs} - {WorkingDirectoryInfo()}");
            return Task.Run(async () => await ExecuteAsyncInternal(resolvedCommand, fullArgs)).Result;
        }

        public virtual void Dispose()
        {
            if (isDisposed)
                return;
            if (CurrentProcess is not null && !CurrentProcess.HasExited)
            {
                CurrentProcess.Kill(entireProcessTree: true);
                CurrentProcess.Dispose();
                CurrentProcess = null;
            }
            isDisposed = true;
        }

        protected virtual string GetFullArgs(params string[] args) => string.Join(" ", args);

        private async Task<CommandResult> ExecuteAsyncInternal(string executable, string args)
        {
            var output = new List<string>();
            CurrentProcess = CreateProcess(executable, args);
            DataReceivedEventHandler errorHandler = (s, e) =>
            {
                if (e.Data == null || isDisposed)
                    return;

                string msg = $"[{_label}] {e.Data}";
                output.Add(msg);
                _testOutput.WriteLine(msg);
                ErrorDataReceived?.Invoke(s, e);
            };

            DataReceivedEventHandler outputHandler = (s, e) =>
            {
                if (e.Data == null || isDisposed)
                    return;

                string msg = $"[{_label}] {e.Data}";
                output.Add(msg);
                _testOutput.WriteLine(msg);
                OutputDataReceived?.Invoke(s, e);
            };

            CurrentProcess.ErrorDataReceived += errorHandler;
            CurrentProcess.OutputDataReceived += outputHandler;

            var completionTask = CurrentProcess.StartAndWaitForExitAsync();
            CurrentProcess.BeginOutputReadLine();
            CurrentProcess.BeginErrorReadLine();
            await completionTask;

            CurrentProcess.ErrorDataReceived -= errorHandler;
            CurrentProcess.OutputDataReceived -= outputHandler;

            RemoveNullTerminator(output);

            return new CommandResult(
                CurrentProcess.StartInfo,
                CurrentProcess.ExitCode,
                string.Join(System.Environment.NewLine, output));
        }

        private Process CreateProcess(string executable, string args)
        {
            var psi = new ProcessStartInfo
            {
                FileName = executable,
                Arguments = args,
                RedirectStandardError = true,
                RedirectStandardOutput = true,
                RedirectStandardInput = true,
                UseShellExecute = false
            };

<<<<<<< HEAD
            psi.Environment["DOTNET_MULTILEVEL_LOOKUP"] = "0";
            psi.Environment["DOTNET_NOLOGO"] = "1";
=======
            psi.Environment["DOTNET_SKIP_FIRST_TIME_EXPERIENCE"] = "1";
>>>>>>> 36f7ee80

            // runtime repo sets this, which interferes with the tests
            psi.RemoveEnvironmentVariables("MSBuildSDKsPath");
            AddEnvironmentVariablesTo(psi);
            AddWorkingDirectoryTo(psi);
            var process = new Process
            {
                StartInfo = psi
            };

            process.EnableRaisingEvents = true;
            return process;
        }

        private string WorkingDirectoryInfo()
        {
            if (WorkingDirectory == null)
            {
                return "";
            }

            return $" in pwd {WorkingDirectory}";
        }

        private void RemoveNullTerminator(List<string> strings)
        {
            var count = strings.Count;

            if (count < 1)
            {
                return;
            }

            if (strings[count - 1] == null)
            {
                strings.RemoveAt(count - 1);
            }
        }

        private void AddEnvironmentVariablesTo(ProcessStartInfo psi)
        {
            foreach (var item in Environment)
            {
                _testOutput.WriteLine($"\t[{item.Key}] = {item.Value}");
                psi.Environment[item.Key] = item.Value;
            }
        }

        private void AddWorkingDirectoryTo(ProcessStartInfo psi)
        {
            if (!string.IsNullOrWhiteSpace(WorkingDirectory))
            {
                psi.WorkingDirectory = WorkingDirectory;
            }
        }
    }
}<|MERGE_RESOLUTION|>--- conflicted
+++ resolved
@@ -164,12 +164,7 @@
                 UseShellExecute = false
             };
 
-<<<<<<< HEAD
-            psi.Environment["DOTNET_MULTILEVEL_LOOKUP"] = "0";
-            psi.Environment["DOTNET_NOLOGO"] = "1";
-=======
             psi.Environment["DOTNET_SKIP_FIRST_TIME_EXPERIENCE"] = "1";
->>>>>>> 36f7ee80
 
             // runtime repo sets this, which interferes with the tests
             psi.RemoveEnvironmentVariables("MSBuildSDKsPath");
