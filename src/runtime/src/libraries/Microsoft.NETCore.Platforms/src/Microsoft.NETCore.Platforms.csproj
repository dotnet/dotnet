--- conflicted
+++ resolved
@@ -19,12 +19,9 @@
     <_generateRuntimeGraphTargetFramework Condition="'$(MSBuildRuntimeType)' != 'core'">$(NetFrameworkToolCurrent)</_generateRuntimeGraphTargetFramework>
     <_generateRuntimeGraphTask>$([MSBuild]::NormalizePath('$(BaseOutputPath)', $(Configuration), '$(_generateRuntimeGraphTargetFramework)', '$(AssemblyName).dll'))</_generateRuntimeGraphTask>
 
-<<<<<<< HEAD
-=======
     <!-- BaseOS is an expected known rid in the graph that OutputRID is compatible with.
          It's used to add OutputRID in the graph if the parent can't be detected. -->
     <AdditionalRuntimeIdentifierParent Condition="'$(AdditionalRuntimeIdentifierParent)' == ''">$(BaseOS)</AdditionalRuntimeIdentifierParent>
->>>>>>> 5e6dacd4
     <OutputRIDParent Condition="'$(OutputRIDParent)' == ''">$(AdditionalRuntimeIdentifierParent)</OutputRIDParent>
   </PropertyGroup>
 
