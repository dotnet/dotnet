--- conflicted
+++ resolved
@@ -785,16 +785,6 @@
                         sharedSecret2 = kem.Decapsulate(ciphertext);
                         AssertExtensions.SequenceEqual(sharedSecret1, sharedSecret2);
                         break;
-                    case (SlhDsa slhDsa, SlhDsa slhDsaPem):
-<<<<<<< HEAD
-                        byte[] slhDsaSignature = slhDsa.SignData(data);
-=======
-
-                        byte[] slhDsaSignature = new byte[slhDsa.Algorithm.SignatureSizeInBytes];
-                        Assert.Equal(slhDsaSignature.Length, slhDsa.SignData(data, slhDsaSignature));
->>>>>>> 5e6dacd4
-                        Assert.True(slhDsaPem.VerifyData(data, slhDsaSignature));
-                        break;
                     default:
                         throw new CryptographicException("Unknown key algorithm");
                 }
