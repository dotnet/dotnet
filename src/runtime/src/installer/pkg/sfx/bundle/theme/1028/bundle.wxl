--- conflicted
+++ resolved
@@ -1,5 +1,4 @@
 ﻿<WixLocalization Culture="en-us" Language="1033" xmlns="http://wixtoolset.org/schemas/v4/wxl">
-<<<<<<< HEAD
   <String Id="Caption" Value="[WixBundleName] 安裝程式"/>
   <String Id="Title" Value="[BUNDLEMONIKER]"/>
   <String Id="Motto" Value="您只需要殼層、文字編輯器和 10 分鐘的時間。
@@ -10,23 +9,10 @@
   <String Id="HelpHeader" Value="安裝程式說明"/>
   <String Id="HelpText" Value="/install | /repair | /uninstall | /layout [directory] - 安裝、修復、解除安裝或
    在目錄中建立套件組合的完整本機複本。預設會進行安裝。
-=======
-  <String Id="Caption" Value="[WixBundleName] 安裝程式" />
-  <String Id="Title" Value="[BUNDLEMONIKER]" />
-  <String Id="Motto" Value="您只需要殼層、文字編輯器和 10 分鐘的時間。
-
-準備好了嗎? 讓我們開始吧!" />
-  <String Id="ConfirmCancelMessage" Value="確定要取消嗎?" />
-  <String Id="ExecuteUpgradeRelatedBundleMessage" Value="前一版" />
-  <String Id="HelpHeader" Value="安裝說明" />
-  <String Id="HelpText" Value="/install | /repair | /uninstall | /layout [directory] - 在目錄中安裝、修復、解除安裝或
-   建立搭售方案的完整本機複本。預設為安裝。
->>>>>>> 89c8f6a1
 
 /passive | /quiet - 顯示最基本的 UI 且不出現提示，或是不顯示任何 UI 且
    不出現提示。預設會顯示 UI 及所有提示。
 
-<<<<<<< HEAD
 /norestart - 抑制任何重新啟動嘗試。根據預設，UI 在重新啟動前會先提示。
 /log log.txt - 記錄到特定檔案。預設會在 %TEMP% 中建立記錄檔。"/>
   <String Id="HelpCloseButton" Value="關閉(&amp;C)"/>
@@ -90,69 +76,4 @@
   <String Id="PrivacyStatementLink" Value="&lt;A HREF=&quot;https://aka.ms/dev-privacy&quot;&gt;隱私權聲明&lt;/A&gt;"/>
   <String Id="EulaLink" Value="&lt;A HREF=&quot;https://aka.ms/dotnet-license-windows&quot;&gt;.NET 授權資訊&lt;/A&gt;"/>
   <String Id="LicenseAssent" Value="按一下 [\[]安裝[\[] 即表示您同意下列條款。"/>
-=======
-/norestart   - 隱藏任何重新啟動嘗試。根據預設，UI 會在重新啟動之前提示。
-/log log.txt - 記錄至特定檔案。預設會在 %TEMP% 建立記錄檔。" />
-  <String Id="HelpCloseButton" Value="關閉(&amp;C)" />
-  <String Id="InstallAcceptCheckbox" Value="我同意授權條款及條件(&amp;A)" />
-  <String Id="InstallOptionsButton" Value="選項(&amp;O)" />
-  <String Id="InstallInstallButton" Value="安裝(&amp;I)" />
-  <String Id="InstallCloseButton" Value="關閉(&amp;C)" />
-  <String Id="OptionsHeader" Value="安裝選項" />
-  <String Id="OptionsLocationLabel" Value="安裝位置: " />
-  <String Id="OptionsBrowseButton" Value="瀏覽(&amp;B)" />
-  <String Id="OptionsOkButton" Value="確定(&amp;O)" />
-  <String Id="OptionsCancelButton" Value="取消(&amp;C)" />
-  <String Id="ProgressHeader" Value="安裝進度" />
-  <String Id="ProgressLabel" Value="處理中: " />
-  <String Id="OverallProgressPackageText" Value="正在初始化..." />
-  <String Id="ProgressCancelButton" Value="取消(&amp;C)" />
-  <String Id="ModifyHeader" Value="修改安裝" />
-  <String Id="ModifyRepairButton" Value="修復(&amp;R)" />
-  <String Id="ModifyText" Value="Select repair to reinstall the product or uninstall to remove it." />
-  <String Id="ModifyUninstallButton" Value="解除安裝(&amp;U)" />
-  <String Id="ModifyCloseButton" Value="關閉(&amp;C)" />
-  <String Id="SuccessCacheHeader" Value="Cache Successfully Completed" />
-  <String Id="SuccessRepairHeader" Value="修復已成功完成" />
-  <String Id="SuccessUninstallHeader" Value="解除安裝已成功完成" />
-  <String Id="SuccessLayoutHeader" Value="Layout Successfully Completed" />
-  <String Id="SuccessModifyHeader" Value="Modify Successfully Completed" />
-  <String Id="SuccessUnsafeUninstallHeader" Value="Uninstall Successfully Completed" />
-  <String Id="SuccessInstallHeader" Value="安裝成功" />
-  <String Id="SuccessHeader" Value="設定成功" />
-  <String Id="SuccessLaunchButton" Value="啟動(&amp;L)" />
-  <String Id="SuccessRestartText" Value="必須重新啟動電腦，才能使用此軟體。" />
-  <String Id="SuccessUninstallRestartText" Value="You must restart your computer to complete the removal of the software." />
-  <String Id="SuccessRestartButton" Value="重新啟動(&amp;R)" />
-  <String Id="SuccessCloseButton" Value="關閉(&amp;C)" />
-  <String Id="FailureHeader" Value="設定失敗" />
-  <String Id="FailureInstallHeader" Value="設定失敗" />
-  <String Id="FailureUninstallHeader" Value="解除安裝失敗" />
-  <String Id="FailureRepairHeader" Value="修復失敗" />
-  <String Id="FailureHyperlinkLogText" Value="有一個或多個問題導致安裝程式失敗。請解決問題，然後重試一次安裝。如需詳細資訊，請參閱&lt;a href=&quot;#&quot;&gt;記錄檔&lt;/a&gt;。" />
-  <String Id="FailureRestartText" Value="必須重新啟動電腦，才能完成軟體的復原。" />
-  <String Id="FailureRestartButton" Value="重新啟動(&amp;R)" />
-  <String Id="FailureCloseButton" Value="關閉(&amp;C)" />
-  <String Id="FailureNotSupportedCurrentOperatingSystem" Value="此作業系統不支援 [PRODUCT_NAME]。如需詳細資訊，請參閱 [LINK_PREREQ_PAGE]。" />
-  <String Id="FailureNotSupportedX86OperatingSystem" Value="x86 作業系統不支援 [PRODUCT_NAME]。請使用對應的 x86 安裝程式來安裝。" />
-  <String Id="FilesInUseHeader" Value="使用中的檔案" />
-  <String Id="FilesInUseLabel" Value="以下應用程式正在使用需要進行更新的檔案:" />
-  <String Id="FilesInUseCloseRadioButton" Value="關閉應用程式並嘗試重新啟動(&amp;A)" />
-  <String Id="FilesInUseDontCloseRadioButton" Value="不關閉應用程式，需要重新啟動(&amp;D)" />
-  <String Id="FilesInUseOkButton" Value="確定(&amp;O)" />
-  <String Id="FilesInUseCancelButton" Value="取消(&amp;C)" />
-  <String Id="WelcomeHeaderMessage" Value=".NET 執行階段" />
-  <String Id="WelcomeDescription" Value=".NET Runtime 可用於在您的 Windows 電腦上執行 .NET 應用程式。.NET 為開放原始碼形式，且可跨平台運作，同時受到 Microsoft 支援。希望您會喜歡!" />
-  <String Id="LearnMoreTitle" Value="深入了解 .NET" />
-  <String Id="SuccessInstallLocation" Value="下列項目已安裝在 [DOTNETHOME]" />
-  <String Id="SuccessInstallProductName" Value=" - [BUNDLEMONIKER]" />
-  <String Id="ResourcesHeader" Value="資源" />
-  <String Id="DocumentationLink" Value="&lt;A HREF=&quot;https://aka.ms/dotnet-docs&quot;&gt;文件&lt;/A&gt;" />
-  <String Id="ReleaseNotesLink" Value="&lt;A HREF=&quot;https://aka.ms/20-p2-rel-notes&quot;&gt;版本資訊&lt;/A&gt;" />
-  <String Id="TutorialLink" Value="&lt;A HREF=&quot;https://aka.ms/dotnet-tutorials&quot;&gt;教學課程&lt;/A&gt;" />
-  <String Id="TelemetryLink" Value="&lt;A HREF=&quot;https://aka.ms/dotnet-cli-telemetry&quot;&gt;.NET 遙測&lt;/A&gt;" />
-  <String Id="PrivacyStatementLink" Value="&lt;A HREF=&quot;https://aka.ms/dev-privacy&quot;&gt;隱私權聲明&lt;/A&gt;" />
-  <String Id="EulaLink" Value="&lt;A HREF=&quot;https://aka.ms/dotnet-license-windows&quot;&gt;.NET 的授權資訊&lt;/A&gt;" />
-  <String Id="LicenseAssent" Value="按一下 [\[]安裝[\[] 即表示您同意下列條款。" />
->>>>>>> 89c8f6a1
 </WixLocalization>