﻿<WixLocalization Culture="en-us" Language="1033" xmlns="http://wixtoolset.org/schemas/v4/wxl">
<<<<<<< HEAD
  <String Id="Caption" Value="Установщик [WixBundleName]"/>
  <String Id="Title" Value="[BUNDLEMONIKER]"/>
  <String Id="Motto" Value="Вам требуется только оболочка, текстовый редактор и 10 минут времени.

Готовы? Уверены? Приступим!"/>
  <String Id="ConfirmCancelMessage" Value="Вы действительно хотите отменить?"/>
  <String Id="ExecuteUpgradeRelatedBundleMessage" Value="Предыдущая версия"/>
  <String Id="HelpHeader" Value="Справка по установке"/>
  <String Id="HelpText" Value="/install | /repair | /uninstall | /layout [directory] — устанавливает, исправляет, удаляет или
   создает полную локализованную копию пакета в каталоге. По умолчанию выполняется установка.
=======
  <String Id="Caption" Value="Установщик [WixBundleName]" />
  <String Id="Title" Value="[BUNDLEMONIKER]" />
  <String Id="Motto" Value="Вам требуется только оболочка, текстовый редактор и 10 минут времени.

Готовы? Тогда приступим!" />
  <String Id="ConfirmCancelMessage" Value="Отменить?" />
  <String Id="ExecuteUpgradeRelatedBundleMessage" Value="Предыдущая версия" />
  <String Id="HelpHeader" Value="Справка по установке" />
  <String Id="HelpText" Value="/install | /repair | /uninstall | /layout [каталог] — установка, восстановление, удаление или
 создание полной локальной копии пакета в каталоге. По умолчанию — установка.
>>>>>>> 89c8f6a1

/passive | /quiet — показывает минимальный пользовательский интерфейс без запросов или вообще не показывает пользовательский интерфейс и
   запросы. По умолчанию отображаются пользовательский интерфейс и все запросы.

<<<<<<< HEAD
/norestart — подавлять все попытки перезапуска. По умолчанию пользовательский интерфейс запрашивает подтверждение перед перезагрузкой.
/log log.txt — журналы в определенном файле. По умолчанию файл журнала создается в папке %TEMP%."/>
  <String Id="HelpCloseButton" Value="&amp;Закрыть"/>
  <String Id="InstallAcceptCheckbox" Value="Я &amp;принимаю условия лицензии"/>
  <String Id="InstallOptionsButton" Value="&amp;Параметры"/>
  <String Id="InstallInstallButton" Value="&amp;Установить"/>
  <String Id="InstallCloseButton" Value="&amp;Закрыть"/>
  <String Id="OptionsHeader" Value="Параметры настройки"/>
  <String Id="OptionsLocationLabel" Value="Расположение установки:"/>
  <String Id="OptionsBrowseButton" Value="&amp;Обзор"/>
  <String Id="OptionsOkButton" Value="&amp;ОК"/>
  <String Id="OptionsCancelButton" Value="&amp;Отмена"/>
  <String Id="ProgressHeader" Value="Ход установки"/>
  <String Id="ProgressLabel" Value="Выполняется обработка:"/>
  <String Id="OverallProgressPackageText" Value="Выполняется инициализация…"/>
  <String Id="ProgressCancelButton" Value="&amp;Отмена"/>
  <String Id="ModifyHeader" Value="Изменение установки"/>
  <String Id="ModifyRepairButton" Value="&amp;Исправить"/>
  <String Id="ModifyText" Value="Выберите &quot;Исправить&quot;, чтобы переустановить продукт, или &quot;Удалить&quot;, чтобы его удалить."/>
  <String Id="ModifyUninstallButton" Value="&amp;Удалить"/>
  <String Id="ModifyCloseButton" Value="&amp;Закрыть"/>
  <String Id="SuccessCacheHeader" Value="Кэширование успешно завершено"/>
  <String Id="SuccessRepairHeader" Value="Исправление успешно завершено"/>
  <String Id="SuccessUninstallHeader" Value="Удаление успешно завершено"/>
  <String Id="SuccessLayoutHeader" Value="Компоновка успешно завершена"/>
  <String Id="SuccessModifyHeader" Value="Изменение успешно завершено"/>
  <String Id="SuccessUnsafeUninstallHeader" Value="Удаление успешно завершено"/>
  <String Id="SuccessInstallHeader" Value="Установка успешно завершена"/>
  <String Id="SuccessHeader" Value="Настройка успешно завершена"/>
  <String Id="SuccessLaunchButton" Value="&amp;Запустить"/>
  <String Id="SuccessRestartText" Value="Перед использованием программного обеспечения необходимо перезапустить компьютер."/>
  <String Id="SuccessUninstallRestartText" Value="Чтобы завершить удаление программного обеспечения, перезагрузите компьютер."/>
  <String Id="SuccessRestartButton" Value="&amp;Перезагрузить"/>
  <String Id="SuccessCloseButton" Value="&amp;Закрыть"/>
  <String Id="FailureHeader" Value="Не удалось выполнить установку"/>
  <String Id="FailureInstallHeader" Value="Не удалось выполнить установку"/>
  <String Id="FailureUninstallHeader" Value="Не удалось выполнить удаление"/>
  <String Id="FailureRepairHeader" Value="Не удалось выполнить исправление"/>
  <String Id="FailureHyperlinkLogText" Value="Возникли ошибки, вызвавшие сбой установки. Устраните проблемы и еще раз попробуйте выполнить установку. Дополнительные сведения см. в &lt;a href=&quot;#&quot;&gt;файле журнала&lt;/a&gt;."/>
  <String Id="FailureRestartText" Value="Необходимо перезагрузить компьютер перед тем, как выполнять откат программного обеспечения."/>
  <String Id="FailureRestartButton" Value="&amp;Перезагрузить"/>
  <String Id="FailureCloseButton" Value="&amp;Закрыть"/>
  <String Id="FailureNotSupportedCurrentOperatingSystem" Value="Продукт [PRODUCT_NAME] не поддерживается в этой операционной системе. Дополнительные сведения: [LINK_PREREQ_PAGE]."/>
  <String Id="FailureNotSupportedX86OperatingSystem" Value="Продукт [PRODUCT_NAME] не поддерживается в операционных системах x86. Установите с помощью соответствующего установщика x86."/>
  <String Id="FilesInUseHeader" Value="Используемые файлы"/>
  <String Id="FilesInUseLabel" Value="Следующие приложения используют файлы, которые следует обновить:"/>
  <String Id="FilesInUseCloseRadioButton" Value="&amp;Закрыть приложения и попробовать перезапустить их."/>
  <String Id="FilesInUseDontCloseRadioButton" Value="&amp;Не закрывать приложения. Потребуется перезагрузка."/>
  <String Id="FilesInUseOkButton" Value="&amp;ОК"/>
  <String Id="FilesInUseCancelButton" Value="&amp;Отмена"/>
  <String Id="WelcomeHeaderMessage" Value="Среда выполнения .NET"/>
  <String Id="WelcomeDescription" Value="Среда выполнения .NET используется для запуска приложений .NET на компьютерах с Windows. Среда .NET является открытой, кроссплатформенной и поддерживается Майкрософт. Надеемся, вам понравится!"/>
  <String Id="LearnMoreTitle" Value="Дополнительные сведения о .NET"/>
  <String Id="SuccessInstallLocation" Value="Следующее было установлено в [DOTNETHOME]"/>
  <String Id="SuccessInstallProductName" Value=" - [BUNDLEMONIKER] "/>
  <String Id="ResourcesHeader" Value="Ресурсы"/>
  <String Id="DocumentationLink" Value="&lt;A HREF=&quot;https://aka.ms/dotnet-docs&quot;&gt;Документация&lt;/A&gt;"/>
  <String Id="ReleaseNotesLink" Value="&lt;A HREF=&quot;https://aka.ms/20-p2-rel-notes&quot;&gt;Заметки о выпуске&lt;/A&gt;"/>
  <String Id="TutorialLink" Value="&lt;A HREF=&quot;https://aka.ms/dotnet-tutorials&quot;&gt;Руководства&lt;/A&gt;"/>
  <String Id="TelemetryLink" Value="&lt;A HREF=&quot;https://aka.ms/dotnet-cli-telemetry&quot;&gt;Телеметрия .NET&lt;/A&gt;"/>
  <String Id="PrivacyStatementLink" Value="&lt;A HREF=&quot;https://aka.ms/dev-privacy&quot;&gt;Заявление о конфиденциальности&lt;/A&gt;"/>
  <String Id="EulaLink" Value="&lt;A HREF=&quot;https://aka.ms/dotnet-license-windows&quot;&gt;Сведения о лицензировании для .NET&lt;/A&gt;"/>
  <String Id="LicenseAssent" Value="Нажимая кнопку &quot;Установить&quot;, вы принимаете следующие условия."/>
=======
/norestart — отключение всех попыток перезагрузки. По умолчанию в пользовательском интерфейсе перед перезагрузкой отображается запрос.
/log log.txt — запись журнала в указанный файл. По умолчанию файл журнала создается в папке %TEMP%." />
  <String Id="HelpCloseButton" Value="&amp;Закрыть" />
  <String Id="InstallAcceptCheckbox" Value="Я &amp;принимаю условия лицензии" />
  <String Id="InstallOptionsButton" Value="&amp;Параметры" />
  <String Id="InstallInstallButton" Value="&amp;Установить" />
  <String Id="InstallCloseButton" Value="&amp;Закрыть" />
  <String Id="OptionsHeader" Value="Параметры установки" />
  <String Id="OptionsLocationLabel" Value="Расположение установки:" />
  <String Id="OptionsBrowseButton" Value="&amp;Обзор" />
  <String Id="OptionsOkButton" Value="&amp;ОК" />
  <String Id="OptionsCancelButton" Value="Отм&amp;ена" />
  <String Id="ProgressHeader" Value="Ход установки" />
  <String Id="ProgressLabel" Value="Обработка:" />
  <String Id="OverallProgressPackageText" Value="Инициализация..." />
  <String Id="ProgressCancelButton" Value="Отм&amp;ена" />
  <String Id="ModifyHeader" Value="Изменение установки" />
  <String Id="ModifyRepairButton" Value="&amp;Исправить" />
  <String Id="ModifyText" Value="Select repair to reinstall the product or uninstall to remove it." />
  <String Id="ModifyUninstallButton" Value="&amp;Удалить" />
  <String Id="ModifyCloseButton" Value="&amp;Закрыть" />
  <String Id="SuccessCacheHeader" Value="Cache Successfully Completed" />
  <String Id="SuccessRepairHeader" Value="Исправление успешно завершено" />
  <String Id="SuccessUninstallHeader" Value="Удаление успешно завершено" />
  <String Id="SuccessLayoutHeader" Value="Layout Successfully Completed" />
  <String Id="SuccessModifyHeader" Value="Modify Successfully Completed" />
  <String Id="SuccessUnsafeUninstallHeader" Value="Uninstall Successfully Completed" />
  <String Id="SuccessInstallHeader" Value="Установка успешно завершена" />
  <String Id="SuccessHeader" Value="Установка успешно завершена" />
  <String Id="SuccessLaunchButton" Value="&amp;Запустить" />
  <String Id="SuccessRestartText" Value="Перед использованием программного обеспечения необходимо перезапустить компьютер." />
  <String Id="SuccessUninstallRestartText" Value="You must restart your computer to complete the removal of the software." />
  <String Id="SuccessRestartButton" Value="&amp;Перезапустить" />
  <String Id="SuccessCloseButton" Value="&amp;Закрыть" />
  <String Id="FailureHeader" Value="Сбой установки" />
  <String Id="FailureInstallHeader" Value="Сбой установки" />
  <String Id="FailureUninstallHeader" Value="Сбой удаления" />
  <String Id="FailureRepairHeader" Value="Сбой восстановления" />
  <String Id="FailureHyperlinkLogText" Value="Одна или несколько проблем вызывали сбой программы установки. Исправьте эти проблемы и попробуйте повторить установку. Дополнительные сведения см. в &lt;a href=&quot;#&quot;&gt;файле журнала&lt;/a&gt;." />
  <String Id="FailureRestartText" Value="Необходимо перезагрузить компьютер, чтобы завершить откат программного обеспечения." />
  <String Id="FailureRestartButton" Value="&amp;Перезапустить" />
  <String Id="FailureCloseButton" Value="&amp;Закрыть" />
  <String Id="FailureNotSupportedCurrentOperatingSystem" Value="Продукт [PRODUCT_NAME] не поддерживается в этой операционной системе. Дополнительные сведения: [LINK_PREREQ_PAGE]." />
  <String Id="FailureNotSupportedX86OperatingSystem" Value="Продукт [PRODUCT_NAME] не поддерживается в операционных системах x86. Установите с помощью соответствующего установщика x86." />
  <String Id="FilesInUseHeader" Value="Используемые файлы" />
  <String Id="FilesInUseLabel" Value="Следующие приложения используют файлы, которые следует обновить:" />
  <String Id="FilesInUseCloseRadioButton" Value="Закройте &amp;приложения и попробуйте перезапустить их." />
  <String Id="FilesInUseDontCloseRadioButton" Value="&amp;Не закрывайте приложения. Потребуется перезагрузка компьютера." />
  <String Id="FilesInUseOkButton" Value="&amp;ОК" />
  <String Id="FilesInUseCancelButton" Value="&amp;Отменить" />
  <String Id="WelcomeHeaderMessage" Value="Среда выполнения .NET" />
  <String Id="WelcomeDescription" Value="Среда выполнения .NET используется для запуска приложений .NET на компьютерах с Windows. Среда .NET является открытой, кроссплатформенной и поддерживается Майкрософт. Надеемся, вам понравится!" />
  <String Id="LearnMoreTitle" Value="Дополнительные сведения о .NET" />
  <String Id="SuccessInstallLocation" Value="Следующее было установлено в [DOTNETHOME]" />
  <String Id="SuccessInstallProductName" Value=" - [BUNDLEMONIKER] " />
  <String Id="ResourcesHeader" Value="Ресурсы" />
  <String Id="DocumentationLink" Value="&lt;A HREF=&quot;https://aka.ms/dotnet-docs&quot;&gt;Документация&lt;/A&gt;" />
  <String Id="ReleaseNotesLink" Value="&lt;A HREF=&quot;https://aka.ms/20-p2-rel-notes&quot;&gt;Заметки о выпуске&lt;/A&gt;" />
  <String Id="TutorialLink" Value="&lt;A HREF=&quot;https://aka.ms/dotnet-tutorials&quot;&gt;Руководства&lt;/A&gt;" />
  <String Id="TelemetryLink" Value="&lt;A HREF=&quot;https://aka.ms/dotnet-cli-telemetry&quot;&gt;Телеметрия .NET&lt;/A&gt;" />
  <String Id="PrivacyStatementLink" Value="&lt;A HREF=&quot;https://aka.ms/dev-privacy&quot;&gt;Заявление о конфиденциальности&lt;/A&gt;" />
  <String Id="EulaLink" Value="&lt;A HREF=&quot;https://aka.ms/dotnet-license-windows&quot;&gt;Сведения о лицензировании .NET&lt;/A&gt;" />
  <String Id="LicenseAssent" Value="Нажимая кнопку &quot;Установить&quot;, вы принимаете следующие условия." />
>>>>>>> 89c8f6a1
</WixLocalization><|MERGE_RESOLUTION|>--- conflicted
+++ resolved
@@ -1,5 +1,4 @@
 ﻿<WixLocalization Culture="en-us" Language="1033" xmlns="http://wixtoolset.org/schemas/v4/wxl">
-<<<<<<< HEAD
   <String Id="Caption" Value="Установщик [WixBundleName]"/>
   <String Id="Title" Value="[BUNDLEMONIKER]"/>
   <String Id="Motto" Value="Вам требуется только оболочка, текстовый редактор и 10 минут времени.
@@ -10,23 +9,10 @@
   <String Id="HelpHeader" Value="Справка по установке"/>
   <String Id="HelpText" Value="/install | /repair | /uninstall | /layout [directory] — устанавливает, исправляет, удаляет или
    создает полную локализованную копию пакета в каталоге. По умолчанию выполняется установка.
-=======
-  <String Id="Caption" Value="Установщик [WixBundleName]" />
-  <String Id="Title" Value="[BUNDLEMONIKER]" />
-  <String Id="Motto" Value="Вам требуется только оболочка, текстовый редактор и 10 минут времени.
-
-Готовы? Тогда приступим!" />
-  <String Id="ConfirmCancelMessage" Value="Отменить?" />
-  <String Id="ExecuteUpgradeRelatedBundleMessage" Value="Предыдущая версия" />
-  <String Id="HelpHeader" Value="Справка по установке" />
-  <String Id="HelpText" Value="/install | /repair | /uninstall | /layout [каталог] — установка, восстановление, удаление или
- создание полной локальной копии пакета в каталоге. По умолчанию — установка.
->>>>>>> 89c8f6a1
 
 /passive | /quiet — показывает минимальный пользовательский интерфейс без запросов или вообще не показывает пользовательский интерфейс и
    запросы. По умолчанию отображаются пользовательский интерфейс и все запросы.
 
-<<<<<<< HEAD
 /norestart — подавлять все попытки перезапуска. По умолчанию пользовательский интерфейс запрашивает подтверждение перед перезагрузкой.
 /log log.txt — журналы в определенном файле. По умолчанию файл журнала создается в папке %TEMP%."/>
   <String Id="HelpCloseButton" Value="&amp;Закрыть"/>
@@ -90,69 +76,4 @@
   <String Id="PrivacyStatementLink" Value="&lt;A HREF=&quot;https://aka.ms/dev-privacy&quot;&gt;Заявление о конфиденциальности&lt;/A&gt;"/>
   <String Id="EulaLink" Value="&lt;A HREF=&quot;https://aka.ms/dotnet-license-windows&quot;&gt;Сведения о лицензировании для .NET&lt;/A&gt;"/>
   <String Id="LicenseAssent" Value="Нажимая кнопку &quot;Установить&quot;, вы принимаете следующие условия."/>
-=======
-/norestart — отключение всех попыток перезагрузки. По умолчанию в пользовательском интерфейсе перед перезагрузкой отображается запрос.
-/log log.txt — запись журнала в указанный файл. По умолчанию файл журнала создается в папке %TEMP%." />
-  <String Id="HelpCloseButton" Value="&amp;Закрыть" />
-  <String Id="InstallAcceptCheckbox" Value="Я &amp;принимаю условия лицензии" />
-  <String Id="InstallOptionsButton" Value="&amp;Параметры" />
-  <String Id="InstallInstallButton" Value="&amp;Установить" />
-  <String Id="InstallCloseButton" Value="&amp;Закрыть" />
-  <String Id="OptionsHeader" Value="Параметры установки" />
-  <String Id="OptionsLocationLabel" Value="Расположение установки:" />
-  <String Id="OptionsBrowseButton" Value="&amp;Обзор" />
-  <String Id="OptionsOkButton" Value="&amp;ОК" />
-  <String Id="OptionsCancelButton" Value="Отм&amp;ена" />
-  <String Id="ProgressHeader" Value="Ход установки" />
-  <String Id="ProgressLabel" Value="Обработка:" />
-  <String Id="OverallProgressPackageText" Value="Инициализация..." />
-  <String Id="ProgressCancelButton" Value="Отм&amp;ена" />
-  <String Id="ModifyHeader" Value="Изменение установки" />
-  <String Id="ModifyRepairButton" Value="&amp;Исправить" />
-  <String Id="ModifyText" Value="Select repair to reinstall the product or uninstall to remove it." />
-  <String Id="ModifyUninstallButton" Value="&amp;Удалить" />
-  <String Id="ModifyCloseButton" Value="&amp;Закрыть" />
-  <String Id="SuccessCacheHeader" Value="Cache Successfully Completed" />
-  <String Id="SuccessRepairHeader" Value="Исправление успешно завершено" />
-  <String Id="SuccessUninstallHeader" Value="Удаление успешно завершено" />
-  <String Id="SuccessLayoutHeader" Value="Layout Successfully Completed" />
-  <String Id="SuccessModifyHeader" Value="Modify Successfully Completed" />
-  <String Id="SuccessUnsafeUninstallHeader" Value="Uninstall Successfully Completed" />
-  <String Id="SuccessInstallHeader" Value="Установка успешно завершена" />
-  <String Id="SuccessHeader" Value="Установка успешно завершена" />
-  <String Id="SuccessLaunchButton" Value="&amp;Запустить" />
-  <String Id="SuccessRestartText" Value="Перед использованием программного обеспечения необходимо перезапустить компьютер." />
-  <String Id="SuccessUninstallRestartText" Value="You must restart your computer to complete the removal of the software." />
-  <String Id="SuccessRestartButton" Value="&amp;Перезапустить" />
-  <String Id="SuccessCloseButton" Value="&amp;Закрыть" />
-  <String Id="FailureHeader" Value="Сбой установки" />
-  <String Id="FailureInstallHeader" Value="Сбой установки" />
-  <String Id="FailureUninstallHeader" Value="Сбой удаления" />
-  <String Id="FailureRepairHeader" Value="Сбой восстановления" />
-  <String Id="FailureHyperlinkLogText" Value="Одна или несколько проблем вызывали сбой программы установки. Исправьте эти проблемы и попробуйте повторить установку. Дополнительные сведения см. в &lt;a href=&quot;#&quot;&gt;файле журнала&lt;/a&gt;." />
-  <String Id="FailureRestartText" Value="Необходимо перезагрузить компьютер, чтобы завершить откат программного обеспечения." />
-  <String Id="FailureRestartButton" Value="&amp;Перезапустить" />
-  <String Id="FailureCloseButton" Value="&amp;Закрыть" />
-  <String Id="FailureNotSupportedCurrentOperatingSystem" Value="Продукт [PRODUCT_NAME] не поддерживается в этой операционной системе. Дополнительные сведения: [LINK_PREREQ_PAGE]." />
-  <String Id="FailureNotSupportedX86OperatingSystem" Value="Продукт [PRODUCT_NAME] не поддерживается в операционных системах x86. Установите с помощью соответствующего установщика x86." />
-  <String Id="FilesInUseHeader" Value="Используемые файлы" />
-  <String Id="FilesInUseLabel" Value="Следующие приложения используют файлы, которые следует обновить:" />
-  <String Id="FilesInUseCloseRadioButton" Value="Закройте &amp;приложения и попробуйте перезапустить их." />
-  <String Id="FilesInUseDontCloseRadioButton" Value="&amp;Не закрывайте приложения. Потребуется перезагрузка компьютера." />
-  <String Id="FilesInUseOkButton" Value="&amp;ОК" />
-  <String Id="FilesInUseCancelButton" Value="&amp;Отменить" />
-  <String Id="WelcomeHeaderMessage" Value="Среда выполнения .NET" />
-  <String Id="WelcomeDescription" Value="Среда выполнения .NET используется для запуска приложений .NET на компьютерах с Windows. Среда .NET является открытой, кроссплатформенной и поддерживается Майкрософт. Надеемся, вам понравится!" />
-  <String Id="LearnMoreTitle" Value="Дополнительные сведения о .NET" />
-  <String Id="SuccessInstallLocation" Value="Следующее было установлено в [DOTNETHOME]" />
-  <String Id="SuccessInstallProductName" Value=" - [BUNDLEMONIKER] " />
-  <String Id="ResourcesHeader" Value="Ресурсы" />
-  <String Id="DocumentationLink" Value="&lt;A HREF=&quot;https://aka.ms/dotnet-docs&quot;&gt;Документация&lt;/A&gt;" />
-  <String Id="ReleaseNotesLink" Value="&lt;A HREF=&quot;https://aka.ms/20-p2-rel-notes&quot;&gt;Заметки о выпуске&lt;/A&gt;" />
-  <String Id="TutorialLink" Value="&lt;A HREF=&quot;https://aka.ms/dotnet-tutorials&quot;&gt;Руководства&lt;/A&gt;" />
-  <String Id="TelemetryLink" Value="&lt;A HREF=&quot;https://aka.ms/dotnet-cli-telemetry&quot;&gt;Телеметрия .NET&lt;/A&gt;" />
-  <String Id="PrivacyStatementLink" Value="&lt;A HREF=&quot;https://aka.ms/dev-privacy&quot;&gt;Заявление о конфиденциальности&lt;/A&gt;" />
-  <String Id="EulaLink" Value="&lt;A HREF=&quot;https://aka.ms/dotnet-license-windows&quot;&gt;Сведения о лицензировании .NET&lt;/A&gt;" />
-  <String Id="LicenseAssent" Value="Нажимая кнопку &quot;Установить&quot;, вы принимаете следующие условия." />
->>>>>>> 89c8f6a1
 </WixLocalization>