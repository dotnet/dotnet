﻿<WixLocalization Culture="en-us" Language="1033" xmlns="http://wixtoolset.org/schemas/v4/wxl">
<<<<<<< HEAD
  <String Id="Caption" Value="Programma di installazione di [WixBundleName]"/>
  <String Id="Title" Value="[BUNDLEMONIKER]"/>
  <String Id="Motto" Value="Bastano solo una shell, un editor di testo e 10 minuti di tempo.

Pronti? Partenza? Via!"/>
  <String Id="ConfirmCancelMessage" Value="Annullare?"/>
  <String Id="ExecuteUpgradeRelatedBundleMessage" Value="Versione precedente"/>
  <String Id="HelpHeader" Value="Guida all'installazione"/>
  <String Id="HelpText" Value="/install | /repair | /uninstall | /layout [directory] - installa, ripara, disinstalla oppure
   crea una copia locale completa dell'aggregazione presente nella directory. Install è l'opzione predefinita.
=======
  <String Id="Caption" Value="Programma di installazione di [WixBundleName]" />
  <String Id="Title" Value="[BUNDLEMONIKER]" />
  <String Id="Motto" Value="Bastano solo una shell, un editor di testo e 10 minuti di tempo.

Pronti per iniziare?" />
  <String Id="ConfirmCancelMessage" Value="Annullare?" />
  <String Id="ExecuteUpgradeRelatedBundleMessage" Value="Versione precedente" />
  <String Id="HelpHeader" Value="Guida all'installazione" />
  <String Id="HelpText" Value="/install | /repair | /uninstall | /layout [directory] - installa, ripara, disinstalla o
   crea una copia locale completa del bundle nella directory. L'opzione predefinita è install.
>>>>>>> 89c8f6a1

/passive | /quiet - consente di visualizzare un'interfaccia utente minima senza messaggi o di non visualizzare alcuna interfaccia utente e
   nessuna richiesta. Per impostazione predefinita, vengono visualizzate l'interfaccia utente e tutte le richieste.

<<<<<<< HEAD
/norestart - Consente di sopprimere qualsiasi tentativo di riavvio. Per impostazione predefinita, prima del riavvio verrà visualizzata una richiesta nell'interfaccia utente.
/log log.txt - Esegue la registrazione in un file specifico. Per impostazione predefinita, viene creato un file di log in %TEMP%."/>
  <String Id="HelpCloseButton" Value="&amp;Chiudi"/>
  <String Id="InstallAcceptCheckbox" Value="A&amp;ccetto i termini e le condizioni di licenza"/>
  <String Id="InstallOptionsButton" Value="&amp;Opzioni"/>
  <String Id="InstallInstallButton" Value="&amp;Installa"/>
  <String Id="InstallCloseButton" Value="&amp;Chiudi"/>
  <String Id="OptionsHeader" Value="Opzioni di installazione"/>
  <String Id="OptionsLocationLabel" Value="Percorso di installazione:"/>
  <String Id="OptionsBrowseButton" Value="&amp;Sfoglia"/>
  <String Id="OptionsOkButton" Value="&amp;OK"/>
  <String Id="OptionsCancelButton" Value="&amp;Annulla"/>
  <String Id="ProgressHeader" Value="Stato dell'installazione"/>
  <String Id="ProgressLabel" Value="Elaborazione:"/>
  <String Id="OverallProgressPackageText" Value="Inizializzazione in corso..."/>
  <String Id="ProgressCancelButton" Value="&amp;Annulla"/>
  <String Id="ModifyHeader" Value="Modifica installazione"/>
  <String Id="ModifyRepairButton" Value="&amp;Ripristina"/>
  <String Id="ModifyText" Value="Selezionare Ripara per reinstallare il prodotto o Disinstalla per rimuoverlo."/>
  <String Id="ModifyUninstallButton" Value="&amp;Disinstalla"/>
  <String Id="ModifyCloseButton" Value="&amp;Chiudi"/>
  <String Id="SuccessCacheHeader" Value="Memorizzazione nella cache completata"/>
  <String Id="SuccessRepairHeader" Value="Riparazione completata"/>
  <String Id="SuccessUninstallHeader" Value="Disinstallazione completata"/>
  <String Id="SuccessLayoutHeader" Value="Layout completato"/>
  <String Id="SuccessModifyHeader" Value="Modifica completata"/>
  <String Id="SuccessUnsafeUninstallHeader" Value="Disinstallazione completata"/>
  <String Id="SuccessInstallHeader" Value="L'installazione è riuscita"/>
  <String Id="SuccessHeader" Value="Configurazione completata"/>
  <String Id="SuccessLaunchButton" Value="&amp;Avvio"/>
  <String Id="SuccessRestartText" Value="Per poter usare il software, è necessario riavviare il computer."/>
  <String Id="SuccessUninstallRestartText" Value="È necessario riavviare il computer per completare la rimozione del software."/>
  <String Id="SuccessRestartButton" Value="&amp;Riavvia"/>
  <String Id="SuccessCloseButton" Value="&amp;Chiudi"/>
  <String Id="FailureHeader" Value="Configurazione non riuscita"/>
  <String Id="FailureInstallHeader" Value="Configurazione non riuscita"/>
  <String Id="FailureUninstallHeader" Value="Disinstallazione non riuscita"/>
  <String Id="FailureRepairHeader" Value="Riparazione non riuscita"/>
  <String Id="FailureHyperlinkLogText" Value="La configurazione non è stata completata a causa di uno o più problemi. Risolvere i problemi e quindi riprovare a eseguire la configurazione. Per altre informazioni, vedere il &lt;a href=&quot;#&quot;&gt;file di log&lt;/a&gt;."/>
  <String Id="FailureRestartText" Value="Per completare il rollback del software, è necessario riavviare il computer."/>
  <String Id="FailureRestartButton" Value="&amp;Riavvia"/>
  <String Id="FailureCloseButton" Value="&amp;Chiudi"/>
  <String Id="FailureNotSupportedCurrentOperatingSystem" Value="[PRODUCT_NAME] non è supportato in questo sistema operativo. Per altre informazioni, vedere [LINK_PREREQ_PAGE]."/>
  <String Id="FailureNotSupportedX86OperatingSystem" Value="[PRODUCT_NAME] non è supportato in sistemi operativi x86. Eseguire l'installazione usando il programma di installazione x86 corrispondente."/>
  <String Id="FilesInUseHeader" Value="File in uso"/>
  <String Id="FilesInUseLabel" Value="Le applicazioni seguenti usano file che necessitano di aggiornamento:"/>
  <String Id="FilesInUseCloseRadioButton" Value="&amp;Chiudi tutte le applicazioni e tenta di riavviarle."/>
  <String Id="FilesInUseDontCloseRadioButton" Value="&amp;Non chiudere le applicazioni. Sarà necessario riavviare il sistema."/>
  <String Id="FilesInUseOkButton" Value="&amp;OK"/>
  <String Id="FilesInUseCancelButton" Value="&amp;Annulla"/>
  <String Id="WelcomeHeaderMessage" Value="Runtime .NET"/>
  <String Id="WelcomeDescription" Value="Runtime di .NET consente di eseguire applicazioni .NET nel computer Windows. .NET è open source, multipiattaforma e supportato da Microsoft."/>
  <String Id="LearnMoreTitle" Value="Altre informazioni su .NET"/>
  <String Id="SuccessInstallLocation" Value="I componenti seguenti sono stati installati in [DOTNETHOME]"/>
  <String Id="SuccessInstallProductName" Value=" - [BUNDLEMONIKER] "/>
  <String Id="ResourcesHeader" Value="Risorse"/>
  <String Id="DocumentationLink" Value="&lt;A HREF=&quot;https://aka.ms/dotnet-docs&quot;&gt;Documentazione&lt;/A&gt;"/>
  <String Id="ReleaseNotesLink" Value="&lt;A HREF=&quot;https://aka.ms/20-p2-rel-notes&quot;&gt;Note sulla versione&lt;/A&gt;"/>
  <String Id="TutorialLink" Value="&lt;A HREF=&quot;https://aka.ms/dotnet-tutorials&quot;&gt;Esercitazioni&lt;/A&gt;"/>
  <String Id="TelemetryLink" Value="&lt;A HREF=&quot;https://aka.ms/dotnet-cli-telemetry&quot;&gt;Telemetria .NET&lt;/A&gt;"/>
  <String Id="PrivacyStatementLink" Value="&lt;A HREF=&quot;https://aka.ms/dev-privacy&quot;&gt;Informativa sulla privacy&lt;/A&gt;"/>
  <String Id="EulaLink" Value="&lt;A HREF=&quot;https://aka.ms/dotnet-license-windows&quot;&gt;Informazioni sulle licenze per .NET&lt;/A&gt;"/>
  <String Id="LicenseAssent" Value="Facendo clic su Installa, si accettano le condizioni seguenti."/>
=======
/norestart   - annulla qualsiasi tentativo di riavvio. Per impostazione predefinita, l'interfaccia utente visualizza una richiesta prima del riavvio.
/log log.txt - registra il log in un file specifico. Per impostazione predefinita, viene creato un file di log in %TEMP%." />
  <String Id="HelpCloseButton" Value="&amp;Chiudi" />
  <String Id="InstallAcceptCheckbox" Value="&amp;Accetto i termini e le condizioni di licenza" />
  <String Id="InstallOptionsButton" Value="&amp;Opzioni" />
  <String Id="InstallInstallButton" Value="&amp;Installa" />
  <String Id="InstallCloseButton" Value="&amp;Chiudi" />
  <String Id="OptionsHeader" Value="Opzioni di installazione" />
  <String Id="OptionsLocationLabel" Value="Percorso di installazione:" />
  <String Id="OptionsBrowseButton" Value="&amp;Sfoglia" />
  <String Id="OptionsOkButton" Value="&amp;OK" />
  <String Id="OptionsCancelButton" Value="Ann&amp;ulla" />
  <String Id="ProgressHeader" Value="Stato installazione" />
  <String Id="ProgressLabel" Value="Elaborazione di:" />
  <String Id="OverallProgressPackageText" Value="Inizializzazione in corso..." />
  <String Id="ProgressCancelButton" Value="Ann&amp;ulla" />
  <String Id="ModifyHeader" Value="Modifica installazione" />
  <String Id="ModifyRepairButton" Value="&amp;Ripristina" />
  <String Id="ModifyText" Value="Select repair to reinstall the product or uninstall to remove it." />
  <String Id="ModifyUninstallButton" Value="&amp;Disinstalla" />
  <String Id="ModifyCloseButton" Value="&amp;Chiudi" />
  <String Id="SuccessCacheHeader" Value="Cache Successfully Completed" />
  <String Id="SuccessRepairHeader" Value="La riparazione è stata completata" />
  <String Id="SuccessUninstallHeader" Value="La disinstallazione è stata completata" />
  <String Id="SuccessLayoutHeader" Value="Layout Successfully Completed" />
  <String Id="SuccessModifyHeader" Value="Modify Successfully Completed" />
  <String Id="SuccessUnsafeUninstallHeader" Value="Uninstall Successfully Completed" />
  <String Id="SuccessInstallHeader" Value="L'installazione è riuscita" />
  <String Id="SuccessHeader" Value="Installazione completata" />
  <String Id="SuccessLaunchButton" Value="&amp;Avvia" />
  <String Id="SuccessRestartText" Value="È necessario riavviare il computer prima di utilizzare il software." />
  <String Id="SuccessUninstallRestartText" Value="You must restart your computer to complete the removal of the software." />
  <String Id="SuccessRestartButton" Value="&amp;Riavvia" />
  <String Id="SuccessCloseButton" Value="&amp;Chiudi" />
  <String Id="FailureHeader" Value="Installazione non riuscita" />
  <String Id="FailureInstallHeader" Value="L'installazione non è riuscita" />
  <String Id="FailureUninstallHeader" Value="Disinstallazione non riuscita" />
  <String Id="FailureRepairHeader" Value="La riparazione non è riuscita" />
  <String Id="FailureHyperlinkLogText" Value="Installazione non riuscita a causa di uno o più problemi. Risolvere i problemi e ritentare l'installazione. Per ulteriori informazioni, vedere il &lt;a href=&quot;#&quot;&gt;file di log&lt;/a&gt;." />
  <String Id="FailureRestartText" Value="È necessario riavviare il computer per completare il rollback del software." />
  <String Id="FailureRestartButton" Value="&amp;Riavvia" />
  <String Id="FailureCloseButton" Value="&amp;Chiudi" />
  <String Id="FailureNotSupportedCurrentOperatingSystem" Value="[PRODUCT_NAME] non è supportato in questo sistema operativo. Per altre informazioni, vedere [LINK_PREREQ_PAGE]." />
  <String Id="FailureNotSupportedX86OperatingSystem" Value="[PRODUCT_NAME] non è supportato in sistemi operativi x86. Eseguire l'installazione usando il programma di installazione x86 corrispondente." />
  <String Id="FilesInUseHeader" Value="File in uso" />
  <String Id="FilesInUseLabel" Value="Le applicazioni seguenti usano file che necessitano di aggiornamento:" />
  <String Id="FilesInUseCloseRadioButton" Value="Chiudere le &amp;applicazioni e provare a riavviarle." />
  <String Id="FilesInUseDontCloseRadioButton" Value="&amp;Non chiudere le applicazioni; sarà necessario riavviare il sistema" />
  <String Id="FilesInUseOkButton" Value="&amp;OK" />
  <String Id="FilesInUseCancelButton" Value="&amp;Annulla" />
  <String Id="WelcomeHeaderMessage" Value="Runtime .NET" />
  <String Id="WelcomeDescription" Value="Runtime di .NET consente di eseguire applicazioni .NET nel computer Windows. .NET è open source, multipiattaforma e supportato da Microsoft." />
  <String Id="LearnMoreTitle" Value="Altre informazioni su .NET" />
  <String Id="SuccessInstallLocation" Value="I componenti seguenti sono stati installati in [DOTNETHOME]" />
  <String Id="SuccessInstallProductName" Value=" - [BUNDLEMONIKER] " />
  <String Id="ResourcesHeader" Value="Risorse" />
  <String Id="DocumentationLink" Value="&lt;A HREF=&quot;https://aka.ms/dotnet-docs&quot;&gt;Documentazione&lt;/A&gt;" />
  <String Id="ReleaseNotesLink" Value="&lt;A HREF=&quot;https://aka.ms/20-p2-rel-notes&quot;&gt;Note sulla versione&lt;/A&gt;" />
  <String Id="TutorialLink" Value="&lt;A HREF=&quot;https://aka.ms/dotnet-tutorials&quot;&gt;Esercitazioni&lt;/A&gt;" />
  <String Id="TelemetryLink" Value="&lt;A HREF=&quot;https://aka.ms/dotnet-cli-telemetry&quot;&gt;Telemetria di .NET&lt;/A&gt;" />
  <String Id="PrivacyStatementLink" Value="&lt;A HREF=&quot;https://aka.ms/dev-privacy&quot;&gt;Informativa sulla privacy&lt;/A&gt;" />
  <String Id="EulaLink" Value="&lt;A HREF=&quot;https://aka.ms/dotnet-license-windows&quot;&gt;Informazioni sulla licenza per .NET&lt;/A&gt;" />
  <String Id="LicenseAssent" Value="Facendo clic su Installa, si accettano le condizioni seguenti." />
>>>>>>> 89c8f6a1
</WixLocalization><|MERGE_RESOLUTION|>--- conflicted
+++ resolved
@@ -1,5 +1,4 @@
 ﻿<WixLocalization Culture="en-us" Language="1033" xmlns="http://wixtoolset.org/schemas/v4/wxl">
-<<<<<<< HEAD
   <String Id="Caption" Value="Programma di installazione di [WixBundleName]"/>
   <String Id="Title" Value="[BUNDLEMONIKER]"/>
   <String Id="Motto" Value="Bastano solo una shell, un editor di testo e 10 minuti di tempo.
@@ -10,23 +9,10 @@
   <String Id="HelpHeader" Value="Guida all'installazione"/>
   <String Id="HelpText" Value="/install | /repair | /uninstall | /layout [directory] - installa, ripara, disinstalla oppure
    crea una copia locale completa dell'aggregazione presente nella directory. Install è l'opzione predefinita.
-=======
-  <String Id="Caption" Value="Programma di installazione di [WixBundleName]" />
-  <String Id="Title" Value="[BUNDLEMONIKER]" />
-  <String Id="Motto" Value="Bastano solo una shell, un editor di testo e 10 minuti di tempo.
-
-Pronti per iniziare?" />
-  <String Id="ConfirmCancelMessage" Value="Annullare?" />
-  <String Id="ExecuteUpgradeRelatedBundleMessage" Value="Versione precedente" />
-  <String Id="HelpHeader" Value="Guida all'installazione" />
-  <String Id="HelpText" Value="/install | /repair | /uninstall | /layout [directory] - installa, ripara, disinstalla o
-   crea una copia locale completa del bundle nella directory. L'opzione predefinita è install.
->>>>>>> 89c8f6a1
 
 /passive | /quiet - consente di visualizzare un'interfaccia utente minima senza messaggi o di non visualizzare alcuna interfaccia utente e
    nessuna richiesta. Per impostazione predefinita, vengono visualizzate l'interfaccia utente e tutte le richieste.
 
-<<<<<<< HEAD
 /norestart - Consente di sopprimere qualsiasi tentativo di riavvio. Per impostazione predefinita, prima del riavvio verrà visualizzata una richiesta nell'interfaccia utente.
 /log log.txt - Esegue la registrazione in un file specifico. Per impostazione predefinita, viene creato un file di log in %TEMP%."/>
   <String Id="HelpCloseButton" Value="&amp;Chiudi"/>
@@ -90,69 +76,4 @@
   <String Id="PrivacyStatementLink" Value="&lt;A HREF=&quot;https://aka.ms/dev-privacy&quot;&gt;Informativa sulla privacy&lt;/A&gt;"/>
   <String Id="EulaLink" Value="&lt;A HREF=&quot;https://aka.ms/dotnet-license-windows&quot;&gt;Informazioni sulle licenze per .NET&lt;/A&gt;"/>
   <String Id="LicenseAssent" Value="Facendo clic su Installa, si accettano le condizioni seguenti."/>
-=======
-/norestart   - annulla qualsiasi tentativo di riavvio. Per impostazione predefinita, l'interfaccia utente visualizza una richiesta prima del riavvio.
-/log log.txt - registra il log in un file specifico. Per impostazione predefinita, viene creato un file di log in %TEMP%." />
-  <String Id="HelpCloseButton" Value="&amp;Chiudi" />
-  <String Id="InstallAcceptCheckbox" Value="&amp;Accetto i termini e le condizioni di licenza" />
-  <String Id="InstallOptionsButton" Value="&amp;Opzioni" />
-  <String Id="InstallInstallButton" Value="&amp;Installa" />
-  <String Id="InstallCloseButton" Value="&amp;Chiudi" />
-  <String Id="OptionsHeader" Value="Opzioni di installazione" />
-  <String Id="OptionsLocationLabel" Value="Percorso di installazione:" />
-  <String Id="OptionsBrowseButton" Value="&amp;Sfoglia" />
-  <String Id="OptionsOkButton" Value="&amp;OK" />
-  <String Id="OptionsCancelButton" Value="Ann&amp;ulla" />
-  <String Id="ProgressHeader" Value="Stato installazione" />
-  <String Id="ProgressLabel" Value="Elaborazione di:" />
-  <String Id="OverallProgressPackageText" Value="Inizializzazione in corso..." />
-  <String Id="ProgressCancelButton" Value="Ann&amp;ulla" />
-  <String Id="ModifyHeader" Value="Modifica installazione" />
-  <String Id="ModifyRepairButton" Value="&amp;Ripristina" />
-  <String Id="ModifyText" Value="Select repair to reinstall the product or uninstall to remove it." />
-  <String Id="ModifyUninstallButton" Value="&amp;Disinstalla" />
-  <String Id="ModifyCloseButton" Value="&amp;Chiudi" />
-  <String Id="SuccessCacheHeader" Value="Cache Successfully Completed" />
-  <String Id="SuccessRepairHeader" Value="La riparazione è stata completata" />
-  <String Id="SuccessUninstallHeader" Value="La disinstallazione è stata completata" />
-  <String Id="SuccessLayoutHeader" Value="Layout Successfully Completed" />
-  <String Id="SuccessModifyHeader" Value="Modify Successfully Completed" />
-  <String Id="SuccessUnsafeUninstallHeader" Value="Uninstall Successfully Completed" />
-  <String Id="SuccessInstallHeader" Value="L'installazione è riuscita" />
-  <String Id="SuccessHeader" Value="Installazione completata" />
-  <String Id="SuccessLaunchButton" Value="&amp;Avvia" />
-  <String Id="SuccessRestartText" Value="È necessario riavviare il computer prima di utilizzare il software." />
-  <String Id="SuccessUninstallRestartText" Value="You must restart your computer to complete the removal of the software." />
-  <String Id="SuccessRestartButton" Value="&amp;Riavvia" />
-  <String Id="SuccessCloseButton" Value="&amp;Chiudi" />
-  <String Id="FailureHeader" Value="Installazione non riuscita" />
-  <String Id="FailureInstallHeader" Value="L'installazione non è riuscita" />
-  <String Id="FailureUninstallHeader" Value="Disinstallazione non riuscita" />
-  <String Id="FailureRepairHeader" Value="La riparazione non è riuscita" />
-  <String Id="FailureHyperlinkLogText" Value="Installazione non riuscita a causa di uno o più problemi. Risolvere i problemi e ritentare l'installazione. Per ulteriori informazioni, vedere il &lt;a href=&quot;#&quot;&gt;file di log&lt;/a&gt;." />
-  <String Id="FailureRestartText" Value="È necessario riavviare il computer per completare il rollback del software." />
-  <String Id="FailureRestartButton" Value="&amp;Riavvia" />
-  <String Id="FailureCloseButton" Value="&amp;Chiudi" />
-  <String Id="FailureNotSupportedCurrentOperatingSystem" Value="[PRODUCT_NAME] non è supportato in questo sistema operativo. Per altre informazioni, vedere [LINK_PREREQ_PAGE]." />
-  <String Id="FailureNotSupportedX86OperatingSystem" Value="[PRODUCT_NAME] non è supportato in sistemi operativi x86. Eseguire l'installazione usando il programma di installazione x86 corrispondente." />
-  <String Id="FilesInUseHeader" Value="File in uso" />
-  <String Id="FilesInUseLabel" Value="Le applicazioni seguenti usano file che necessitano di aggiornamento:" />
-  <String Id="FilesInUseCloseRadioButton" Value="Chiudere le &amp;applicazioni e provare a riavviarle." />
-  <String Id="FilesInUseDontCloseRadioButton" Value="&amp;Non chiudere le applicazioni; sarà necessario riavviare il sistema" />
-  <String Id="FilesInUseOkButton" Value="&amp;OK" />
-  <String Id="FilesInUseCancelButton" Value="&amp;Annulla" />
-  <String Id="WelcomeHeaderMessage" Value="Runtime .NET" />
-  <String Id="WelcomeDescription" Value="Runtime di .NET consente di eseguire applicazioni .NET nel computer Windows. .NET è open source, multipiattaforma e supportato da Microsoft." />
-  <String Id="LearnMoreTitle" Value="Altre informazioni su .NET" />
-  <String Id="SuccessInstallLocation" Value="I componenti seguenti sono stati installati in [DOTNETHOME]" />
-  <String Id="SuccessInstallProductName" Value=" - [BUNDLEMONIKER] " />
-  <String Id="ResourcesHeader" Value="Risorse" />
-  <String Id="DocumentationLink" Value="&lt;A HREF=&quot;https://aka.ms/dotnet-docs&quot;&gt;Documentazione&lt;/A&gt;" />
-  <String Id="ReleaseNotesLink" Value="&lt;A HREF=&quot;https://aka.ms/20-p2-rel-notes&quot;&gt;Note sulla versione&lt;/A&gt;" />
-  <String Id="TutorialLink" Value="&lt;A HREF=&quot;https://aka.ms/dotnet-tutorials&quot;&gt;Esercitazioni&lt;/A&gt;" />
-  <String Id="TelemetryLink" Value="&lt;A HREF=&quot;https://aka.ms/dotnet-cli-telemetry&quot;&gt;Telemetria di .NET&lt;/A&gt;" />
-  <String Id="PrivacyStatementLink" Value="&lt;A HREF=&quot;https://aka.ms/dev-privacy&quot;&gt;Informativa sulla privacy&lt;/A&gt;" />
-  <String Id="EulaLink" Value="&lt;A HREF=&quot;https://aka.ms/dotnet-license-windows&quot;&gt;Informazioni sulla licenza per .NET&lt;/A&gt;" />
-  <String Id="LicenseAssent" Value="Facendo clic su Installa, si accettano le condizioni seguenti." />
->>>>>>> 89c8f6a1
 </WixLocalization>