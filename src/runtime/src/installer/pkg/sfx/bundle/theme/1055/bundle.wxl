--- conflicted
+++ resolved
@@ -1,5 +1,4 @@
 ﻿<WixLocalization Culture="en-us" Language="1033" xmlns="http://wixtoolset.org/schemas/v4/wxl">
-<<<<<<< HEAD
   <String Id="Caption" Value="[WixBundleName] Yükleyicisi"/>
   <String Id="Title" Value="[BUNDLEMONIKER]"/>
   <String Id="Motto" Value="Yalnızca bir kabuğa, bir metin düzenleyicisine ve 10 dakikalık bir zamana ihtiyacınız var.
@@ -10,23 +9,10 @@
   <String Id="HelpHeader" Value="Kurulum Yardımı"/>
   <String Id="HelpText" Value="/install | /repair | /uninstall | /layout [directory] - yükler, onarır, kaldırır veya
    paketin tam bir yerel kopyasını dizinde oluşturur. Yükleme varsayılandır.
-=======
-  <String Id="Caption" Value="[WixBundleName] Yükleyicisi" />
-  <String Id="Title" Value="[BUNDLEMONIKER]" />
-  <String Id="Motto" Value="Yalnızca bir kabuğa, bir metin düzenleyicisine ve 10 dakikalık bir zamana ihtiyacınız var.
-
-Hazır mısınız? Haydi başlayalım!" />
-  <String Id="ConfirmCancelMessage" Value="İptal etmek istediğinizden emin misiniz?" />
-  <String Id="ExecuteUpgradeRelatedBundleMessage" Value="Önceki sürüm" />
-  <String Id="HelpHeader" Value="Kurulum Yardımı" />
-  <String Id="HelpText" Value="/install | /repair | /uninstall | /layout [dizin] - yükler, onarır, kaldırır ya da
-   dizindeki paketin tam bir yerel kopyasını oluşturur. Varsayılan install değeridir.
->>>>>>> 89c8f6a1
 
 /passive | /quiet - komut istemleri olmadan minimal kullanıcı arayüzü görüntüler veya kullanıcı arayüzü görüntülemez ve
    istem olmadan görüntüler. Varsayılan olarak kullanıcı arabirimi ve tüm istemler görüntülenir.
 
-<<<<<<< HEAD
 /norestart   - yeniden başlatma girişimlerini durdur. Varsayılan olarak kullanıcı arabirimi yeniden başlatmadan önce soracaktır.
 /log log.txt - belirli bir dosyaya kaydeder. Varsayılan olarak %TEMP% içinde bir günlük dosyası oluşturulur."/>
   <String Id="HelpCloseButton" Value="&amp;Kapat"/>
@@ -90,69 +76,4 @@
   <String Id="PrivacyStatementLink" Value="&lt;A HREF=&quot;https://aka.ms/dev-privacy&quot;&gt;Gizlilik Bildirimi&lt;/A&gt;"/>
   <String Id="EulaLink" Value="&lt;A HREF=&quot;https://aka.ms/dotnet-license-windows&quot;&gt;.NET için Lisans Bilgileri&lt;/A&gt;"/>
   <String Id="LicenseAssent" Value="Yükle'ye tıklayarak aşağıdaki koşulları kabul etmiş olursunuz."/>
-=======
-/norestart   - yeniden başlama denemelerini engeller. Varsayılan olarak UI yeniden başlatılmadan önce sorar.
-/log log.txt - belirli bir günlük dosyası tutar. Varsayılan olarak %TEMP% içinde bir günlük dosyası oluşturulur." />
-  <String Id="HelpCloseButton" Value="&amp;Kapat" />
-  <String Id="InstallAcceptCheckbox" Value="Lisans hüküm ve koşullarını &amp;kabul ediyorum" />
-  <String Id="InstallOptionsButton" Value="&amp;Seçenekler" />
-  <String Id="InstallInstallButton" Value="Yü&amp;kle" />
-  <String Id="InstallCloseButton" Value="&amp;Kapat" />
-  <String Id="OptionsHeader" Value="Kurulum Seçenekleri" />
-  <String Id="OptionsLocationLabel" Value="Yükleme konumu:" />
-  <String Id="OptionsBrowseButton" Value="&amp;Gözat" />
-  <String Id="OptionsOkButton" Value="&amp;Tamam" />
-  <String Id="OptionsCancelButton" Value="İ&amp;ptal" />
-  <String Id="ProgressHeader" Value="Kurulum İlerleme Durumu" />
-  <String Id="ProgressLabel" Value="İşleniyor:" />
-  <String Id="OverallProgressPackageText" Value="Başlatılıyor..." />
-  <String Id="ProgressCancelButton" Value="İ&amp;ptal" />
-  <String Id="ModifyHeader" Value="Kurulumu değiştir" />
-  <String Id="ModifyRepairButton" Value="&amp;Onar" />
-  <String Id="ModifyText" Value="Select repair to reinstall the product or uninstall to remove it." />
-  <String Id="ModifyUninstallButton" Value="&amp;Kaldır" />
-  <String Id="ModifyCloseButton" Value="&amp;Kapat" />
-  <String Id="SuccessCacheHeader" Value="Cache Successfully Completed" />
-  <String Id="SuccessRepairHeader" Value="Onarım Başarıyla Tamamlandı" />
-  <String Id="SuccessUninstallHeader" Value="Kaldırma Başarıyla Tamamlandı" />
-  <String Id="SuccessLayoutHeader" Value="Layout Successfully Completed" />
-  <String Id="SuccessModifyHeader" Value="Modify Successfully Completed" />
-  <String Id="SuccessUnsafeUninstallHeader" Value="Uninstall Successfully Completed" />
-  <String Id="SuccessInstallHeader" Value="Yükleme başarılı oldu" />
-  <String Id="SuccessHeader" Value="Kurulum Başarılı" />
-  <String Id="SuccessLaunchButton" Value="&amp;Başlat" />
-  <String Id="SuccessRestartText" Value="Yazılımı kullanabilmeniz için bilgisayarınızı yeniden başlatmanız gerekiyor." />
-  <String Id="SuccessUninstallRestartText" Value="You must restart your computer to complete the removal of the software." />
-  <String Id="SuccessRestartButton" Value="&amp;Yeniden Başlat" />
-  <String Id="SuccessCloseButton" Value="&amp;Kapat" />
-  <String Id="FailureHeader" Value="Kurulum Başarısız" />
-  <String Id="FailureInstallHeader" Value="Kurulum Başarısız" />
-  <String Id="FailureUninstallHeader" Value="Kaldırma Başarısız" />
-  <String Id="FailureRepairHeader" Value="Onarım Başarısız" />
-  <String Id="FailureHyperlinkLogText" Value="Bir ya da daha fazla sorun nedeniyle kurulum başarısız oldu. Lütfen bu sorunları düzeltin ve kurulumu yeniden deneyin. Daha fazla bilgi için &lt;a href=&quot;#&quot;&gt;günlük dosyasına&lt;/a&gt; bakın." />
-  <String Id="FailureRestartText" Value="Yazılımın geri alınmasını tamamlamak için bilgisayarınızı yeniden başlatmanız gerekiyor." />
-  <String Id="FailureRestartButton" Value="&amp;Yeniden Başlat" />
-  <String Id="FailureCloseButton" Value="&amp;Kapat" />
-  <String Id="FailureNotSupportedCurrentOperatingSystem" Value="[PRODUCT_NAME] bu işletim sisteminde desteklenmiyor. Daha fazla bilgi için bkz. [LINK_PREREQ_PAGE]." />
-  <String Id="FailureNotSupportedX86OperatingSystem" Value="[PRODUCT_NAME], x86 işletim sistemlerinde desteklenmiyor. Lütfen karşılık gelen x86 yükleyicisini kullanarak yükleyin." />
-  <String Id="FilesInUseHeader" Value="Kullanımda Olan Dosyalar" />
-  <String Id="FilesInUseLabel" Value="Şu uygulamalar güncelleştirilmesi gereken dosyaları kullanıyor:" />
-  <String Id="FilesInUseCloseRadioButton" Value="&amp;Uygulamaları kapatın ve yeniden başlatmayı deneyin." />
-  <String Id="FilesInUseDontCloseRadioButton" Value="&amp;Uygulamaları kapatmayın. Sistemi yeniden başlatmanız gerekir." />
-  <String Id="FilesInUseOkButton" Value="&amp;Tamam" />
-  <String Id="FilesInUseCancelButton" Value="İ&amp;ptal" />
-  <String Id="WelcomeHeaderMessage" Value=".NET Çalışma Zamanı" />
-  <String Id="WelcomeDescription" Value=".NET Çalışma Zamanı, Windows bilgisayarınızda .NET uygulamalarını çalıştırmak için kullanılır. .NET açık kaynaktır, platformlar arasında kullanılabilir ve Microsoft tarafından desteklenmektedir. Beğeneceğinizi umuyoruz!" />
-  <String Id="LearnMoreTitle" Value=".NET hakkında daha fazla bilgi edinin" />
-  <String Id="SuccessInstallLocation" Value="Aşağıdakiler [DOTNETHOME] konumunda yüklendi" />
-  <String Id="SuccessInstallProductName" Value=" - [BUNDLEMONIKER] " />
-  <String Id="ResourcesHeader" Value="Kaynaklar" />
-  <String Id="DocumentationLink" Value="&lt;A HREF=&quot;https://aka.ms/dotnet-docs&quot;&gt;Belgeler&lt;/A&gt;" />
-  <String Id="ReleaseNotesLink" Value="&lt;A HREF=&quot;https://aka.ms/20-p2-rel-notes&quot;&gt;Sürüm Notları&lt;/A&gt;" />
-  <String Id="TutorialLink" Value="&lt;A HREF=&quot;https://aka.ms/dotnet-tutorials&quot;&gt;Öğreticiler&lt;/A&gt;" />
-  <String Id="TelemetryLink" Value="&lt;A HREF=&quot;https://aka.ms/dotnet-cli-telemetry&quot;&gt;.NET Telemetrisi&lt;/A&gt;" />
-  <String Id="PrivacyStatementLink" Value="&lt;A HREF=&quot;https://aka.ms/dev-privacy&quot;&gt;Gizlilik Bildirimi&lt;/A&gt;" />
-  <String Id="EulaLink" Value="&lt;A HREF=&quot;https://aka.ms/dotnet-license-windows&quot;&gt;.NET için Lisans Bilgileri&lt;/A&gt;" />
-  <String Id="LicenseAssent" Value="Yükle'ye tıklayarak aşağıdaki koşulları kabul etmiş olursunuz." />
->>>>>>> 89c8f6a1
 </WixLocalization>