﻿<WixLocalization Culture="en-us" Language="1033" xmlns="http://wixtoolset.org/schemas/v4/wxl">
<<<<<<< HEAD
  <String Id="Caption" Value="Instalador de [WixBundleName]"/>
  <String Id="Title" Value="[BUNDLEMONIKER]"/>
  <String Id="Motto" Value="Solo necesita un shell, un editor de texto y 10 minutos.

¿Preparados? ¿Listos? ¡Adelante!"/>
  <String Id="ConfirmCancelMessage" Value="¿Está seguro de que desea cancelar?"/>
  <String Id="ExecuteUpgradeRelatedBundleMessage" Value="Versión anterior"/>
  <String Id="HelpHeader" Value="Ayuda del programa de configuración"/>
  <String Id="HelpText" Value="/install | /repair | /uninstall | /layout [directory]: instala, repara, desinstala o
   crea una copia local completa del paquete en el directorio. Instalar es el valor predeterminado.
=======
  <String Id="Caption" Value="Instalador de [WixBundleName]" />
  <String Id="Title" Value="[BUNDLEMONIKER]" />
  <String Id="Motto" Value="Solo necesita un shell, un editor de texto y 10 minutos.

¿Preparados? ¿Listos? ¡Ya!" />
  <String Id="ConfirmCancelMessage" Value="¿Está seguro de que desea cancelar la operación?" />
  <String Id="ExecuteUpgradeRelatedBundleMessage" Value="Versión anterior" />
  <String Id="HelpHeader" Value="Ayuda del programa de instalación" />
  <String Id="HelpText" Value="/install | /repair | /uninstall | /layout [directory] - instala, repara, desinstala o
   crea una copia local completa del paquete en el directorio. Install es la opción predeterminada.
>>>>>>> 89c8f6a1

/passive | /quiet: muestra una interfaz de usuario mínima sin indicaciones o no muestra ninguna interfaz de usuario y ni
   ninguna indicación. De manera predeterminada, se muestran la interfaz de usuario y todas las indicaciones.

<<<<<<< HEAD
/norestart   : suprime los intentos de reinicio. De manera predeterminada, la interfaz de usuario le avisará antes del reinicio.
/log log.txt: registra en un archivo específico. De manera predeterminada, se crea un archivo de registro en %TEMP%."/>
  <String Id="HelpCloseButton" Value="&amp;Cerrar"/>
  <String Id="InstallAcceptCheckbox" Value="&amp;Acepto los términos y las condiciones de la licencia"/>
  <String Id="InstallOptionsButton" Value="&amp;Opciones"/>
  <String Id="InstallInstallButton" Value="&amp;Instalar"/>
  <String Id="InstallCloseButton" Value="&amp;Cerrar"/>
  <String Id="OptionsHeader" Value="Opciones de configuración"/>
  <String Id="OptionsLocationLabel" Value="Ubicación de la instalación:"/>
  <String Id="OptionsBrowseButton" Value="&amp;Examinar"/>
  <String Id="OptionsOkButton" Value="&amp;Aceptar"/>
  <String Id="OptionsCancelButton" Value="&amp;Cancelar"/>
  <String Id="ProgressHeader" Value="Progreso de la instalación"/>
  <String Id="ProgressLabel" Value="Procesando:"/>
  <String Id="OverallProgressPackageText" Value="Inicializando..."/>
  <String Id="ProgressCancelButton" Value="&amp;Cancelar"/>
  <String Id="ModifyHeader" Value="Modificar configuración"/>
  <String Id="ModifyRepairButton" Value="&amp;Reparar"/>
  <String Id="ModifyText" Value="Seleccione Reparar para reinstalar el producto o Desinstalar para quitarlo."/>
  <String Id="ModifyUninstallButton" Value="&amp;Desinstalar"/>
  <String Id="ModifyCloseButton" Value="&amp;Cerrar"/>
  <String Id="SuccessCacheHeader" Value="El almacenamiento en caché se completó correctamente"/>
  <String Id="SuccessRepairHeader" Value="La reparación se completó correctamente"/>
  <String Id="SuccessUninstallHeader" Value="La desinstalación se completó correctamente"/>
  <String Id="SuccessLayoutHeader" Value="El diseño se completó correctamente"/>
  <String Id="SuccessModifyHeader" Value="La modificación se completó correctamente"/>
  <String Id="SuccessUnsafeUninstallHeader" Value="La desinstalación se completó correctamente"/>
  <String Id="SuccessInstallHeader" Value="La instalación se realizó correctamente"/>
  <String Id="SuccessHeader" Value="La configuración se realizó correctamente"/>
  <String Id="SuccessLaunchButton" Value="&amp;Iniciar"/>
  <String Id="SuccessRestartText" Value="Debe reiniciar el equipo para poder usar el software."/>
  <String Id="SuccessUninstallRestartText" Value="Debe reiniciar su equipo para completar la eliminación del software."/>
  <String Id="SuccessRestartButton" Value="&amp;Reiniciar"/>
  <String Id="SuccessCloseButton" Value="&amp;Cerrar"/>
  <String Id="FailureHeader" Value="No se pudo configurar"/>
  <String Id="FailureInstallHeader" Value="No se pudo configurar"/>
  <String Id="FailureUninstallHeader" Value="No se pudo desinstalar"/>
  <String Id="FailureRepairHeader" Value="No se pudo reparar"/>
  <String Id="FailureHyperlinkLogText" Value="Ha habido algún problema que ha provocado un error en la configuración. Corrija los problemas y vuelva a intentar la instalación. Para más información, consulte el &lt;a href=&quot;#&quot;&gt;archivo de registro&lt;/a&gt;."/>
  <String Id="FailureRestartText" Value="Debe reiniciar el equipo para completar la reversión del software."/>
  <String Id="FailureRestartButton" Value="&amp;Reiniciar"/>
  <String Id="FailureCloseButton" Value="&amp;Cerrar"/>
  <String Id="FailureNotSupportedCurrentOperatingSystem" Value="[PRODUCT_NAME] no se admite en este sistema operativo. Para obtener más información, consulte [LINK_PREREQ_PAGE]."/>
  <String Id="FailureNotSupportedX86OperatingSystem" Value="[PRODUCT_NAME] no es compatible con los sistemas operativos x86. Instálelo con el instalador x86 correspondiente."/>
  <String Id="FilesInUseHeader" Value="Archivos en uso"/>
  <String Id="FilesInUseLabel" Value="Las siguientes aplicaciones usan archivos que se deben actualizar:"/>
  <String Id="FilesInUseCloseRadioButton" Value="Cierre las &amp;aplicaciones e intente reiniciarlas."/>
  <String Id="FilesInUseDontCloseRadioButton" Value="&amp;No cerrar aplicaciones. Será necesario un reinicio."/>
  <String Id="FilesInUseOkButton" Value="&amp;Aceptar"/>
  <String Id="FilesInUseCancelButton" Value="&amp;Cancelar"/>
  <String Id="WelcomeHeaderMessage" Value="Runtime de .NET"/>
  <String Id="WelcomeDescription" Value=".NET Runtime se usa para ejecutar aplicaciones .NET en un equipo con Windows. Microsoft admite .NET, un código abierto multiplataforma. Esperamos que lo disfrute."/>
  <String Id="LearnMoreTitle" Value="Más información sobre .NET"/>
  <String Id="SuccessInstallLocation" Value="Lo siguiente se instaló en [DOTNETHOME]"/>
  <String Id="SuccessInstallProductName" Value=" - [BUNDLEMONIKER] "/>
  <String Id="ResourcesHeader" Value="Recursos"/>
  <String Id="DocumentationLink" Value="&lt;A HREF=&quot;https://aka.ms/dotnet-docs&quot;&gt;Documentación&lt;/A&gt;"/>
  <String Id="ReleaseNotesLink" Value="&lt;A HREF=&quot;https://aka.ms/20-p2-rel-notes&quot;&gt;Notas de la versión&lt;/A&gt;"/>
  <String Id="TutorialLink" Value="&lt;A HREF=&quot;https://aka.ms/dotnet-tutorials&quot;&gt;Tutoriales&lt;/A&gt;"/>
  <String Id="TelemetryLink" Value="&lt;A HREF=&quot;https://aka.ms/dotnet-cli-telemetry&quot;&gt;Telemetría de .NET&lt;/A&gt;"/>
  <String Id="PrivacyStatementLink" Value="&lt;A HREF=&quot;https://aka.ms/dev-privacy&quot;&gt;Declaración de privacidad&lt;/A&gt;"/>
  <String Id="EulaLink" Value="&lt;A HREF=&quot;https://aka.ms/dotnet-license-windows&quot;&gt;Información de licencias para .NET&lt;/A&gt;"/>
  <String Id="LicenseAssent" Value="Al hacer clic en Instalar, acepta los términos siguientes."/>
=======
/norestart   - suprime los intentos de reiniciar. De forma predeterminada, la IU preguntará antes de reiniciar.
/log log.txt - se registra en un archivo específico. De forma predeterminada, se crea un archivo de registro en %TEMP%." />
  <String Id="HelpCloseButton" Value="&amp;Cerrar" />
  <String Id="InstallAcceptCheckbox" Value="&amp;Acepto los términos y condiciones de licencia" />
  <String Id="InstallOptionsButton" Value="&amp;Opciones" />
  <String Id="InstallInstallButton" Value="&amp;Instalar" />
  <String Id="InstallCloseButton" Value="&amp;Cerrar" />
  <String Id="OptionsHeader" Value="Opciones de instalación" />
  <String Id="OptionsLocationLabel" Value="Ubicación de instalación:" />
  <String Id="OptionsBrowseButton" Value="E&amp;xaminar" />
  <String Id="OptionsOkButton" Value="&amp;Aceptar" />
  <String Id="OptionsCancelButton" Value="&amp;Cancelar" />
  <String Id="ProgressHeader" Value="Progreso de la instalación" />
  <String Id="ProgressLabel" Value="Procesando:" />
  <String Id="OverallProgressPackageText" Value="Inicializando..." />
  <String Id="ProgressCancelButton" Value="&amp;Cancelar" />
  <String Id="ModifyHeader" Value="Modificar instalación" />
  <String Id="ModifyRepairButton" Value="&amp;Reparar" />
  <String Id="ModifyText" Value="Select repair to reinstall the product or uninstall to remove it." />
  <String Id="ModifyUninstallButton" Value="&amp;Desinstalar" />
  <String Id="ModifyCloseButton" Value="&amp;Cerrar" />
  <String Id="SuccessCacheHeader" Value="Cache Successfully Completed" />
  <String Id="SuccessRepairHeader" Value="La reparación se completó correctamente" />
  <String Id="SuccessUninstallHeader" Value="La desinstalación se completó correctamente" />
  <String Id="SuccessLayoutHeader" Value="Layout Successfully Completed" />
  <String Id="SuccessModifyHeader" Value="Modify Successfully Completed" />
  <String Id="SuccessUnsafeUninstallHeader" Value="Uninstall Successfully Completed" />
  <String Id="SuccessInstallHeader" Value="La instalación se realizó correctamente" />
  <String Id="SuccessHeader" Value="La instalación o desinstalación se realizó correctamente" />
  <String Id="SuccessLaunchButton" Value="&amp;Iniciar" />
  <String Id="SuccessRestartText" Value="Debe reiniciar el equipo para poder usar el software." />
  <String Id="SuccessUninstallRestartText" Value="You must restart your computer to complete the removal of the software." />
  <String Id="SuccessRestartButton" Value="&amp;Reiniciar" />
  <String Id="SuccessCloseButton" Value="&amp;Cerrar" />
  <String Id="FailureHeader" Value="Error de instalación" />
  <String Id="FailureInstallHeader" Value="Error de instalación" />
  <String Id="FailureUninstallHeader" Value="No se pudo desinstalar" />
  <String Id="FailureRepairHeader" Value="No se pudo reparar" />
  <String Id="FailureHyperlinkLogText" Value="Error de instalación debido a uno o varios problemas. Corrija los problemas e intente de nuevo la instalación. Para obtener más información, consulte el &lt;a href=&quot;#&quot;&gt;archivo de registro&lt;/a&gt;." />
  <String Id="FailureRestartText" Value="Debe reiniciar el equipo para completar la reversión del software." />
  <String Id="FailureRestartButton" Value="&amp;Reiniciar" />
  <String Id="FailureCloseButton" Value="&amp;Cerrar" />
  <String Id="FailureNotSupportedCurrentOperatingSystem" Value="[PRODUCT_NAME] no se admite en este sistema operativo. Para obtener más información, consulte [LINK_PREREQ_PAGE]." />
  <String Id="FailureNotSupportedX86OperatingSystem" Value="[PRODUCT_NAME] no es compatible con los sistemas operativos x86. Instálelo con el instalador x86 correspondiente." />
  <String Id="FilesInUseHeader" Value="Archivos en uso" />
  <String Id="FilesInUseLabel" Value="Las siguientes aplicaciones usan archivos que se deben actualizar:" />
  <String Id="FilesInUseCloseRadioButton" Value="Cerrar las &amp;aplicaciones e intentar reiniciarlas." />
  <String Id="FilesInUseDontCloseRadioButton" Value="&amp;No cerrar las aplicaciones. Será necesario un reinicio." />
  <String Id="FilesInUseOkButton" Value="&amp;Aceptar" />
  <String Id="FilesInUseCancelButton" Value="&amp;Cancelar" />
  <String Id="WelcomeHeaderMessage" Value="Entorno de ejecución .NET" />
  <String Id="WelcomeDescription" Value=".NET Runtime se usa para ejecutar aplicaciones .NET en un equipo con Windows. Microsoft admite .NET, un código abierto multiplataforma. Esperamos que lo disfrute." />
  <String Id="LearnMoreTitle" Value="Más información sobre .NET" />
  <String Id="SuccessInstallLocation" Value="Lo siguiente se instaló en [DOTNETHOME]" />
  <String Id="SuccessInstallProductName" Value=" - [BUNDLEMONIKER] " />
  <String Id="ResourcesHeader" Value="Recursos" />
  <String Id="DocumentationLink" Value="&lt;A HREF=&quot;https://aka.ms/dotnet-docs&quot;&gt;Documentación&lt;/A&gt;" />
  <String Id="ReleaseNotesLink" Value="&lt;A HREF=&quot;https://aka.ms/20-p2-rel-notes&quot;&gt;Notas de la versión&lt;/A&gt;" />
  <String Id="TutorialLink" Value="&lt;A HREF=&quot;https://aka.ms/dotnet-tutorials&quot;&gt;Tutoriales&lt;/A&gt;" />
  <String Id="TelemetryLink" Value="&lt;A HREF=&quot;https://aka.ms/dotnet-cli-telemetry&quot;&gt;Telemetría de .NET&lt;/A&gt;" />
  <String Id="PrivacyStatementLink" Value="&lt;A HREF=&quot;https://aka.ms/dev-privacy&quot;&gt;Declaración de privacidad&lt;/A&gt;" />
  <String Id="EulaLink" Value="&lt;A HREF=&quot;https://aka.ms/dotnet-license-windows&quot;&gt;Información de licencias de .NET&lt;/A&gt;" />
  <String Id="LicenseAssent" Value="Al hacer clic en Instalar, acepta los términos siguientes." />
>>>>>>> 89c8f6a1
</WixLocalization><|MERGE_RESOLUTION|>--- conflicted
+++ resolved
@@ -1,5 +1,4 @@
 ﻿<WixLocalization Culture="en-us" Language="1033" xmlns="http://wixtoolset.org/schemas/v4/wxl">
-<<<<<<< HEAD
   <String Id="Caption" Value="Instalador de [WixBundleName]"/>
   <String Id="Title" Value="[BUNDLEMONIKER]"/>
   <String Id="Motto" Value="Solo necesita un shell, un editor de texto y 10 minutos.
@@ -10,23 +9,10 @@
   <String Id="HelpHeader" Value="Ayuda del programa de configuración"/>
   <String Id="HelpText" Value="/install | /repair | /uninstall | /layout [directory]: instala, repara, desinstala o
    crea una copia local completa del paquete en el directorio. Instalar es el valor predeterminado.
-=======
-  <String Id="Caption" Value="Instalador de [WixBundleName]" />
-  <String Id="Title" Value="[BUNDLEMONIKER]" />
-  <String Id="Motto" Value="Solo necesita un shell, un editor de texto y 10 minutos.
-
-¿Preparados? ¿Listos? ¡Ya!" />
-  <String Id="ConfirmCancelMessage" Value="¿Está seguro de que desea cancelar la operación?" />
-  <String Id="ExecuteUpgradeRelatedBundleMessage" Value="Versión anterior" />
-  <String Id="HelpHeader" Value="Ayuda del programa de instalación" />
-  <String Id="HelpText" Value="/install | /repair | /uninstall | /layout [directory] - instala, repara, desinstala o
-   crea una copia local completa del paquete en el directorio. Install es la opción predeterminada.
->>>>>>> 89c8f6a1
 
 /passive | /quiet: muestra una interfaz de usuario mínima sin indicaciones o no muestra ninguna interfaz de usuario y ni
    ninguna indicación. De manera predeterminada, se muestran la interfaz de usuario y todas las indicaciones.
 
-<<<<<<< HEAD
 /norestart   : suprime los intentos de reinicio. De manera predeterminada, la interfaz de usuario le avisará antes del reinicio.
 /log log.txt: registra en un archivo específico. De manera predeterminada, se crea un archivo de registro en %TEMP%."/>
   <String Id="HelpCloseButton" Value="&amp;Cerrar"/>
@@ -90,69 +76,4 @@
   <String Id="PrivacyStatementLink" Value="&lt;A HREF=&quot;https://aka.ms/dev-privacy&quot;&gt;Declaración de privacidad&lt;/A&gt;"/>
   <String Id="EulaLink" Value="&lt;A HREF=&quot;https://aka.ms/dotnet-license-windows&quot;&gt;Información de licencias para .NET&lt;/A&gt;"/>
   <String Id="LicenseAssent" Value="Al hacer clic en Instalar, acepta los términos siguientes."/>
-=======
-/norestart   - suprime los intentos de reiniciar. De forma predeterminada, la IU preguntará antes de reiniciar.
-/log log.txt - se registra en un archivo específico. De forma predeterminada, se crea un archivo de registro en %TEMP%." />
-  <String Id="HelpCloseButton" Value="&amp;Cerrar" />
-  <String Id="InstallAcceptCheckbox" Value="&amp;Acepto los términos y condiciones de licencia" />
-  <String Id="InstallOptionsButton" Value="&amp;Opciones" />
-  <String Id="InstallInstallButton" Value="&amp;Instalar" />
-  <String Id="InstallCloseButton" Value="&amp;Cerrar" />
-  <String Id="OptionsHeader" Value="Opciones de instalación" />
-  <String Id="OptionsLocationLabel" Value="Ubicación de instalación:" />
-  <String Id="OptionsBrowseButton" Value="E&amp;xaminar" />
-  <String Id="OptionsOkButton" Value="&amp;Aceptar" />
-  <String Id="OptionsCancelButton" Value="&amp;Cancelar" />
-  <String Id="ProgressHeader" Value="Progreso de la instalación" />
-  <String Id="ProgressLabel" Value="Procesando:" />
-  <String Id="OverallProgressPackageText" Value="Inicializando..." />
-  <String Id="ProgressCancelButton" Value="&amp;Cancelar" />
-  <String Id="ModifyHeader" Value="Modificar instalación" />
-  <String Id="ModifyRepairButton" Value="&amp;Reparar" />
-  <String Id="ModifyText" Value="Select repair to reinstall the product or uninstall to remove it." />
-  <String Id="ModifyUninstallButton" Value="&amp;Desinstalar" />
-  <String Id="ModifyCloseButton" Value="&amp;Cerrar" />
-  <String Id="SuccessCacheHeader" Value="Cache Successfully Completed" />
-  <String Id="SuccessRepairHeader" Value="La reparación se completó correctamente" />
-  <String Id="SuccessUninstallHeader" Value="La desinstalación se completó correctamente" />
-  <String Id="SuccessLayoutHeader" Value="Layout Successfully Completed" />
-  <String Id="SuccessModifyHeader" Value="Modify Successfully Completed" />
-  <String Id="SuccessUnsafeUninstallHeader" Value="Uninstall Successfully Completed" />
-  <String Id="SuccessInstallHeader" Value="La instalación se realizó correctamente" />
-  <String Id="SuccessHeader" Value="La instalación o desinstalación se realizó correctamente" />
-  <String Id="SuccessLaunchButton" Value="&amp;Iniciar" />
-  <String Id="SuccessRestartText" Value="Debe reiniciar el equipo para poder usar el software." />
-  <String Id="SuccessUninstallRestartText" Value="You must restart your computer to complete the removal of the software." />
-  <String Id="SuccessRestartButton" Value="&amp;Reiniciar" />
-  <String Id="SuccessCloseButton" Value="&amp;Cerrar" />
-  <String Id="FailureHeader" Value="Error de instalación" />
-  <String Id="FailureInstallHeader" Value="Error de instalación" />
-  <String Id="FailureUninstallHeader" Value="No se pudo desinstalar" />
-  <String Id="FailureRepairHeader" Value="No se pudo reparar" />
-  <String Id="FailureHyperlinkLogText" Value="Error de instalación debido a uno o varios problemas. Corrija los problemas e intente de nuevo la instalación. Para obtener más información, consulte el &lt;a href=&quot;#&quot;&gt;archivo de registro&lt;/a&gt;." />
-  <String Id="FailureRestartText" Value="Debe reiniciar el equipo para completar la reversión del software." />
-  <String Id="FailureRestartButton" Value="&amp;Reiniciar" />
-  <String Id="FailureCloseButton" Value="&amp;Cerrar" />
-  <String Id="FailureNotSupportedCurrentOperatingSystem" Value="[PRODUCT_NAME] no se admite en este sistema operativo. Para obtener más información, consulte [LINK_PREREQ_PAGE]." />
-  <String Id="FailureNotSupportedX86OperatingSystem" Value="[PRODUCT_NAME] no es compatible con los sistemas operativos x86. Instálelo con el instalador x86 correspondiente." />
-  <String Id="FilesInUseHeader" Value="Archivos en uso" />
-  <String Id="FilesInUseLabel" Value="Las siguientes aplicaciones usan archivos que se deben actualizar:" />
-  <String Id="FilesInUseCloseRadioButton" Value="Cerrar las &amp;aplicaciones e intentar reiniciarlas." />
-  <String Id="FilesInUseDontCloseRadioButton" Value="&amp;No cerrar las aplicaciones. Será necesario un reinicio." />
-  <String Id="FilesInUseOkButton" Value="&amp;Aceptar" />
-  <String Id="FilesInUseCancelButton" Value="&amp;Cancelar" />
-  <String Id="WelcomeHeaderMessage" Value="Entorno de ejecución .NET" />
-  <String Id="WelcomeDescription" Value=".NET Runtime se usa para ejecutar aplicaciones .NET en un equipo con Windows. Microsoft admite .NET, un código abierto multiplataforma. Esperamos que lo disfrute." />
-  <String Id="LearnMoreTitle" Value="Más información sobre .NET" />
-  <String Id="SuccessInstallLocation" Value="Lo siguiente se instaló en [DOTNETHOME]" />
-  <String Id="SuccessInstallProductName" Value=" - [BUNDLEMONIKER] " />
-  <String Id="ResourcesHeader" Value="Recursos" />
-  <String Id="DocumentationLink" Value="&lt;A HREF=&quot;https://aka.ms/dotnet-docs&quot;&gt;Documentación&lt;/A&gt;" />
-  <String Id="ReleaseNotesLink" Value="&lt;A HREF=&quot;https://aka.ms/20-p2-rel-notes&quot;&gt;Notas de la versión&lt;/A&gt;" />
-  <String Id="TutorialLink" Value="&lt;A HREF=&quot;https://aka.ms/dotnet-tutorials&quot;&gt;Tutoriales&lt;/A&gt;" />
-  <String Id="TelemetryLink" Value="&lt;A HREF=&quot;https://aka.ms/dotnet-cli-telemetry&quot;&gt;Telemetría de .NET&lt;/A&gt;" />
-  <String Id="PrivacyStatementLink" Value="&lt;A HREF=&quot;https://aka.ms/dev-privacy&quot;&gt;Declaración de privacidad&lt;/A&gt;" />
-  <String Id="EulaLink" Value="&lt;A HREF=&quot;https://aka.ms/dotnet-license-windows&quot;&gt;Información de licencias de .NET&lt;/A&gt;" />
-  <String Id="LicenseAssent" Value="Al hacer clic en Instalar, acepta los términos siguientes." />
->>>>>>> 89c8f6a1
 </WixLocalization>