<Project>
  <ItemGroup>
    <PackageReference Include="Microsoft.DotNet.Build.Tasks.Installers" Version="$(MicrosoftDotNetBuildTasksInstallersVersion)" />
  </ItemGroup>

<<<<<<< HEAD
  <ItemGroup Condition="'$(UseWix5)' == 'true'">
=======
  <ItemGroup Condition="'$(UseWix5)' == 'true' and '$(GenerateInstallers)' == 'true'">
>>>>>>> 41f767b9
    <!-- Microsoft.Wix is a dotnet tool package, so exclude its assets. -->
    <PackageReference Include="Microsoft.Wix" Version="$(MicrosoftWixVersion)" ExcludeAssets="all" />
    <!-- Installers needs the $(PkgMicrosoftWixToolsetUIwixext) property to locate the extension. -->
    <PackageReference Include="Microsoft.WixToolset.UI.wixext" Version="$(MicrosoftWixToolsetUIWixextVersion)" GeneratePathProperty="true" />
    <PackageReference Include="Microsoft.WixToolset.Dependency.wixext" Version="$(MicrosoftWixToolsetDependencyWixextVersion)" GeneratePathProperty="true" />
    <PackageReference Include="Microsoft.WixToolset.Util.wixext" Version="$(MicrosoftWixToolsetUtilWixextVersion)" GeneratePathProperty="true" />
    <PackageReference Include="Microsoft.WixToolset.Bal.wixext" Version="$(MicrosoftWixToolsetBalWixextVersion)" GeneratePathProperty="true" />
    <PackageReference Include="Microsoft.WixToolset.Heat" Version="$(MicrosoftWixToolsetHeatVersion)" />
  </ItemGroup>
  
  <Import Project="$([MSBuild]::GetPathOfFileAbove(Directory.Build.targets, $(MSBuildThisFileDirectory)..))" />
</Project><|MERGE_RESOLUTION|>--- conflicted
+++ resolved
@@ -3,11 +3,7 @@
     <PackageReference Include="Microsoft.DotNet.Build.Tasks.Installers" Version="$(MicrosoftDotNetBuildTasksInstallersVersion)" />
   </ItemGroup>
 
-<<<<<<< HEAD
-  <ItemGroup Condition="'$(UseWix5)' == 'true'">
-=======
   <ItemGroup Condition="'$(UseWix5)' == 'true' and '$(GenerateInstallers)' == 'true'">
->>>>>>> 41f767b9
     <!-- Microsoft.Wix is a dotnet tool package, so exclude its assets. -->
     <PackageReference Include="Microsoft.Wix" Version="$(MicrosoftWixVersion)" ExcludeAssets="all" />
     <!-- Installers needs the $(PkgMicrosoftWixToolsetUIwixext) property to locate the extension. -->
