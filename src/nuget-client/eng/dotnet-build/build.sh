#!/usr/bin/env bash

echo "git config --global protocol.file.allow always"
git config --global protocol.file.allow always

source="${BASH_SOURCE[0]}"
scriptroot="$( cd -P "$( dirname "$source" )" && pwd )"
args=()
configuration='Release'
verbosity='minimal'
source_build=false
product_build=false
<<<<<<< HEAD
properties=''
=======
from_vmr=false
properties=()
>>>>>>> 56660739

# resolve $SOURCE until the file is no longer a symlink
while [[ -h $source ]]; do
  scriptroot="$( cd -P "$( dirname "$source" )" && pwd )"
  source="$(readlink "$source")"

  # if $source was a relative symlink, we need to resolve it relative to the path where the
  # symlink file was located
  [[ $source != /* ]] && source="$scriptroot/$source"
done

repo_root=`cd -P "$scriptroot/../.." && pwd`
repo_root="${repo_root}/"

while [[ $# > 0 ]]; do
    lowerI="$(echo $1 | awk '{print tolower($0)}')"
    case $lowerI in
        --verbosity|-v)
            verbosity=$2
            shift
            ;;
        --configuration|-c)
            configuration=$2
            shift
            ;;
        --source-build|--sourcebuild|-sb)
            source_build=true
            product_build=true
            ;;
        --product-build|--productbuild|-pb)
            product_build=true
<<<<<<< HEAD
=======
            ;;
        --from-vmr|--fromvmr)
            from_vmr=true
            shift
>>>>>>> 56660739
            ;;
        -*)
            # just eat this so we don't try to pass it along to MSBuild
            export DOTNET_CORESDK_NOPRETTYPRINT=1
            ;;
        *)
            args+=("$1")
            ;;
    esac
    shift
done

function ReadGlobalVersion {
  local key=$1
  local global_json_file="$repo_root/global.json"

  if command -v jq &> /dev/null; then
    _ReadGlobalVersion="$(jq -r ".[] | select(has(\"$key\")) | .\"$key\"" "$global_json_file")"
  elif [[ "$(cat "$global_json_file")" =~ \"$key\"[[:space:]\:]*\"([^\"]+) ]]; then
    _ReadGlobalVersion=${BASH_REMATCH[1]}
  fi

  if [[ -z "$_ReadGlobalVersion" ]]; then
    Write-PipelineTelemetryError -category 'Build' "Error: Cannot find \"$key\" in $global_json_file"
    ExitWithExitCode 1
  fi
}

if [[ "$DOTNET" == "" && "$DOTNET_PATH" != "" ]]; then
  export DOTNET="$DOTNET_PATH/dotnet"
else
  ReadGlobalVersion dotnet
  export SDK_VERSION=$_ReadGlobalVersion

  mkdir -p "${repo_root}cli"
  curl -o "${repo_root}cli/dotnet-install.sh" -L https://dot.net/v1/dotnet-install.sh

  if (( $? )); then
    echo "Could not download 'dotnet-install.sh' script. Please check your network and try again!"
    exit 1
  fi
  chmod +x "${repo_root}cli/dotnet-install.sh"

  "${repo_root}cli/dotnet-install.sh" -v $SDK_VERSION -i "${repo_root}cli"
  export DOTNET=${repo_root}cli/dotnet
fi

ReadGlobalVersion Microsoft.DotNet.Arcade.Sdk
export ARCADE_VERSION=$_ReadGlobalVersion
export NUGET_PACKAGES=${repo_root}artifacts/.packages/

<<<<<<< HEAD
properties="$properties /p:DotNetBuildRepo=$product_build"
properties="$properties /p:DotNetBuildSourceOnly=$source_build"
=======
properties+=("/p:DotNetBuild=$product_build")
properties+=("/p:DotNetBuildSourceOnly=$source_build")
properties+=("/p:DotNetBuildFromVMR=$from_vmr")
>>>>>>> 56660739

properties+=("/p:Configuration=$configuration")
properties+=("/p:RepoRoot=$repo_root")

"$DOTNET" msbuild -v:$verbosity "$scriptroot/dotnet-build.proj" "/bl:${repo_root}artifacts/log/${configuration}/Build.binlog" "${properties[@]}" "${args[@]}"<|MERGE_RESOLUTION|>--- conflicted
+++ resolved
@@ -10,12 +10,8 @@
 verbosity='minimal'
 source_build=false
 product_build=false
-<<<<<<< HEAD
-properties=''
-=======
 from_vmr=false
 properties=()
->>>>>>> 56660739
 
 # resolve $SOURCE until the file is no longer a symlink
 while [[ -h $source ]]; do
@@ -47,13 +43,10 @@
             ;;
         --product-build|--productbuild|-pb)
             product_build=true
-<<<<<<< HEAD
-=======
             ;;
         --from-vmr|--fromvmr)
             from_vmr=true
             shift
->>>>>>> 56660739
             ;;
         -*)
             # just eat this so we don't try to pass it along to MSBuild
@@ -105,14 +98,9 @@
 export ARCADE_VERSION=$_ReadGlobalVersion
 export NUGET_PACKAGES=${repo_root}artifacts/.packages/
 
-<<<<<<< HEAD
-properties="$properties /p:DotNetBuildRepo=$product_build"
-properties="$properties /p:DotNetBuildSourceOnly=$source_build"
-=======
 properties+=("/p:DotNetBuild=$product_build")
 properties+=("/p:DotNetBuildSourceOnly=$source_build")
 properties+=("/p:DotNetBuildFromVMR=$from_vmr")
->>>>>>> 56660739
 
 properties+=("/p:Configuration=$configuration")
 properties+=("/p:RepoRoot=$repo_root")
