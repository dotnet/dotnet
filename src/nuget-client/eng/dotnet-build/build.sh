--- conflicted
+++ resolved
@@ -32,7 +32,6 @@
 repo_root="${repo_root}/"
 
 while [[ $# > 0 ]]; do
-<<<<<<< HEAD
   lowerI="$(echo $1 | awk '{print tolower($0)}')"
   case $lowerI in
     --verbosity|-v)
@@ -58,7 +57,6 @@
       ;;
     --from-vmr|--fromvmr)
       from_vmr=true
-      shift
       ;;
     --warnaserror)
       warn_as_error=$2
@@ -71,35 +69,6 @@
     *)
       args+=("$1")
       ;;
-=======
-    lowerI="$(echo $1 | awk '{print tolower($0)}')"
-    case $lowerI in
-        --verbosity|-v)
-            verbosity=$2
-            shift
-            ;;
-        --configuration|-c)
-            configuration=$2
-            shift
-            ;;
-        --source-build|--sourcebuild|-sb)
-            source_build=true
-            product_build=true
-            ;;
-        --product-build|--productbuild|-pb)
-            product_build=true
-            ;;
-        --from-vmr|--fromvmr)
-            from_vmr=true
-            ;;
-        -*)
-            # just eat this so we don't try to pass it along to MSBuild
-            export DOTNET_CORESDK_NOPRETTYPRINT=1
-            ;;
-        *)
-            args+=("$1")
-            ;;
->>>>>>> 871af9fc
     esac
 
     shift
