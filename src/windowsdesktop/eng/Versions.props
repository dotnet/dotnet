<Project>
  <Import Project="Version.Details.props" Condition="Exists('Version.Details.props')" />
  <PropertyGroup>
    <MajorVersion>10</MajorVersion>
    <MinorVersion>0</MinorVersion>
    <PatchVersion>0</PatchVersion>
    <PreReleaseVersionLabel>rtm</PreReleaseVersionLabel>
    <PreReleaseVersionIteration></PreReleaseVersionIteration>
    <!-- Enable to remove prerelease label. -->
    <StabilizePackageVersion Condition="'$(StabilizePackageVersion)' == ''">false</StabilizePackageVersion>
    <DotNetFinalVersionKind Condition="'$(StabilizePackageVersion)' == 'true'">release</DotNetFinalVersionKind>
  </PropertyGroup>
  <PropertyGroup>
    <!-- corefx -->
    <SystemDataDataSetExtensionsVersion>4.5.0</SystemDataDataSetExtensionsVersion>
    <!-- The SQL team had deprecated System.Data.SqlClient package and replaced it with Microsoft.Data.SqlClient.
     However, windows compatibility package should not include Microsoft.Data.SqlClient since that's not part of .NETFramework surface area.
     The purpose of Microsoft.Windows.Compatibility is to bring assemblies that implement the actual types from .NETFramework
     that aren't inbox on .NET. It is not meant to "advertise" new types/packages that were not part of .NETFramework. -->
    <SystemDataSqlClientVersion>4.9.0</SystemDataSqlClientVersion>
    <SystemReflectionEmitVersion>4.7.0</SystemReflectionEmitVersion>
    <SystemReflectionEmitILGenerationVersion>4.7.0</SystemReflectionEmitILGenerationVersion>
    <SystemReflectionEmitLightweightVersion>4.7.0</SystemReflectionEmitLightweightVersion>
    <!-- nuget -->
    <NuGetPackagingVersion>6.12.1</NuGetPackagingVersion>
    <!-- runtime -->
    <MicrosoftWin32RegistryVersion>5.0.0</MicrosoftWin32RegistryVersion>
    <SystemIOFileSystemAccessControlVersion>5.0.0</SystemIOFileSystemAccessControlVersion>
    <SystemIOPipesAccessControlVersion>5.0.0</SystemIOPipesAccessControlVersion>
    <SystemSecurityAccessControlVersion>6.0.0</SystemSecurityAccessControlVersion>
    <SystemSecurityCryptographyCngVersion>5.0.0</SystemSecurityCryptographyCngVersion>
    <SystemSecurityPrincipalWindowsVersion>5.0.0</SystemSecurityPrincipalWindowsVersion>
    <!-- wcf -->
    <SystemServiceModelVersion>8.1.2</SystemServiceModelVersion>
<<<<<<< HEAD
    <!-- WiX -->
    <MicrosoftWixToolsetSdkVersion Condition="'$(MicrosoftWixToolsetSdkVersion)' == '' and '$(DefaultWixSdkVersion)' != ''">$(DefaultWixSdkVersion)</MicrosoftWixToolsetSdkVersion>
    
    <!-- Runtime version variables for CI builds (missing variables causing CI issues) -->
    <DotNetRuntimeVersion>$(MicrosoftNETCoreAppRefVersion)</DotNetRuntimeVersion>
    <AspNetCoreVersion>$(MicrosoftNETCoreAppRefVersion)</AspNetCoreVersion>
=======
  <!-- WiX -->
  <MicrosoftWixToolsetSdkVersion>5.0.2-dotnet.2811440</MicrosoftWixToolsetSdkVersion>
    
>>>>>>> d499f9cd
    <!-- Transport package version for VS insertion packages is defined in Version.Details.props -->
  </PropertyGroup>
</Project><|MERGE_RESOLUTION|>--- conflicted
+++ resolved
@@ -32,18 +32,9 @@
     <SystemSecurityPrincipalWindowsVersion>5.0.0</SystemSecurityPrincipalWindowsVersion>
     <!-- wcf -->
     <SystemServiceModelVersion>8.1.2</SystemServiceModelVersion>
-<<<<<<< HEAD
-    <!-- WiX -->
-    <MicrosoftWixToolsetSdkVersion Condition="'$(MicrosoftWixToolsetSdkVersion)' == '' and '$(DefaultWixSdkVersion)' != ''">$(DefaultWixSdkVersion)</MicrosoftWixToolsetSdkVersion>
-    
-    <!-- Runtime version variables for CI builds (missing variables causing CI issues) -->
-    <DotNetRuntimeVersion>$(MicrosoftNETCoreAppRefVersion)</DotNetRuntimeVersion>
-    <AspNetCoreVersion>$(MicrosoftNETCoreAppRefVersion)</AspNetCoreVersion>
-=======
   <!-- WiX -->
   <MicrosoftWixToolsetSdkVersion>5.0.2-dotnet.2811440</MicrosoftWixToolsetSdkVersion>
     
->>>>>>> d499f9cd
     <!-- Transport package version for VS insertion packages is defined in Version.Details.props -->
   </PropertyGroup>
 </Project>