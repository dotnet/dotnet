--- conflicted
+++ resolved
@@ -4,11 +4,7 @@
     <MajorVersion>10</MajorVersion>
     <MinorVersion>0</MinorVersion>
     <PatchVersion>1</PatchVersion>
-<<<<<<< HEAD
-    <PreReleaseVersionLabel>rtm</PreReleaseVersionLabel>
-=======
     <PreReleaseVersionLabel>servicing</PreReleaseVersionLabel>
->>>>>>> 8ee0cc0b
     <PreReleaseVersionIteration></PreReleaseVersionIteration>
     <!-- Enable to remove prerelease label. -->
     <StabilizePackageVersion Condition="'$(StabilizePackageVersion)' == ''">false</StabilizePackageVersion>
