<Project>
  <Import Project="Sdk.props" Sdk="Microsoft.DotNet.Arcade.Sdk" />
  <PropertyGroup>
    <!-- WiX v5 Configuration -->
    <UseWix5>true</UseWix5>
    
    <!-- WiX v5 PDB Type Fix -->
    <WixToolsetCompilerPdbType>full</WixToolsetCompilerPdbType>
    <WixToolsetLinkerPdbType>full</WixToolsetLinkerPdbType>
    
<<<<<<< HEAD
    <!-- Force sequential builds to prevent file locking issues -->
    <!-- Override MSBuild's default /m flag behavior -->
    <BuildInParallel>false</BuildInParallel>
    <MaxCpuCount>1</MaxCpuCount>
    
    <!-- Additional sequential build enforcement -->
    <MSBuildDisableNodeReuse>true</MSBuildDisableNodeReuse>
    <UseSharedCompilation>false</UseSharedCompilation>
    
    <!-- Ensure Wixpack generation is enabled for all build types -->
    <WixCreateWixPackOutput Condition="'$(OutputType)' == 'Bundle'">true</WixCreateWixPackOutput>
  
    <!-- Ensure Wixpack targets run in CI/PR builds and local builds -->
    <RunWixpackTargets Condition="'$(TF_BUILD)' == 'true' OR '$(CI)' == 'true' OR '$(ContinuousIntegrationBuild)' == 'true'">true</RunWixpackTargets>
    <RunWixpackTargets Condition="'$(RunWixpackTargets)' == ''">true</RunWixpackTargets>
    
    <!-- Project-level parallelism controls -->
    <BuildProjectReferences>true</BuildProjectReferences>
    <BuildInParallel Condition="'$(BuildingInstallers)' == 'true'">false</BuildInParallel>
    <MaxCpuCount Condition="'$(BuildingInstallers)' == 'true'">1</MaxCpuCount>
    <MaxCpuCount Condition="'$(PlatformPackageType)' == 'RuntimePack'">1</MaxCpuCount>
    
    <!-- CI build stability measures -->
    <BuildInParallel Condition="'$(TF_BUILD)' == 'true' OR '$(CI)' == 'true'">false</BuildInParallel>
    <MaxCpuCount Condition="'$(TF_BUILD)' == 'true' OR '$(CI)' == 'true'">1</MaxCpuCount>
    
    <!-- WindowsDesktop uses transport packages with pre-compiled R2R assemblies -->
    <!-- Local CrossGen2 compilation settings removed - rely on transport packages -->
    
    <!-- Disable parallel builds entirely for RuntimePack to prevent all file conflicts -->
    <ContinueOnError Condition="'$(PlatformPackageType)' == 'RuntimePack'">false</ContinueOnError>
    
    <!-- Process timeout settings to prevent hanging builds -->
    <MSBuildNodeAndChildProcessTimeout>600000</MSBuildNodeAndChildProcessTimeout>
    <MSBuildProcessTimeout>600000</MSBuildProcessTimeout>
    <TaskTimeout>600</TaskTimeout>
=======
    
  <RunWixpackTargets>true</RunWixpackTargets>
>>>>>>> d499f9cd
    
    <!-- Packaging properties -->
    <RepositoryUrl>https://github.com/dotnet/windowsdesktop</RepositoryUrl>
    <PackageProjectUrl>https://dot.net</PackageProjectUrl>
    <Owners>microsoft,dotnetframework</Owners>
    <IncludeSymbols>true</IncludeSymbols>
    <LicenseFile>$(MSBuildThisFileDirectory)LICENSE</LicenseFile>
    <PackageLicenseExpression>MIT</PackageLicenseExpression>
    <PackageRequireLicenseAcceptance>false</PackageRequireLicenseAcceptance>
    <Copyright>$(CopyrightNetFoundation)</Copyright>
    <PackageThirdPartyNoticesFile>$(MSBuildThisFileDirectory)THIRD-PARTY-NOTICES.TXT</PackageThirdPartyNoticesFile>
    <PackageReleaseNotes>https://go.microsoft.com/fwlink/?LinkID=799421</PackageReleaseNotes>



    <!-- Set up handling of build warnings -->
    <WarningLevel>4</WarningLevel>
    <TreatWarningsAsErrors>true</TreatWarningsAsErrors>

    <!-- Platform detection -->
    <!-- Map Platform property to TargetArchitecture, but skip AnyCPU which is not valid for WiX -->
    <TargetArchitecture Condition="'$(TargetArchitecture)' == '' AND '$(Platform)' != '' AND '$(Platform)' != 'AnyCPU'">$(Platform)</TargetArchitecture>
    <TargetArchitecture Condition="'$(TargetArchitecture)' == ''">x64</TargetArchitecture>

    <!-- Only upgrade NuGetAudit warnings to errors for official builds. -->
    <WarningsNotAsErrors Condition="'$(OfficialBuild)' != 'true'">$(WarningsNotAsErrors);NU1901;NU1902;NU1903;NU1904</WarningsNotAsErrors>

    <!-- Builds are portable by default -->
    <PortableBuild Condition="'$(PortableBuild)' != 'false'">true</PortableBuild>
  </PropertyGroup>

  <PropertyGroup>
    <OfficialBaseURL>https://builds.dotnet.microsoft.com/dotnet/</OfficialBaseURL>
    <!-- Allow overriding the public base URL for Unified Build scenarios to pull assets from a local build. -->
    <PublicBaseURL Condition="'$(PublicBaseURL)' == ''">https://ci.dot.net/public/</PublicBaseURL>
    <InternalBaseURL>https://ci.dot.net/internal/</InternalBaseURL>
    <!-- Allow overriding where installers are pulled in from previously completed jobs in Unified Build scenarios. -->
    <AddVersionToCrossArchitectureInstallerBasePath Condition="'$(CrossArchitectureInstallerBasePath)' != ''">true</AddVersionToCrossArchitectureInstallerBasePath>
    <CrossArchitectureInstallerBasePath Condition="'$(CrossArchitectureInstallerBasePath)' == ''">$(ArtifactsShippingPackagesDir)</CrossArchitectureInstallerBasePath>
  </PropertyGroup>

  <!-- Try various places to find the runtime. It's either released (use official version),
        public but un-released (use dotnetbuilds/public), or internal and unreleased (use dotnetbuilds/internal) -->
  <ItemGroup Condition="'$(DotNetBuild)' != 'true'">
    <RemoteAssetBaseURL Include="$(OfficialBaseURL)" />
    <RemoteAssetBaseURL Include="$(PublicBaseURL)" />
    <!-- Include the token here as we'll generate the URLs to download based on this item group. -->
    <RemoteAssetBaseURL Include="$(InternalBaseURL)"
                        Condition=" '$(DotnetRuntimeSourceFeedKey)' != '' ">
      <token>$(DotnetRuntimeSourceFeedKey)</token>
    </RemoteAssetBaseURL>
  </ItemGroup>

  <!--
    Only try downloading from the "public" base URL when doing a vertical build.
    In a vertical build, the public URL will be overwritten to point to local build artifacts.
  -->
  <ItemGroup Condition="'$(DotNetBuild)' == 'true'">
    <!-- MSBuild removes the '//' slashes when passing PublicBaseURL from the outer to the inner build. -->
    <RemoteAssetBaseURL Condition="$(PublicBaseURL.StartsWith('file:')) and '$(OS)' != 'Windows_NT'" Include="$([System.Text.RegularExpressions.Regex]::Replace('$(PublicBaseURL)', '%28file:\/{1,}%29%28.+%29', 'file:///%242'))" />
    <RemoteAssetBaseURL Condition="!$(PublicBaseURL.StartsWith('file:')) or '$(OS)' == 'Windows_NT'" Include="$(PublicBaseURL)" />
  </ItemGroup>

</Project><|MERGE_RESOLUTION|>--- conflicted
+++ resolved
@@ -8,47 +8,8 @@
     <WixToolsetCompilerPdbType>full</WixToolsetCompilerPdbType>
     <WixToolsetLinkerPdbType>full</WixToolsetLinkerPdbType>
     
-<<<<<<< HEAD
-    <!-- Force sequential builds to prevent file locking issues -->
-    <!-- Override MSBuild's default /m flag behavior -->
-    <BuildInParallel>false</BuildInParallel>
-    <MaxCpuCount>1</MaxCpuCount>
-    
-    <!-- Additional sequential build enforcement -->
-    <MSBuildDisableNodeReuse>true</MSBuildDisableNodeReuse>
-    <UseSharedCompilation>false</UseSharedCompilation>
-    
-    <!-- Ensure Wixpack generation is enabled for all build types -->
-    <WixCreateWixPackOutput Condition="'$(OutputType)' == 'Bundle'">true</WixCreateWixPackOutput>
-  
-    <!-- Ensure Wixpack targets run in CI/PR builds and local builds -->
-    <RunWixpackTargets Condition="'$(TF_BUILD)' == 'true' OR '$(CI)' == 'true' OR '$(ContinuousIntegrationBuild)' == 'true'">true</RunWixpackTargets>
-    <RunWixpackTargets Condition="'$(RunWixpackTargets)' == ''">true</RunWixpackTargets>
-    
-    <!-- Project-level parallelism controls -->
-    <BuildProjectReferences>true</BuildProjectReferences>
-    <BuildInParallel Condition="'$(BuildingInstallers)' == 'true'">false</BuildInParallel>
-    <MaxCpuCount Condition="'$(BuildingInstallers)' == 'true'">1</MaxCpuCount>
-    <MaxCpuCount Condition="'$(PlatformPackageType)' == 'RuntimePack'">1</MaxCpuCount>
-    
-    <!-- CI build stability measures -->
-    <BuildInParallel Condition="'$(TF_BUILD)' == 'true' OR '$(CI)' == 'true'">false</BuildInParallel>
-    <MaxCpuCount Condition="'$(TF_BUILD)' == 'true' OR '$(CI)' == 'true'">1</MaxCpuCount>
-    
-    <!-- WindowsDesktop uses transport packages with pre-compiled R2R assemblies -->
-    <!-- Local CrossGen2 compilation settings removed - rely on transport packages -->
-    
-    <!-- Disable parallel builds entirely for RuntimePack to prevent all file conflicts -->
-    <ContinueOnError Condition="'$(PlatformPackageType)' == 'RuntimePack'">false</ContinueOnError>
-    
-    <!-- Process timeout settings to prevent hanging builds -->
-    <MSBuildNodeAndChildProcessTimeout>600000</MSBuildNodeAndChildProcessTimeout>
-    <MSBuildProcessTimeout>600000</MSBuildProcessTimeout>
-    <TaskTimeout>600</TaskTimeout>
-=======
     
   <RunWixpackTargets>true</RunWixpackTargets>
->>>>>>> d499f9cd
     
     <!-- Packaging properties -->
     <RepositoryUrl>https://github.com/dotnet/windowsdesktop</RepositoryUrl>
@@ -61,8 +22,6 @@
     <Copyright>$(CopyrightNetFoundation)</Copyright>
     <PackageThirdPartyNoticesFile>$(MSBuildThisFileDirectory)THIRD-PARTY-NOTICES.TXT</PackageThirdPartyNoticesFile>
     <PackageReleaseNotes>https://go.microsoft.com/fwlink/?LinkID=799421</PackageReleaseNotes>
-
-
 
     <!-- Set up handling of build warnings -->
     <WarningLevel>4</WarningLevel>
