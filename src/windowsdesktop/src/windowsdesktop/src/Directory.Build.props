--- conflicted
+++ resolved
@@ -11,12 +11,6 @@
     <!-- Only set RuntimeIdentifier if not already set by project (avoids conflict with multi-arch RuntimeIdentifiers) -->
     <!-- Skip AnyCPU since it's not a valid RuntimeIdentifier -->
     <RuntimeIdentifier Condition="'$(RuntimeIdentifier)' == '' and '$(RuntimeIdentifiers)' == '' and '$(TargetArchitecture)' != 'AnyCPU'">win-$(TargetArchitecture)</RuntimeIdentifier>
-<<<<<<< HEAD
-    <!-- Suppress automatic wix Light command package drop for non-bundle projects to avoid file-in-use races.
-      Bundle project manages wixpack generation explicitly; keeping it enabled there. -->
-    <DisableWixCreateLightCommandPackageDrop Condition="'$(OutputType)'!='Bundle'">true</DisableWixCreateLightCommandPackageDrop>
-=======
->>>>>>> d499f9cd
   </PropertyGroup>
 
   <!-- WiX tooling is only needed for installer builds, not for source-only builds -->
