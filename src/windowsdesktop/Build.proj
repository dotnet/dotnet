<Project Sdk="Microsoft.Build.Traversal">

  <PropertyGroup>
    <TargetFramework>$(NetCurrent)</TargetFramework>
  </PropertyGroup>

  <ItemGroup>
    <!-- Microsoft.WindowsDesktop.App shared framework -->
    <ProjectReference Include="src\windowsdesktop\src\sfx\**\*.sfxproj" />
<<<<<<< HEAD
        <!-- Windows Desktop Runtime Bundle -->
=======
    <!-- Windows Desktop Runtime Bundle -->
>>>>>>> d499f9cd
    <ProjectReference Include="src\windowsdesktop\src\bundle\**\*.wixproj" />
    <ProjectReference Include="src\windowsdesktop\tests\**\*.Tests.csproj" />

    <!-- Microsoft.Windows.Compatibility nuget meta package -->
    <ProjectReference Include="src\Microsoft.Windows.Compatibility\src\Microsoft.Windows.Compatibility.csproj" />
  </ItemGroup>

  <!-- Build the stub windowsdesktop targeting pack on non-Windows as its shipping version number gets used in sdk
       when generating the BundledSdkVersions.props to download windowsdesktop packs on Unix.
       Don't do this outside of the product build as this repository is fully buildable on Unix outside of a VMR vertical slice. -->
  <ItemGroup Condition="'$(OS)' != 'Windows_NT' and '$(DotNetBuild)' == 'true'">
    <ProjectReference Remove="@(ProjectReference)" />
    <ProjectReference Include="src\windowsdesktop\src\Microsoft.WindowsDesktop.App.Ref.stub.proj" />
  </ItemGroup>

  <ItemGroup>
    <!-- Internal sentil project for transporting a non-stable version. -->
    <ProjectReference Include="src\Microsoft.WindowsDesktop.App.Internal\Microsoft.WindowsDesktop.App.Internal.proj" />
  </ItemGroup>

</Project><|MERGE_RESOLUTION|>--- conflicted
+++ resolved
@@ -7,11 +7,7 @@
   <ItemGroup>
     <!-- Microsoft.WindowsDesktop.App shared framework -->
     <ProjectReference Include="src\windowsdesktop\src\sfx\**\*.sfxproj" />
-<<<<<<< HEAD
-        <!-- Windows Desktop Runtime Bundle -->
-=======
     <!-- Windows Desktop Runtime Bundle -->
->>>>>>> d499f9cd
     <ProjectReference Include="src\windowsdesktop\src\bundle\**\*.wixproj" />
     <ProjectReference Include="src\windowsdesktop\tests\**\*.Tests.csproj" />
 
