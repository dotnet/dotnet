--- conflicted
+++ resolved
@@ -8,12 +8,7 @@
     <Nullable>enable</Nullable>
     <IsPackable>true</IsPackable>
     <Description>This package is a fork of xunit.assert that is AOT-compatible.</Description>
-<<<<<<< HEAD
-    <ExcludeFromSourceBuild>true</ExcludeFromSourceBuild>
-    <ExcludeFromVerticalBuild>true</ExcludeFromVerticalBuild>
-=======
     <IsTestUtilityProject>true</IsTestUtilityProject>
->>>>>>> 9b8eef45
     <DefineConstants>$(DefineConstants);XUNIT_NULLABLE;XUNIT_SPAN;XUNIT_AOT</DefineConstants>
     <IsTrimmable>true</IsTrimmable>
     <EnableAotAnalyzer>true</EnableAotAnalyzer>
