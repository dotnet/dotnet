--- conflicted
+++ resolved
@@ -354,11 +354,7 @@
 
   <Target Name="_BuildNewKeyLinuxPackage"
           AfterTargets="GenerateRpm;GenerateDeb"
-<<<<<<< HEAD
-          Condition="'$(PackageTargetOS)' != 'azl'">
-=======
           Condition="!$(PackageTargetOS.Contains('azl'))">
->>>>>>> f448387a
     <!-- Packages to be signed with the new key -->
     <PropertyGroup>
       <_NewKeyVersionSuffix>newkey</_NewKeyVersionSuffix>
