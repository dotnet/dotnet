<!-- Licensed to the .NET Foundation under one or more agreements. The .NET Foundation licenses this file to you under the MIT license. -->
<Project>

  <PropertyGroup>
    <!-- By default, search for sign aritfacts under the list of known directories. -->
    <EnableDefaultArtifacts>true</EnableDefaultArtifacts>
  </PropertyGroup>

  <!-- Repo extension point to sign and/or publish. Artifacts are shipping and blobs by default. -->
  <ItemDefinitionGroup>
    <Artifact>
      <PublishFlatContainer>true</PublishFlatContainer>
      <!-- Possible values: Blob, Package, PDB -->
      <!-- Currently unset, indicating that a repo hasn't started using this property. If it's set, then it
           wins over PublishFlatContaner. If it is not set, then PublishFlatContainer wins.
           After existing usage of PublishFlatContainer is no longer around, set to "Blob" -->
      <Kind></Kind>
      <IsShipping>true</IsShipping>
    </Artifact>
  </ItemDefinitionGroup>

  <ItemGroup>
    <!--
      This is intended to hold information about the certificates used for signing.
    -->
    <CertificatesSignInfo Include="3PartyDual" DualSigningAllowed="true" />
    <CertificatesSignInfo Include="3PartySHA2" DualSigningAllowed="true" />
    <!-- This signing information indicates certificates that represent a sign and notarize operation. -->
    <CertificatesSignInfo Include="MacDeveloperHardenWithNotarization" MacCertificate="MacDeveloperHarden" MacNotarizationAppName="dotnet" />
    <CertificatesSignInfo Include="MacDeveloperWithNotarization" MacCertificate="MacDeveloper" MacNotarizationAppName="dotnet" />
    <CertificatesSignInfo Include="MacDeveloperVNextWithNotarization" MacCertificate="MacDeveloperVNext" MacNotarizationAppName="dotnet" />
    <CertificatesSignInfo Include="MacDeveloperVNextHardenWithNotarization" MacCertificate="MacDeveloperVNextHarden" MacNotarizationAppName="dotnet" />
  </ItemGroup>

  <!-- Only publish packages that contain this build's Target RID in the name.
       PostBuildSign switch is kept for avoiding breaks in repos that use it to avoid signing. -->
  <ItemGroup Condition="'$(EnableDefaultArtifacts)' == 'true' and '$(PostBuildSign)' != 'true' and '$(EnableDefaultRidSpecificArtifacts)' == 'true'">
    <ItemsToSign Include="$(ArtifactsShippingPackagesDir)**/*.$(TargetRid).*.nupkg"/>
    <ItemsToSign Include="$(ArtifactsNonShippingPackagesDir)**/*.$(TargetRid).*.nupkg" />
    <!--
      Integration with Microsoft.DotNet.Build.Tasks.Installers: Publish packages of the following formats as well.
      These are arch-specific Visual Studio insertion packages. As they're Windows-only, they only include architecture in the name:
      - VS.Redist.Common.*.$(TargetArchitecture).*.nupkg
      - VS.Redist.Common.*.*_$(TargetArchitecture).*.nupkg
      
      These packages are always non-shipping, so only look there.
    -->
    <ItemsToSign Include="$(ArtifactsNonShippingPackagesDir)**/VS.Redist.Common.*.$(TargetArchitecture).*.nupkg" />
    <ItemsToSign Include="$(ArtifactsNonShippingPackagesDir)**/VS.Redist.Common.*.*_$(TargetArchitecture).*.nupkg" />

    <!-- Always sign all vsix packages and VS Build Packages. These may be arch specific or agnostic, but they likely won't have the RID included. -->
    <ItemsToSign Include="$(VisualStudioSetupOutputPath)**\*.vsix" />
    <ItemsToSign Include="$(VisualStudioBuildPackagesDir)**\*.nupkg" />
  </ItemGroup>

  <!-- PostBuildSign switch is kept for avoiding breaks in repos that use it to avoid signing. -->
  <ItemGroup Condition="'$(EnableDefaultArtifacts)' == 'true' and '$(PostBuildSign)' != 'true' and '$(EnableDefaultRidSpecificArtifacts)' != 'true'">
    <!-- List of container files that will be opened and checked for files that need to be signed. -->
    <ItemsToSign Include="$(ArtifactsPackagesDir)**\*.nupkg" />
    <ItemsToSign Include="$(VisualStudioSetupOutputPath)**\*.vsix" />
    <ItemsToSign Include="$(VisualStudioBuildPackagesDir)**\*.nupkg" />
  </ItemGroup>

  <ItemGroup>
    <!-- Default certificate/strong-name to be used for all files with PKT=="31bf3856ad364e35". -->
    <StrongNameSignInfo Include="MsSharedLib72" PublicKeyToken="31bf3856ad364e35" CertificateName="Microsoft400" />
    <StrongNameSignInfo Include="SilverlightCert121" PublicKeyToken="7cec85d7bea7798e" CertificateName="Microsoft400" />
    <StrongNameSignInfo Include="StrongName" PublicKeyToken="b77a5c561934e089" CertificateName="Microsoft400" />
    <StrongNameSignInfo Include="StrongName" PublicKeyToken="b03f5f7f11d50a3a" CertificateName="Microsoft400" />
    <!-- Do not include specific key files if full assembly signing is not supported, as they will not be usable when we sign. -->
    <StrongNameSignInfo Include="$(MSBuildThisFileDirectory)snk\Open.snk" PublicKeyToken="cc7b13ffcd2ddd51" CertificateName="Microsoft400" Condition="'$(FullAssemblySigningSupported)' != 'false'" />

    <!--
      Map of file extensions to default certificate name. Files with these extensions are
      signed with the specified certificate. Particularly useful for files that don't have
      a public key token.
      The certificate can be overriden using the StrongNameSignInfo or the FileSignInfo item group.
    -->
    <FileExtensionSignInfo Include=".deb" CertificateName="LinuxSign" />
    <FileExtensionSignInfo Include=".jar" CertificateName="MicrosoftJARSHA2" />
    <FileExtensionSignInfo Include=".ps1;.psd1;.psm1;.psc1;.py" CertificateName="Microsoft400" />
    <FileExtensionSignInfo Include=".dll;.exe;.mibc;.msi" CertificateName="Microsoft400" />
    <FileExtensionSignInfo Include=".nupkg" CertificateName="NuGet" />
    <FileExtensionSignInfo Include=".vsix" CertificateName="VsixSHA2" />
    <FileExtensionSignInfo Include=".zip" CertificateName="None" />
    <FileExtensionSignInfo Include=".tgz" CertificateName="None" />
    <FileExtensionSignInfo Include=".tar.gz" CertificateName="None" />
    <!-- Note, RPMs can only be unpack/repacked on Linux. They can be signed on non-Linux -->
    <FileExtensionSignInfo Include=".rpm" CertificateName="LinuxSign" />
    <!-- Note, these can only be unpack/repacked on Mac. They can be signed on a non-Mac -->
    <FileExtensionSignInfo Include=".pkg" CertificateName="MacDeveloper" />
    <!-- .app bundles are technically directories, but the Microsoft.DotNet.MacOsPkg
    tool packs these bundles into zips when unpacking .pkgs -->
    <FileExtensionSignInfo Include=".app" CertificateName="MacDeveloper" />
    <!-- Runtime hardening is required for notarization. -->
    <FileExtensionSignInfo Include=".dylib" CertificateName="MacDeveloperHarden" />

    <!-- Removing the default .js signing -->
    <FileExtensionSignInfo Include=".js" CertificateName="BreakingSignatureChange" Condition="'$(NoSignJS)' != 'true'"/>
    <FileExtensionSignInfo Include=".js" CertificateName="None" Condition="'$(NoSignJS)' == 'true'"/>

    <!-- Explicitly use the azure linux cert for azl binaries -->
    <AzureLinuxRPM Include="$(ArtifactsPackagesDir)**/*-azl-*.rpm" />
    <AzureLinuxRPM Include="$(ArtifactsPackagesDir)**/*-azl.*-*.rpm" />
    <FileSignInfo Include="@(AzureLinuxRPM->'%(Filename)%(Extension)')" CertificateName="LinuxSignMariner" />

<<<<<<< HEAD
    <!-- Explicitly use the "new" LinuxSign cert. TODO: Update the cert name to the actual name in MicroBuild once it's added. -->
    <NewKeyLinuxRPM Include="$(ArtifactsPackagesDir)**/*-newkey-*.rpm" />
    <FileSignInfo Include="@(NewKeyLinuxRPM->'%(Filename)%(Extension)')" CertificateName="LinuxSign500207PGP" />
=======
    <!-- Explicitly use the "new" LinuxSign cert. -->
    <NewKeyLinuxPackage Include="$(ArtifactsPackagesDir)**/*-newkey-*.rpm" />
    <NewKeyLinuxPackage Include="$(ArtifactsPackagesDir)**/*-newkey-*.deb" />
    <FileSignInfo Include="@(NewKeyLinuxPackage->'%(Filename)%(Extension)')" CertificateName="LinuxSign500207PGP" />
>>>>>>> f448387a
  </ItemGroup>

  <!-- The name of the .NET specific certificate, which is a general replacement for Microsoft400
       If UseDotNetCert is specific in a repo's eng/Signing.props, all usage of Microsoft400 is replaced
       with MicrosoftDotNet500 -->
  <PropertyGroup>
    <DotNetCertificateName>MicrosoftDotNet500</DotNetCertificateName>
    <UseDotNetCertificate>false</UseDotNetCertificate>
  </PropertyGroup>

  <PropertyGroup>
    <!-- Flags for controlling whether empty signing lists are detected for in build and post-build signing.
         These flags are split (rather than just a single check based on PostBuildSign == true/false because
         some repos may do both in-build and post-build signing. -->
    <!-- Control whether an empty ItemsToSign item group is allowed when calling SignToolTask. -->
    <AllowEmptySignList Condition="'$(PostBuildSign)' != 'true'">false</AllowEmptySignList>
    <AllowEmptySignList Condition="'$(PostBuildSign)' == 'true'">true</AllowEmptySignList>

    <!-- Timeout in milliseconds for DotNet MicroBuild build command. '-1' is infinite. -->
    <SignToolDotNetTimeout Condition="'$(SignToolDotNetTimeout)' == ''">-1</SignToolDotNetTimeout>

    <!-- Verbosity for DotNet MicroBuild build command. -->
    <SignToolMSBuildVerbosity Condition="'$(SignToolMSBuildVerbosity)' == ''">quiet</SignToolMSBuildVerbosity>

    <NETCORE_ENGINEERING_TELEMETRY>Signing</NETCORE_ENGINEERING_TELEMETRY>
  </PropertyGroup>

  <!-- Sign tool parallelism limits. These may be overridden by a repo. -->
  <PropertyGroup>
    <!-- Number of containers to repack in parallel -->
    <SignToolRepackParallelism>16</SignToolRepackParallelism>
    <!-- Maximum size in MB that a file may be before it is repacked serially -->
    <SignToolRepackMaximumParallelFileSize>128</SignToolRepackMaximumParallelFileSize>
  </PropertyGroup>

  <!-- Allow repository to customize signing configuration -->
  <Import Project="$(RepositoryEngineeringDir)Signing.props" Condition="Exists('$(RepositoryEngineeringDir)Signing.props')" />

  <!-- Respect Artifact item repo extension point -->
  <ItemGroup Condition="'@(Artifact)' != ''">
    <ItemsToSign Include="@(Artifact)" Condition="'$(PostBuildSign)' != 'true'" />
  </ItemGroup>

</Project><|MERGE_RESOLUTION|>--- conflicted
+++ resolved
@@ -104,16 +104,10 @@
     <AzureLinuxRPM Include="$(ArtifactsPackagesDir)**/*-azl.*-*.rpm" />
     <FileSignInfo Include="@(AzureLinuxRPM->'%(Filename)%(Extension)')" CertificateName="LinuxSignMariner" />
 
-<<<<<<< HEAD
-    <!-- Explicitly use the "new" LinuxSign cert. TODO: Update the cert name to the actual name in MicroBuild once it's added. -->
-    <NewKeyLinuxRPM Include="$(ArtifactsPackagesDir)**/*-newkey-*.rpm" />
-    <FileSignInfo Include="@(NewKeyLinuxRPM->'%(Filename)%(Extension)')" CertificateName="LinuxSign500207PGP" />
-=======
     <!-- Explicitly use the "new" LinuxSign cert. -->
     <NewKeyLinuxPackage Include="$(ArtifactsPackagesDir)**/*-newkey-*.rpm" />
     <NewKeyLinuxPackage Include="$(ArtifactsPackagesDir)**/*-newkey-*.deb" />
     <FileSignInfo Include="@(NewKeyLinuxPackage->'%(Filename)%(Extension)')" CertificateName="LinuxSign500207PGP" />
->>>>>>> f448387a
   </ItemGroup>
 
   <!-- The name of the .NET specific certificate, which is a general replacement for Microsoft400
