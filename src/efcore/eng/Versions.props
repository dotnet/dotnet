--- conflicted
+++ resolved
@@ -3,33 +3,20 @@
   <Import Project="Version.Details.props" />
 
   <PropertyGroup Label="Version settings">
-<<<<<<< HEAD
     <VersionPrefix>11.0.0</VersionPrefix>
     <PreReleaseVersionLabel>alpha</PreReleaseVersionLabel>
     <PreReleaseVersionIteration>1</PreReleaseVersionIteration>
-=======
-    <VersionPrefix>10.0.1</VersionPrefix>
-    <PreReleaseVersionLabel>servicing</PreReleaseVersionLabel>
-    <PreReleaseVersionIteration></PreReleaseVersionIteration>
     <!-- Allowed values: '', 'prerelease', 'release'. Set to 'release' when stabilizing. -->
     <DotNetFinalVersionKind></DotNetFinalVersionKind>
 
->>>>>>> 2233e16a
     <IncludeSourceRevisionInInformationalVersion>False</IncludeSourceRevisionInInformationalVersion>
     <DefaultNetCoreTargetFramework>net10.0</DefaultNetCoreTargetFramework>
 
     <!-- Arcade features -->
     <UsingToolXliff>false</UsingToolXliff>
   </PropertyGroup>
-<<<<<<< HEAD
-  <PropertyGroup Label="Arcade settings">
-    <UsingToolXliff>False</UsingToolXliff>
-  </PropertyGroup>
-  <PropertyGroup Label="MSBuild and Roslyn" Condition="'$(IsServicingBuild)' != 'true'">
-=======
 
   <PropertyGroup Label="MSBuild and Roslyn" Condition="'$(PreReleaseVersionLabel)' == 'servicing'">
->>>>>>> 2233e16a
     <!-- For MSBuild and Roslyn packages use the previous stable version until the current stable build is released. -->
     <MicrosoftBuildFrameworkVersion>17.14.28</MicrosoftBuildFrameworkVersion>
     <MicrosoftBuildUtilitiesCoreVersion>17.14.28</MicrosoftBuildUtilitiesCoreVersion>
