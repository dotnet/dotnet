{
  "sdk": {
    "version": "10.0.100-rc.1.25411.109",
    "allowPrerelease": true,
    "rollForward": "latestFeature",
    "paths": [
      ".dotnet",
      "$host$"
    ],
    "errorMessage": "The required .NET SDK wasn't found. Please run ./eng/common/dotnet.cmd/sh to install it."
  },
  "tools": {
    "dotnet": "10.0.100-rc.1.25411.109",
    "runtimes": {
      "dotnet/x64": [
        "$(MicrosoftNETCorePlatformsPackageVersion)"
      ],
      "dotnet/x86": [
        "$(MicrosoftNETCorePlatformsPackageVersion)"
      ]
    }
  },
  "msbuild-sdks": {
<<<<<<< HEAD
    "Microsoft.DotNet.Arcade.Sdk": "10.0.0-beta.25419.104",
    "Microsoft.DotNet.CMake.Sdk": "10.0.0-beta.25419.104",
    "Microsoft.DotNet.Helix.Sdk": "10.0.0-beta.25419.104",
    "FIX-85B6-MERGE-9C38-CONFLICT": "1.0.0",
    "Microsoft.NET.Sdk.IL": "10.0.0-rc.1.25419.104"
=======
    "Microsoft.DotNet.Arcade.Sdk": "10.0.0-beta.25418.105",
    "Microsoft.DotNet.CMake.Sdk": "10.0.0-beta.25418.105",
    "Microsoft.DotNet.Helix.Sdk": "10.0.0-beta.25418.105",
    "FIX-85B6-MERGE-9C38-CONFLICT": "1.0.0",
    "Microsoft.NET.Sdk.IL": "10.0.0-rc.1.25418.105"
>>>>>>> 645b207f
  },
  "native-tools": {
    "cmake": "latest"
  }
}<|MERGE_RESOLUTION|>--- conflicted
+++ resolved
@@ -21,19 +21,11 @@
     }
   },
   "msbuild-sdks": {
-<<<<<<< HEAD
     "Microsoft.DotNet.Arcade.Sdk": "10.0.0-beta.25419.104",
     "Microsoft.DotNet.CMake.Sdk": "10.0.0-beta.25419.104",
     "Microsoft.DotNet.Helix.Sdk": "10.0.0-beta.25419.104",
     "FIX-85B6-MERGE-9C38-CONFLICT": "1.0.0",
     "Microsoft.NET.Sdk.IL": "10.0.0-rc.1.25419.104"
-=======
-    "Microsoft.DotNet.Arcade.Sdk": "10.0.0-beta.25418.105",
-    "Microsoft.DotNet.CMake.Sdk": "10.0.0-beta.25418.105",
-    "Microsoft.DotNet.Helix.Sdk": "10.0.0-beta.25418.105",
-    "FIX-85B6-MERGE-9C38-CONFLICT": "1.0.0",
-    "Microsoft.NET.Sdk.IL": "10.0.0-rc.1.25418.105"
->>>>>>> 645b207f
   },
   "native-tools": {
     "cmake": "latest"
