--- conflicted
+++ resolved
@@ -87,15 +87,10 @@
       <Uri>https://github.com/dotnet/dotnet</Uri>
       <Sha>13a7588dc6e538cc938ea1277a37f756a80c7f03</Sha>
     </Dependency>
-<<<<<<< HEAD
-    <Dependency Name="Microsoft.DotNet.Build.Tasks.Templating" Version="10.0.0-beta.25454.107">
+    <Dependency Name="Microsoft.DotNet.Build.Tasks.Templating" Version="10.0.0-beta.25459.101">
       <Uri>https://github.com/dotnet/dotnet</Uri>
-      <Sha>96384f46287cd0b6ae49f3885676e3d1635c7894</Sha>
+      <Sha>13a7588dc6e538cc938ea1277a37f756a80c7f03</Sha>
     </Dependency>
-    <Dependency Name="Microsoft.DotNet.GenFacades" Version="10.0.0-beta.25454.107">
-=======
-    <Dependency Name="Microsoft.DotNet.GenFacades" Version="10.0.0-beta.25459.101">
->>>>>>> 48f35831
       <Uri>https://github.com/dotnet/dotnet</Uri>
       <Sha>13a7588dc6e538cc938ea1277a37f756a80c7f03</Sha>
     </Dependency>
