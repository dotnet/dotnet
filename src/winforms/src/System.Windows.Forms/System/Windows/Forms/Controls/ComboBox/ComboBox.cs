--- conflicted
+++ resolved
@@ -3054,15 +3054,10 @@
     {
         _childEdit?.ReleaseHandle();
         _childEdit = null;
-<<<<<<< HEAD
+
         _childListBox?.ReleaseHandle();
         _childListBox = null;
-=======
-
-        _childListBox?.ReleaseHandle();
-        _childListBox = null;
-
->>>>>>> 978f8df3
+
         _childDropDown?.ReleaseHandle();
         _childDropDown = null;
     }
