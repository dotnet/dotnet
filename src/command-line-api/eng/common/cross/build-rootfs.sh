#!/usr/bin/env bash

set -e

usage()
{
    echo "Usage: $0 [BuildArch] [CodeName] [lldbx.y] [llvmx[.y]] [--skipunmount] --rootfsdir <directory>]"
    echo "BuildArch can be: arm(default), arm64, armel, armv6, ppc64le, riscv64, s390x, x64, x86"
    echo "CodeName - optional, Code name for Linux, can be: xenial(default), zesty, bionic, alpine"
    echo "                               for alpine can be specified with version: alpineX.YY or alpineedge"
    echo "                               for FreeBSD can be: freebsd12, freebsd13"
    echo "                               for illumos can be: illumos"
    echo "                               for Haiku can be: haiku."
    echo "lldbx.y - optional, LLDB version, can be: lldb3.9(default), lldb4.0, lldb5.0, lldb6.0 no-lldb. Ignored for alpine and FreeBSD"
    echo "llvmx[.y] - optional, LLVM version for LLVM related packages."
    echo "--skipunmount - optional, will skip the unmount of rootfs folder."
    echo "--skipsigcheck - optional, will skip package signature checks (allowing untrusted packages)."
    echo "--use-mirror - optional, use mirror URL to fetch resources, when available."
    echo "--jobs N - optional, restrict to N jobs."
    exit 1
}

__CodeName=xenial
__CrossDir=$( cd "$( dirname "${BASH_SOURCE[0]}" )" && pwd )
__BuildArch=arm
__AlpineArch=armv7
__FreeBSDArch=arm
__FreeBSDMachineArch=armv7
__IllumosArch=arm7
__HaikuArch=arm
__QEMUArch=arm
__UbuntuArch=armhf
__UbuntuRepo="http://ports.ubuntu.com/"
__LLDB_Package="liblldb-3.9-dev"
__SkipUnmount=0

# base development support
__UbuntuPackages="build-essential"

__AlpinePackages="alpine-base"
__AlpinePackages+=" build-base"
__AlpinePackages+=" linux-headers"
__AlpinePackages+=" lldb-dev"
__AlpinePackages+=" python3"
__AlpinePackages+=" libedit"

# symlinks fixer
__UbuntuPackages+=" symlinks"

# runtime dependencies
__UbuntuPackages+=" libicu-dev"
__UbuntuPackages+=" liblttng-ust-dev"
__UbuntuPackages+=" libunwind8-dev"
__UbuntuPackages+=" libnuma-dev"

__AlpinePackages+=" gettext-dev"
__AlpinePackages+=" icu-dev"
__AlpinePackages+=" libunwind-dev"
__AlpinePackages+=" lttng-ust-dev"
__AlpinePackages+=" compiler-rt"
__AlpinePackages+=" numactl-dev"

# runtime libraries' dependencies
__UbuntuPackages+=" libcurl4-openssl-dev"
__UbuntuPackages+=" libkrb5-dev"
__UbuntuPackages+=" libssl-dev"
__UbuntuPackages+=" zlib1g-dev"

__AlpinePackages+=" curl-dev"
__AlpinePackages+=" krb5-dev"
__AlpinePackages+=" openssl-dev"
__AlpinePackages+=" zlib-dev"

__FreeBSDBase="12.4-RELEASE"
__FreeBSDPkg="1.17.0"
__FreeBSDABI="12"
__FreeBSDPackages="libunwind"
__FreeBSDPackages+=" icu"
__FreeBSDPackages+=" libinotify"
__FreeBSDPackages+=" openssl"
__FreeBSDPackages+=" krb5"
__FreeBSDPackages+=" terminfo-db"

__IllumosPackages="icu"
__IllumosPackages+=" mit-krb5"
__IllumosPackages+=" openssl"
__IllumosPackages+=" zlib"

__HaikuPackages="gcc_syslibs"
__HaikuPackages+=" gcc_syslibs_devel"
__HaikuPackages+=" gmp"
__HaikuPackages+=" gmp_devel"
__HaikuPackages+=" icu66"
__HaikuPackages+=" icu66_devel"
__HaikuPackages+=" krb5"
__HaikuPackages+=" krb5_devel"
__HaikuPackages+=" libiconv"
__HaikuPackages+=" libiconv_devel"
__HaikuPackages+=" llvm12_libunwind"
__HaikuPackages+=" llvm12_libunwind_devel"
__HaikuPackages+=" mpfr"
__HaikuPackages+=" mpfr_devel"
__HaikuPackages+=" openssl"
__HaikuPackages+=" openssl_devel"
__HaikuPackages+=" zlib"
__HaikuPackages+=" zlib_devel"

# ML.NET dependencies
__UbuntuPackages+=" libomp5"
__UbuntuPackages+=" libomp-dev"

# Taken from https://github.com/alpinelinux/alpine-chroot-install/blob/6d08f12a8a70dd9b9dc7d997c88aa7789cc03c42/alpine-chroot-install#L85-L133
__AlpineKeys='
4a6a0840:MIIBIjANBgkqhkiG9w0BAQEFAAOCAQ8AMIIBCgKCAQEA1yHJxQgsHQREclQu4Ohe\nqxTxd1tHcNnvnQTu/UrTky8wWvgXT+jpveroeWWnzmsYlDI93eLI2ORakxb3gA2O\nQ0Ry4ws8vhaxLQGC74uQR5+/yYrLuTKydFzuPaS1dK19qJPXB8GMdmFOijnXX4SA\njixuHLe1WW7kZVtjL7nufvpXkWBGjsfrvskdNA/5MfxAeBbqPgaq0QMEfxMAn6/R\nL5kNepi/Vr4S39Xvf2DzWkTLEK8pcnjNkt9/aafhWqFVW7m3HCAII6h/qlQNQKSo\nGuH34Q8GsFG30izUENV9avY7hSLq7nggsvknlNBZtFUcmGoQrtx3FmyYsIC8/R+B\nywIDAQAB
5243ef4b:MIIBIjANBgkqhkiG9w0BAQEFAAOCAQ8AMIIBCgKCAQEAvNijDxJ8kloskKQpJdx+\nmTMVFFUGDoDCbulnhZMJoKNkSuZOzBoFC94omYPtxnIcBdWBGnrm6ncbKRlR+6oy\nDO0W7c44uHKCFGFqBhDasdI4RCYP+fcIX/lyMh6MLbOxqS22TwSLhCVjTyJeeH7K\naA7vqk+QSsF4TGbYzQDDpg7+6aAcNzg6InNePaywA6hbT0JXbxnDWsB+2/LLSF2G\nmnhJlJrWB1WGjkz23ONIWk85W4S0XB/ewDefd4Ly/zyIciastA7Zqnh7p3Ody6Q0\nsS2MJzo7p3os1smGjUF158s6m/JbVh4DN6YIsxwl2OjDOz9R0OycfJSDaBVIGZzg\ncQIDAQAB
524d27bb:MIIBIjANBgkqhkiG9w0BAQEFAAOCAQ8AMIIBCgKCAQEAr8s1q88XpuJWLCZALdKj\nlN8wg2ePB2T9aIcaxryYE/Jkmtu+ZQ5zKq6BT3y/udt5jAsMrhHTwroOjIsF9DeG\ne8Y3vjz+Hh4L8a7hZDaw8jy3CPag47L7nsZFwQOIo2Cl1SnzUc6/owoyjRU7ab0p\niWG5HK8IfiybRbZxnEbNAfT4R53hyI6z5FhyXGS2Ld8zCoU/R4E1P0CUuXKEN4p0\n64dyeUoOLXEWHjgKiU1mElIQj3k/IF02W89gDj285YgwqA49deLUM7QOd53QLnx+\nxrIrPv3A+eyXMFgexNwCKQU9ZdmWa00MjjHlegSGK8Y2NPnRoXhzqSP9T9i2HiXL\nVQIDAQAB
5261cecb:MIIBIjANBgkqhkiG9w0BAQEFAAOCAQ8AMIIBCgKCAQEAwlzMkl7b5PBdfMzGdCT0\ncGloRr5xGgVmsdq5EtJvFkFAiN8Ac9MCFy/vAFmS8/7ZaGOXoCDWbYVLTLOO2qtX\nyHRl+7fJVh2N6qrDDFPmdgCi8NaE+3rITWXGrrQ1spJ0B6HIzTDNEjRKnD4xyg4j\ng01FMcJTU6E+V2JBY45CKN9dWr1JDM/nei/Pf0byBJlMp/mSSfjodykmz4Oe13xB\nCa1WTwgFykKYthoLGYrmo+LKIGpMoeEbY1kuUe04UiDe47l6Oggwnl+8XD1MeRWY\nsWgj8sF4dTcSfCMavK4zHRFFQbGp/YFJ/Ww6U9lA3Vq0wyEI6MCMQnoSMFwrbgZw\nwwIDAQAB
58199dcc:MIIBIjANBgkqhkiG9w0BAQEFAAOCAQ8AMIIBCgKCAQEA3v8/ye/V/t5xf4JiXLXa\nhWFRozsnmn3hobON20GdmkrzKzO/eUqPOKTpg2GtvBhK30fu5oY5uN2ORiv2Y2ht\neLiZ9HVz3XP8Fm9frha60B7KNu66FO5P2o3i+E+DWTPqqPcCG6t4Znk2BypILcit\nwiPKTsgbBQR2qo/cO01eLLdt6oOzAaF94NH0656kvRewdo6HG4urbO46tCAizvCR\nCA7KGFMyad8WdKkTjxh8YLDLoOCtoZmXmQAiwfRe9pKXRH/XXGop8SYptLqyVVQ+\ntegOD9wRs2tOlgcLx4F/uMzHN7uoho6okBPiifRX+Pf38Vx+ozXh056tjmdZkCaV\naQIDAQAB
58cbb476:MIIBIjANBgkqhkiG9w0BAQEFAAOCAQ8AMIIBCgKCAQEAoSPnuAGKtRIS5fEgYPXD\n8pSGvKAmIv3A08LBViDUe+YwhilSHbYXUEAcSH1KZvOo1WT1x2FNEPBEFEFU1Eyc\n+qGzbA03UFgBNvArurHQ5Z/GngGqE7IarSQFSoqewYRtFSfp+TL9CUNBvM0rT7vz\n2eMu3/wWG+CBmb92lkmyWwC1WSWFKO3x8w+Br2IFWvAZqHRt8oiG5QtYvcZL6jym\nY8T6sgdDlj+Y+wWaLHs9Fc+7vBuyK9C4O1ORdMPW15qVSl4Lc2Wu1QVwRiKnmA+c\nDsH/m7kDNRHM7TjWnuj+nrBOKAHzYquiu5iB3Qmx+0gwnrSVf27Arc3ozUmmJbLj\nzQIDAQAB
58e4f17d:MIIBIjANBgkqhkiG9w0BAQEFAAOCAQ8AMIIBCgKCAQEAvBxJN9ErBgdRcPr5g4hV\nqyUSGZEKuvQliq2Z9SRHLh2J43+EdB6A+yzVvLnzcHVpBJ+BZ9RV30EM9guck9sh\nr+bryZcRHyjG2wiIEoduxF2a8KeWeQH7QlpwGhuobo1+gA8L0AGImiA6UP3LOirl\nI0G2+iaKZowME8/tydww4jx5vG132JCOScMjTalRsYZYJcjFbebQQolpqRaGB4iG\nWqhytWQGWuKiB1A22wjmIYf3t96l1Mp+FmM2URPxD1gk/BIBnX7ew+2gWppXOK9j\n1BJpo0/HaX5XoZ/uMqISAAtgHZAqq+g3IUPouxTphgYQRTRYpz2COw3NF43VYQrR\nbQIDAQAB
60ac2099:MIIBIjANBgkqhkiG9w0BAQEFAAOCAQ8AMIIBCgKCAQEAwR4uJVtJOnOFGchnMW5Y\nj5/waBdG1u5BTMlH+iQMcV5+VgWhmpZHJCBz3ocD+0IGk2I68S5TDOHec/GSC0lv\n6R9o6F7h429GmgPgVKQsc8mPTPtbjJMuLLs4xKc+viCplXc0Nc0ZoHmCH4da6fCV\ntdpHQjVe6F9zjdquZ4RjV6R6JTiN9v924dGMAkbW/xXmamtz51FzondKC52Gh8Mo\n/oA0/T0KsCMCi7tb4QNQUYrf+Xcha9uus4ww1kWNZyfXJB87a2kORLiWMfs2IBBJ\nTmZ2Fnk0JnHDb8Oknxd9PvJPT0mvyT8DA+KIAPqNvOjUXP4bnjEHJcoCP9S5HkGC\nIQIDAQAB
6165ee59:MIICIjANBgkqhkiG9w0BAQEFAAOCAg8AMIICCgKCAgEAutQkua2CAig4VFSJ7v54\nALyu/J1WB3oni7qwCZD3veURw7HxpNAj9hR+S5N/pNeZgubQvJWyaPuQDm7PTs1+\ntFGiYNfAsiibX6Rv0wci3M+z2XEVAeR9Vzg6v4qoofDyoTbovn2LztaNEjTkB+oK\ntlvpNhg1zhou0jDVYFniEXvzjckxswHVb8cT0OMTKHALyLPrPOJzVtM9C1ew2Nnc\n3848xLiApMu3NBk0JqfcS3Bo5Y2b1FRVBvdt+2gFoKZix1MnZdAEZ8xQzL/a0YS5\nHd0wj5+EEKHfOd3A75uPa/WQmA+o0cBFfrzm69QDcSJSwGpzWrD1ScH3AK8nWvoj\nv7e9gukK/9yl1b4fQQ00vttwJPSgm9EnfPHLAtgXkRloI27H6/PuLoNvSAMQwuCD\nhQRlyGLPBETKkHeodfLoULjhDi1K2gKJTMhtbnUcAA7nEphkMhPWkBpgFdrH+5z4\nLxy+3ek0cqcI7K68EtrffU8jtUj9LFTUC8dERaIBs7NgQ/LfDbDfGh9g6qVj1hZl\nk9aaIPTm/xsi8v3u+0qaq7KzIBc9s59JOoA8TlpOaYdVgSQhHHLBaahOuAigH+VI\nisbC9vmqsThF2QdDtQt37keuqoda2E6sL7PUvIyVXDRfwX7uMDjlzTxHTymvq2Ck\nhtBqojBnThmjJQFgZXocHG8CAwEAAQ==
61666e3f:MIICIjANBgkqhkiG9w0BAQEFAAOCAg8AMIICCgKCAgEAlEyxkHggKCXC2Wf5Mzx4\nnZLFZvU2bgcA3exfNPO/g1YunKfQY+Jg4fr6tJUUTZ3XZUrhmLNWvpvSwDS19ZmC\nIXOu0+V94aNgnhMsk9rr59I8qcbsQGIBoHzuAl8NzZCgdbEXkiY90w1skUw8J57z\nqCsMBydAueMXuWqF5nGtYbi5vHwK42PffpiZ7G5Kjwn8nYMW5IZdL6ZnMEVJUWC9\nI4waeKg0yskczYDmZUEAtrn3laX9677ToCpiKrvmZYjlGl0BaGp3cxggP2xaDbUq\nqfFxWNgvUAb3pXD09JM6Mt6HSIJaFc9vQbrKB9KT515y763j5CC2KUsilszKi3mB\nHYe5PoebdjS7D1Oh+tRqfegU2IImzSwW3iwA7PJvefFuc/kNIijfS/gH/cAqAK6z\nbhdOtE/zc7TtqW2Wn5Y03jIZdtm12CxSxwgtCF1NPyEWyIxAQUX9ACb3M0FAZ61n\nfpPrvwTaIIxxZ01L3IzPLpbc44x/DhJIEU+iDt6IMTrHOphD9MCG4631eIdB0H1b\n6zbNX1CXTsafqHRFV9XmYYIeOMggmd90s3xIbEujA6HKNP/gwzO6CDJ+nHFDEqoF\nSkxRdTkEqjTjVKieURW7Swv7zpfu5PrsrrkyGnsRrBJJzXlm2FOOxnbI2iSL1B5F\nrO5kbUxFeZUIDq+7Yv4kLWcCAwEAAQ==
616a9724:MIICIjANBgkqhkiG9w0BAQEFAAOCAg8AMIICCgKCAgEAnC+bR4bHf/L6QdU4puhQ\ngl1MHePszRC38bzvVFDUJsmCaMCL2suCs2A2yxAgGb9pu9AJYLAmxQC4mM3jNqhg\n/E7yuaBbek3O02zN/ctvflJ250wZCy+z0ZGIp1ak6pu1j14IwHokl9j36zNfGtfv\nADVOcdpWITFFlPqwq1qt/H3UsKVmtiF3BNWWTeUEQwKvlU8ymxgS99yn0+4OPyNT\nL3EUeS+NQJtDS01unau0t7LnjUXn+XIneWny8bIYOQCuVR6s/gpIGuhBaUqwaJOw\n7jkJZYF2Ij7uPb4b5/R3vX2FfxxqEHqssFSg8FFUNTZz3qNZs0CRVyfA972g9WkJ\nhPfn31pQYil4QGRibCMIeU27YAEjXoqfJKEPh4UWMQsQLrEfdGfb8VgwrPbniGfU\nL3jKJR3VAafL9330iawzVQDlIlwGl6u77gEXMl9K0pfazunYhAp+BMP+9ot5ckK+\nosmrqj11qMESsAj083GeFdfV3pXEIwUytaB0AKEht9DbqUfiE/oeZ/LAXgySMtVC\nsbC4ESmgVeY2xSBIJdDyUap7FR49GGrw0W49NUv9gRgQtGGaNVQQO9oGL2PBC41P\niWF9GLoX30HIz1P8PF/cZvicSSPkQf2Z6TV+t0ebdGNS5DjapdnCrq8m9Z0pyKsQ\nuxAL2a7zX8l5i1CZh1ycUGsCAwEAAQ==
616abc23:MIICIjANBgkqhkiG9w0BAQEFAAOCAg8AMIICCgKCAgEA0MfCDrhODRCIxR9Dep1s\neXafh5CE5BrF4WbCgCsevyPIdvTeyIaW4vmO3bbG4VzhogDZju+R3IQYFuhoXP5v\nY+zYJGnwrgz3r5wYAvPnLEs1+dtDKYOgJXQj+wLJBW1mzRDL8FoRXOe5iRmn1EFS\nwZ1DoUvyu7/J5r0itKicZp3QKED6YoilXed+1vnS4Sk0mzN4smuMR9eO1mMCqNp9\n9KTfRDHTbakIHwasECCXCp50uXdoW6ig/xUAFanpm9LtK6jctNDbXDhQmgvAaLXZ\nLvFqoaYJ/CvWkyYCgL6qxvMvVmPoRv7OPcyni4xR/WgWa0MSaEWjgPx3+yj9fiMA\n1S02pFWFDOr5OUF/O4YhFJvUCOtVsUPPfA/Lj6faL0h5QI9mQhy5Zb9TTaS9jB6p\nLw7u0dJlrjFedk8KTJdFCcaGYHP6kNPnOxMylcB/5WcztXZVQD5WpCicGNBxCGMm\nW64SgrV7M07gQfL/32QLsdqPUf0i8hoVD8wfQ3EpbQzv6Fk1Cn90bZqZafg8XWGY\nwddhkXk7egrr23Djv37V2okjzdqoyLBYBxMz63qQzFoAVv5VoY2NDTbXYUYytOvG\nGJ1afYDRVWrExCech1mX5ZVUB1br6WM+psFLJFoBFl6mDmiYt0vMYBddKISsvwLl\nIJQkzDwtXzT2cSjoj3T5QekCAwEAAQ==
616ac3bc:MIICIjANBgkqhkiG9w0BAQEFAAOCAg8AMIICCgKCAgEAvaaoSLab+IluixwKV5Od\n0gib2YurjPatGIbn5Ov2DLUFYiebj2oJINXJSwUOO+4WcuHFEqiL/1rya+k5hLZt\nhnPL1tn6QD4rESznvGSasRCQNT2vS/oyZbTYJRyAtFkEYLlq0t3S3xBxxHWuvIf0\nqVxVNYpQWyM3N9RIeYBR/euXKJXileSHk/uq1I5wTC0XBIHWcthczGN0m9wBEiWS\n0m3cnPk4q0Ea8mUJ91Rqob19qETz6VbSPYYpZk3qOycjKosuwcuzoMpwU8KRiMFd\n5LHtX0Hx85ghGsWDVtS0c0+aJa4lOMGvJCAOvDfqvODv7gKlCXUpgumGpLdTmaZ8\n1RwqspAe3IqBcdKTqRD4m2mSg23nVx2FAY3cjFvZQtfooT7q1ItRV5RgH6FhQSl7\n+6YIMJ1Bf8AAlLdRLpg+doOUGcEn+pkDiHFgI8ylH1LKyFKw+eXaAml/7DaWZk1d\ndqggwhXOhc/UUZFQuQQ8A8zpA13PcbC05XxN2hyP93tCEtyynMLVPtrRwDnHxFKa\nqKzs3rMDXPSXRn3ZZTdKH3069ApkEjQdpcwUh+EmJ1Ve/5cdtzT6kKWCjKBFZP/s\n91MlRrX2BTRdHaU5QJkUheUtakwxuHrdah2F94lRmsnQlpPr2YseJu6sIE+Dnx4M\nCfhdVbQL2w54R645nlnohu8CAwEAAQ==
616adfeb:MIICIjANBgkqhkiG9w0BAQEFAAOCAg8AMIICCgKCAgEAq0BFD1D4lIxQcsqEpQzU\npNCYM3aP1V/fxxVdT4DWvSI53JHTwHQamKdMWtEXetWVbP5zSROniYKFXd/xrD9X\n0jiGHey3lEtylXRIPxe5s+wXoCmNLcJVnvTcDtwx/ne2NLHxp76lyc25At+6RgE6\nADjLVuoD7M4IFDkAsd8UQ8zM0Dww9SylIk/wgV3ZkifecvgUQRagrNUdUjR56EBZ\nraQrev4hhzOgwelT0kXCu3snbUuNY/lU53CoTzfBJ5UfEJ5pMw1ij6X0r5S9IVsy\nKLWH1hiO0NzU2c8ViUYCly4Fe9xMTFc6u2dy/dxf6FwERfGzETQxqZvSfrRX+GLj\n/QZAXiPg5178hT/m0Y3z5IGenIC/80Z9NCi+byF1WuJlzKjDcF/TU72zk0+PNM/H\nKuppf3JT4DyjiVzNC5YoWJT2QRMS9KLP5iKCSThwVceEEg5HfhQBRT9M6KIcFLSs\nmFjx9kNEEmc1E8hl5IR3+3Ry8G5/bTIIruz14jgeY9u5jhL8Vyyvo41jgt9sLHR1\n/J1TxKfkgksYev7PoX6/ZzJ1ksWKZY5NFoDXTNYUgzFUTOoEaOg3BAQKadb3Qbbq\nXIrxmPBdgrn9QI7NCgfnAY3Tb4EEjs3ON/BNyEhUENcXOH6I1NbcuBQ7g9P73kE4\nVORdoc8MdJ5eoKBpO8Ww8HECAwEAAQ==
616ae350:MIICIjANBgkqhkiG9w0BAQEFAAOCAg8AMIICCgKCAgEAyduVzi1mWm+lYo2Tqt/0\nXkCIWrDNP1QBMVPrE0/ZlU2bCGSoo2Z9FHQKz/mTyMRlhNqTfhJ5qU3U9XlyGOPJ\npiM+b91g26pnpXJ2Q2kOypSgOMOPA4cQ42PkHBEqhuzssfj9t7x47ppS94bboh46\nxLSDRff/NAbtwTpvhStV3URYkxFG++cKGGa5MPXBrxIp+iZf9GnuxVdST5PGiVGP\nODL/b69sPJQNbJHVquqUTOh5Ry8uuD2WZuXfKf7/C0jC/ie9m2+0CttNu9tMciGM\nEyKG1/Xhk5iIWO43m4SrrT2WkFlcZ1z2JSf9Pjm4C2+HovYpihwwdM/OdP8Xmsnr\nDzVB4YvQiW+IHBjStHVuyiZWc+JsgEPJzisNY0Wyc/kNyNtqVKpX6dRhMLanLmy+\nf53cCSI05KPQAcGj6tdL+D60uKDkt+FsDa0BTAobZ31OsFVid0vCXtsbplNhW1IF\nHwsGXBTVcfXg44RLyL8Lk/2dQxDHNHzAUslJXzPxaHBLmt++2COa2EI1iWlvtznk\nOk9WP8SOAIj+xdqoiHcC4j72BOVVgiITIJNHrbppZCq6qPR+fgXmXa+sDcGh30m6\n9Wpbr28kLMSHiENCWTdsFij+NQTd5S47H7XTROHnalYDuF1RpS+DpQidT5tUimaT\nJZDr++FjKrnnijbyNF8b98UCAwEAAQ==
616db30d:MIICIjANBgkqhkiG9w0BAQEFAAOCAg8AMIICCgKCAgEAnpUpyWDWjlUk3smlWeA0\nlIMW+oJ38t92CRLHH3IqRhyECBRW0d0aRGtq7TY8PmxjjvBZrxTNDpJT6KUk4LRm\na6A6IuAI7QnNK8SJqM0DLzlpygd7GJf8ZL9SoHSH+gFsYF67Cpooz/YDqWrlN7Vw\ntO00s0B+eXy+PCXYU7VSfuWFGK8TGEv6HfGMALLjhqMManyvfp8hz3ubN1rK3c8C\nUS/ilRh1qckdbtPvoDPhSbTDmfU1g/EfRSIEXBrIMLg9ka/XB9PvWRrekrppnQzP\nhP9YE3x/wbFc5QqQWiRCYyQl/rgIMOXvIxhkfe8H5n1Et4VAorkpEAXdsfN8KSVv\nLSMazVlLp9GYq5SUpqYX3KnxdWBgN7BJoZ4sltsTpHQ/34SXWfu3UmyUveWj7wp0\nx9hwsPirVI00EEea9AbP7NM2rAyu6ukcm4m6ATd2DZJIViq2es6m60AE6SMCmrQF\nwmk4H/kdQgeAELVfGOm2VyJ3z69fQuywz7xu27S6zTKi05Qlnohxol4wVb6OB7qG\nLPRtK9ObgzRo/OPumyXqlzAi/Yvyd1ZQk8labZps3e16bQp8+pVPiumWioMFJDWV\nGZjCmyMSU8V6MB6njbgLHoyg2LCukCAeSjbPGGGYhnKLm1AKSoJh3IpZuqcKCk5C\n8CM1S15HxV78s9dFntEqIokCAwEAAQ==
'
__Keyring=
__SkipSigCheck=0
__UseMirror=0

__UnprocessedBuildArgs=
while :; do
    if [[ "$#" -le 0 ]]; then
        break
    fi

    lowerI="$(echo "$1" | tr "[:upper:]" "[:lower:]")"
    case $lowerI in
        -\?|-h|--help)
            usage
            exit 1
            ;;
        arm)
            __BuildArch=arm
            __UbuntuArch=armhf
            __AlpineArch=armv7
            __QEMUArch=arm
            ;;
        arm64)
            __BuildArch=arm64
            __UbuntuArch=arm64
            __AlpineArch=aarch64
            __QEMUArch=aarch64
            __FreeBSDArch=arm64
            __FreeBSDMachineArch=aarch64
            ;;
        armel)
            __BuildArch=armel
            __UbuntuArch=armel
            __UbuntuRepo="http://ftp.debian.org/debian/"
            __CodeName=jessie
            ;;
        armv6)
            __BuildArch=armv6
            __UbuntuArch=armhf
            __QEMUArch=arm
            __UbuntuRepo="http://raspbian.raspberrypi.org/raspbian/"
            __CodeName=buster
            __LLDB_Package="liblldb-6.0-dev"

            if [[ -e "/usr/share/keyrings/raspbian-archive-keyring.gpg" ]]; then
                __Keyring="--keyring /usr/share/keyrings/raspbian-archive-keyring.gpg"
            fi
            ;;
        riscv64)
            __BuildArch=riscv64
            __AlpineArch=riscv64
            __AlpinePackages="${__AlpinePackages// lldb-dev/}"
            __QEMUArch=riscv64
            __UbuntuArch=riscv64
            __UbuntuRepo="http://deb.debian.org/debian-ports"
            __UbuntuPackages="${__UbuntuPackages// libunwind8-dev/}"
            unset __LLDB_Package

            if [[ -e "/usr/share/keyrings/debian-ports-archive-keyring.gpg" ]]; then
                __Keyring="--keyring /usr/share/keyrings/debian-ports-archive-keyring.gpg --include=debian-ports-archive-keyring"
            fi
            ;;
        ppc64le)
            __BuildArch=ppc64le
            __AlpineArch=ppc64le
            __QEMUArch=ppc64le
            __UbuntuArch=ppc64el
            __UbuntuRepo="http://ports.ubuntu.com/ubuntu-ports/"
            __UbuntuPackages="${__UbuntuPackages// libunwind8-dev/}"
            __UbuntuPackages="${__UbuntuPackages// libomp-dev/}"
            __UbuntuPackages="${__UbuntuPackages// libomp5/}"
            unset __LLDB_Package
            ;;
        s390x)
            __BuildArch=s390x
            __AlpineArch=s390x
            __QEMUArch=s390x
            __UbuntuArch=s390x
            __UbuntuRepo="http://ports.ubuntu.com/ubuntu-ports/"
            __UbuntuPackages="${__UbuntuPackages// libunwind8-dev/}"
            __UbuntuPackages="${__UbuntuPackages// libomp-dev/}"
            __UbuntuPackages="${__UbuntuPackages// libomp5/}"
            unset __LLDB_Package
            ;;
        x64)
            __BuildArch=x64
            __AlpineArch=x86_64
            __UbuntuArch=amd64
            __FreeBSDArch=amd64
            __FreeBSDMachineArch=amd64
            __illumosArch=x86_64
            __HaikuArch=x86_64
            __UbuntuRepo="http://archive.ubuntu.com/ubuntu/"
            ;;
        x86)
            __BuildArch=x86
            __UbuntuArch=i386
            __AlpineArch=x86
            __UbuntuRepo="http://archive.ubuntu.com/ubuntu/"
            ;;
        lldb*)
            version="${lowerI/lldb/}"
            parts=(${version//./ })

            # for versions > 6.0, lldb has dropped the minor version
            if [[ "${parts[0]}" -gt 6 ]]; then
                version="${parts[0]}"
            fi

            __LLDB_Package="liblldb-${version}-dev"
            ;;
        no-lldb)
            unset __LLDB_Package
            ;;
        llvm*)
            version="${lowerI/llvm/}"
            parts=(${version//./ })
            __LLVM_MajorVersion="${parts[0]}"
            __LLVM_MinorVersion="${parts[1]}"

            # for versions > 6.0, llvm has dropped the minor version
            if [[ -z "$__LLVM_MinorVersion" && "$__LLVM_MajorVersion" -le 6 ]]; then
                __LLVM_MinorVersion=0;
            fi
            ;;
        xenial) # Ubuntu 16.04
            if [[ "$__CodeName" != "jessie" ]]; then
                __CodeName=xenial
            fi
            ;;
        zesty) # Ubuntu 17.04
            if [[ "$__CodeName" != "jessie" ]]; then
                __CodeName=zesty
            fi
            ;;
        bionic) # Ubuntu 18.04
            if [[ "$__CodeName" != "jessie" ]]; then
                __CodeName=bionic
            fi
            ;;
        focal) # Ubuntu 20.04
            if [[ "$__CodeName" != "jessie" ]]; then
                __CodeName=focal
            fi
            ;;
        jammy) # Ubuntu 22.04
            if [[ "$__CodeName" != "jessie" ]]; then
                __CodeName=jammy
            fi
            ;;
        jessie) # Debian 8
            __CodeName=jessie

            if [[ -z "$__UbuntuRepo" ]]; then
                __UbuntuRepo="http://ftp.debian.org/debian/"
            fi
            ;;
        stretch) # Debian 9
            __CodeName=stretch
            __LLDB_Package="liblldb-6.0-dev"

            if [[ -z "$__UbuntuRepo" ]]; then
                __UbuntuRepo="http://ftp.debian.org/debian/"
            fi
            ;;
        buster) # Debian 10
            __CodeName=buster
            __LLDB_Package="liblldb-6.0-dev"

            if [[ -z "$__UbuntuRepo" ]]; then
                __UbuntuRepo="http://ftp.debian.org/debian/"
            fi
            ;;
        bullseye) # Debian 11
            __CodeName=bullseye

            if [[ -z "$__UbuntuRepo" ]]; then
                __UbuntuRepo="http://ftp.debian.org/debian/"
            fi
            ;;
        sid) # Debian sid
            __CodeName=sid

            if [[ -z "$__UbuntuRepo" ]]; then
                __UbuntuRepo="http://ftp.debian.org/debian/"
            fi
            ;;
        tizen)
            __CodeName=
            __UbuntuRepo=
            __Tizen=tizen
            ;;
        alpine*)
            __CodeName=alpine
            __UbuntuRepo=
            version="${lowerI/alpine/}"

            if [[ "$version" == "edge" ]]; then
                __AlpineVersion=edge
            else
                parts=(${version//./ })
                __AlpineMajorVersion="${parts[0]}"
                __AlpineMinoVersion="${parts[1]}"
                __AlpineVersion="$__AlpineMajorVersion.$__AlpineMinoVersion"
            fi
            ;;
        freebsd12)
            __CodeName=freebsd
            __SkipUnmount=1
            ;;
        freebsd13)
            __CodeName=freebsd
            __FreeBSDBase="13.2-RELEASE"
            __FreeBSDABI="13"
            __SkipUnmount=1
            ;;
        illumos)
            __CodeName=illumos
            __SkipUnmount=1
            ;;
        haiku)
            __CodeName=haiku
            __SkipUnmount=1
            ;;
        --skipunmount)
            __SkipUnmount=1
            ;;
        --skipsigcheck)
            __SkipSigCheck=1
            ;;
        --rootfsdir|-rootfsdir)
            shift
            __RootfsDir="$1"
            ;;
        --use-mirror)
            __UseMirror=1
            ;;
        --use-jobs)
            shift
            MAXJOBS=$1
            ;;
        *)
            __UnprocessedBuildArgs="$__UnprocessedBuildArgs $1"
            ;;
    esac

    shift
done

case "$__AlpineVersion" in
    3.14) __AlpinePackages+=" llvm11-libs" ;;
    3.15) __AlpinePackages+=" llvm12-libs" ;;
    3.16) __AlpinePackages+=" llvm13-libs" ;;
    3.17) __AlpinePackages+=" llvm15-libs" ;;
    edge) __AlpineLlvmLibsLookup=1 ;;
    *)
        if [[ "$__AlpineArch" =~ s390x|ppc64le ]]; then
            __AlpineVersion=3.15 # minimum version that supports lldb-dev
            __AlpinePackages+=" llvm12-libs"
        elif [[ "$__AlpineArch" == "x86" ]]; then
            __AlpineVersion=3.17 # minimum version that supports lldb-dev
            __AlpinePackages+=" llvm15-libs"
        elif [[ "$__AlpineArch" == "riscv64" ]]; then
            __AlpineLlvmLibsLookup=1
            __AlpineVersion=edge # minimum version with APKINDEX.tar.gz (packages archive)
        else
            __AlpineVersion=3.13 # 3.13 to maximize compatibility
            __AlpinePackages+=" llvm10-libs"

            if [[ "$__AlpineArch" == "armv7" ]]; then
                __AlpinePackages="${__AlpinePackages//numactl-dev/}"
            fi
        fi
esac

if [[ "$__AlpineVersion" =~ 3\.1[345] ]]; then
    # compiler-rt--static was merged in compiler-rt package in alpine 3.16
    # for older versions, we need compiler-rt--static, so replace the name
    __AlpinePackages="${__AlpinePackages/compiler-rt/compiler-rt-static}"
fi

if [[ "$__BuildArch" == "armel" ]]; then
    __LLDB_Package="lldb-3.5-dev"
fi

if [[ "$__CodeName" == "xenial" && "$__UbuntuArch" == "armhf" ]]; then
    # libnuma-dev is not available on armhf for xenial
    __UbuntuPackages="${__UbuntuPackages//libnuma-dev/}"
fi

__UbuntuPackages+=" ${__LLDB_Package:-}"

if [[ -n "$__LLVM_MajorVersion" ]]; then
    __UbuntuPackages+=" libclang-common-${__LLVM_MajorVersion}${__LLVM_MinorVersion:+.$__LLVM_MinorVersion}-dev"
fi

if [[ -z "$__RootfsDir" && -n "$ROOTFS_DIR" ]]; then
    __RootfsDir="$ROOTFS_DIR"
fi

if [[ -z "$__RootfsDir" ]]; then
    __RootfsDir="$__CrossDir/../../../.tools/rootfs/$__BuildArch"
fi

if [[ -d "$__RootfsDir" ]]; then
    if [[ "$__SkipUnmount" == "0" ]]; then
        umount "$__RootfsDir"/* || true
    fi
    rm -rf "$__RootfsDir"
fi

mkdir -p "$__RootfsDir"
__RootfsDir="$( cd "$__RootfsDir" && pwd )"

if [[ "$__CodeName" == "alpine" ]]; then
    __ApkToolsVersion=2.12.11
    __ApkToolsSHA512SUM=53e57b49230da07ef44ee0765b9592580308c407a8d4da7125550957bb72cb59638e04f8892a18b584451c8d841d1c7cb0f0ab680cc323a3015776affaa3be33
    __ApkToolsDir="$(mktemp -d)"
    __ApkKeysDir="$(mktemp -d)"

    wget "https://gitlab.alpinelinux.org/api/v4/projects/5/packages/generic//v$__ApkToolsVersion/x86_64/apk.static" -P "$__ApkToolsDir"
    echo "$__ApkToolsSHA512SUM $__ApkToolsDir/apk.static" | sha512sum -c
    chmod +x "$__ApkToolsDir/apk.static"

    if [[ -f "/usr/bin/qemu-$__QEMUArch-static" ]]; then
        mkdir -p "$__RootfsDir"/usr/bin
        cp -v "/usr/bin/qemu-$__QEMUArch-static" "$__RootfsDir/usr/bin"
    fi

    if [[ "$__AlpineVersion" == "edge" ]]; then
        version=edge
    else
        version="v$__AlpineVersion"
    fi

    for line in $__AlpineKeys; do
        id="${line%%:*}"
        content="${line#*:}"

        echo -e "-----BEGIN PUBLIC KEY-----\n$content\n-----END PUBLIC KEY-----" > "$__ApkKeysDir/alpine-devel@lists.alpinelinux.org-$id.rsa.pub"
    done

    if [[ "$__SkipSigCheck" == "1" ]]; then
        __ApkSignatureArg="--allow-untrusted"
    else
        __ApkSignatureArg="--keys-dir $__ApkKeysDir"
    fi

    # initialize DB
    "$__ApkToolsDir/apk.static" \
        -X "http://dl-cdn.alpinelinux.org/alpine/$version/main" \
        -X "http://dl-cdn.alpinelinux.org/alpine/$version/community" \
        -U $__ApkSignatureArg --root "$__RootfsDir" --arch "$__AlpineArch" --initdb add

    if [[ "$__AlpineLlvmLibsLookup" == 1 ]]; then
        __AlpinePackages+=" $("$__ApkToolsDir/apk.static" \
            -X "http://dl-cdn.alpinelinux.org/alpine/$version/main" \
            -X "http://dl-cdn.alpinelinux.org/alpine/$version/community" \
            -U $__ApkSignatureArg --root "$__RootfsDir" --arch "$__AlpineArch" \
<<<<<<< HEAD
            search 'llvm*-libs' | grep -E '^llvm' | sort | tail -1 | sed 's/-[^-]*//2g')"
=======
            search 'llvm*-libs' | sort | tail -1 | sed 's/-[^-]*//2g')"
>>>>>>> 609de560
    fi

    # install all packages in one go
    "$__ApkToolsDir/apk.static" \
        -X "http://dl-cdn.alpinelinux.org/alpine/$version/main" \
        -X "http://dl-cdn.alpinelinux.org/alpine/$version/community" \
        -U $__ApkSignatureArg --root "$__RootfsDir" --arch "$__AlpineArch" \
        add $__AlpinePackages

    rm -r "$__ApkToolsDir"
elif [[ "$__CodeName" == "freebsd" ]]; then
    mkdir -p "$__RootfsDir"/usr/local/etc
    JOBS=${MAXJOBS:="$(getconf _NPROCESSORS_ONLN)"}
    wget -O - "https://download.freebsd.org/ftp/releases/${__FreeBSDArch}/${__FreeBSDMachineArch}/${__FreeBSDBase}/base.txz" | tar -C "$__RootfsDir" -Jxf - ./lib ./usr/lib ./usr/libdata ./usr/include ./usr/share/keys ./etc ./bin/freebsd-version
    echo "ABI = \"FreeBSD:${__FreeBSDABI}:${__FreeBSDMachineArch}\"; FINGERPRINTS = \"${__RootfsDir}/usr/share/keys\"; REPOS_DIR = [\"${__RootfsDir}/etc/pkg\"]; REPO_AUTOUPDATE = NO; RUN_SCRIPTS = NO;" > "${__RootfsDir}"/usr/local/etc/pkg.conf
    echo "FreeBSD: { url: \"pkg+http://pkg.FreeBSD.org/\${ABI}/quarterly\", mirror_type: \"srv\", signature_type: \"fingerprints\", fingerprints: \"${__RootfsDir}/usr/share/keys/pkg\", enabled: yes }" > "${__RootfsDir}"/etc/pkg/FreeBSD.conf
    mkdir -p "$__RootfsDir"/tmp
    # get and build package manager
    wget -O - "https://github.com/freebsd/pkg/archive/${__FreeBSDPkg}.tar.gz" | tar -C "$__RootfsDir"/tmp -zxf -
    cd "$__RootfsDir/tmp/pkg-${__FreeBSDPkg}"
    # needed for install to succeed
    mkdir -p "$__RootfsDir"/host/etc
    ./autogen.sh && ./configure --prefix="$__RootfsDir"/host && make -j "$JOBS" && make install
    rm -rf "$__RootfsDir/tmp/pkg-${__FreeBSDPkg}"
    # install packages we need.
    INSTALL_AS_USER=$(whoami) "$__RootfsDir"/host/sbin/pkg -r "$__RootfsDir" -C "$__RootfsDir"/usr/local/etc/pkg.conf update
    INSTALL_AS_USER=$(whoami) "$__RootfsDir"/host/sbin/pkg -r "$__RootfsDir" -C "$__RootfsDir"/usr/local/etc/pkg.conf install --yes $__FreeBSDPackages
elif [[ "$__CodeName" == "illumos" ]]; then
    mkdir "$__RootfsDir/tmp"
    pushd "$__RootfsDir/tmp"
    JOBS=${MAXJOBS:="$(getconf _NPROCESSORS_ONLN)"}
    echo "Downloading sysroot."
    wget -O - https://github.com/illumos/sysroot/releases/download/20181213-de6af22ae73b-v1/illumos-sysroot-i386-20181213-de6af22ae73b-v1.tar.gz | tar -C "$__RootfsDir" -xzf -
    echo "Building binutils. Please wait.."
    wget -O - https://ftp.gnu.org/gnu/binutils/binutils-2.33.1.tar.bz2 | tar -xjf -
    mkdir build-binutils && cd build-binutils
    ../binutils-2.33.1/configure --prefix="$__RootfsDir" --target="${__illumosArch}-sun-solaris2.10" --program-prefix="${__illumosArch}-illumos-" --with-sysroot="$__RootfsDir"
    make -j "$JOBS" && make install && cd ..
    echo "Building gcc. Please wait.."
    wget -O - https://ftp.gnu.org/gnu/gcc/gcc-8.4.0/gcc-8.4.0.tar.xz | tar -xJf -
    CFLAGS="-fPIC"
    CXXFLAGS="-fPIC"
    CXXFLAGS_FOR_TARGET="-fPIC"
    CFLAGS_FOR_TARGET="-fPIC"
    export CFLAGS CXXFLAGS CXXFLAGS_FOR_TARGET CFLAGS_FOR_TARGET
    mkdir build-gcc && cd build-gcc
    ../gcc-8.4.0/configure --prefix="$__RootfsDir" --target="${__illumosArch}-sun-solaris2.10" --program-prefix="${__illumosArch}-illumos-" --with-sysroot="$__RootfsDir" --with-gnu-as       \
        --with-gnu-ld --disable-nls --disable-libgomp --disable-libquadmath --disable-libssp --disable-libvtv --disable-libcilkrts --disable-libada --disable-libsanitizer \
        --disable-libquadmath-support --disable-shared --enable-tls
    make -j "$JOBS" && make install && cd ..
    BaseUrl=https://pkgsrc.smartos.org
    if [[ "$__UseMirror" == 1 ]]; then
        BaseUrl=https://pkgsrc.smartos.skylime.net
    fi
    BaseUrl="$BaseUrl/packages/SmartOS/trunk/${__illumosArch}/All"
    echo "Downloading manifest"
    wget "$BaseUrl"
    echo "Downloading dependencies."
    read -ra array <<<"$__IllumosPackages"
    for package in "${array[@]}"; do
        echo "Installing '$package'"
        # find last occurrence of package in listing and extract its name
        package="$(sed -En '/.*href="('"$package"'-[0-9].*).tgz".*/h;$!d;g;s//\1/p' All)"
        echo "Resolved name '$package'"
        wget "$BaseUrl"/"$package".tgz
        ar -x "$package".tgz
        tar --skip-old-files -xzf "$package".tmp.tg* -C "$__RootfsDir" 2>/dev/null
    done
    echo "Cleaning up temporary files."
    popd
    rm -rf "$__RootfsDir"/{tmp,+*}
    mkdir -p "$__RootfsDir"/usr/include/net
    mkdir -p "$__RootfsDir"/usr/include/netpacket
    wget -P "$__RootfsDir"/usr/include/net https://raw.githubusercontent.com/illumos/illumos-gate/master/usr/src/uts/common/io/bpf/net/bpf.h
    wget -P "$__RootfsDir"/usr/include/net https://raw.githubusercontent.com/illumos/illumos-gate/master/usr/src/uts/common/io/bpf/net/dlt.h
    wget -P "$__RootfsDir"/usr/include/netpacket https://raw.githubusercontent.com/illumos/illumos-gate/master/usr/src/uts/common/inet/sockmods/netpacket/packet.h
    wget -P "$__RootfsDir"/usr/include/sys https://raw.githubusercontent.com/illumos/illumos-gate/master/usr/src/uts/common/sys/sdt.h
elif [[ "$__CodeName" == "haiku" ]]; then
    JOBS=${MAXJOBS:="$(getconf _NPROCESSORS_ONLN)"}

    echo "Building Haiku sysroot for $__HaikuArch"
    mkdir -p "$__RootfsDir/tmp"
    pushd "$__RootfsDir/tmp"

    mkdir "$__RootfsDir/tmp/download"

    echo "Downloading Haiku package tool"
    git clone https://github.com/haiku/haiku-toolchains-ubuntu --depth 1 $__RootfsDir/tmp/script
    wget -O "$__RootfsDir/tmp/download/hosttools.zip" $($__RootfsDir/tmp/script/fetch.sh --hosttools)
    unzip -o "$__RootfsDir/tmp/download/hosttools.zip" -d "$__RootfsDir/tmp/bin"

    DepotBaseUrl="https://depot.haiku-os.org/__api/v2/pkg/get-pkg"
    HpkgBaseUrl="https://eu.hpkg.haiku-os.org/haiku/master/$__HaikuArch/current"

    # Download Haiku packages
    echo "Downloading Haiku packages"
    read -ra array <<<"$__HaikuPackages"
    for package in "${array[@]}"; do
        echo "Downloading $package..."
        # API documented here: https://github.com/haiku/haikudepotserver/blob/master/haikudepotserver-api2/src/main/resources/api2/pkg.yaml#L60
        # The schema here: https://github.com/haiku/haikudepotserver/blob/master/haikudepotserver-api2/src/main/resources/api2/pkg.yaml#L598
        hpkgDownloadUrl="$(wget -qO- --post-data='{"name":"'"$package"'","repositorySourceCode":"haikuports_'$__HaikuArch'","versionType":"LATEST","naturalLanguageCode":"en"}' \
            --header='Content-Type:application/json' "$DepotBaseUrl" | jq -r '.result.versions[].hpkgDownloadURL')"
        wget -P "$__RootfsDir/tmp/download" "$hpkgDownloadUrl"
    done
    for package in haiku haiku_devel; do
        echo "Downloading $package..."
        hpkgVersion="$(wget -qO- $HpkgBaseUrl | sed -n 's/^.*version: "\([^"]*\)".*$/\1/p')"
        wget -P "$__RootfsDir/tmp/download" "$HpkgBaseUrl/packages/$package-$hpkgVersion-1-$__HaikuArch.hpkg"
    done

    # Set up the sysroot
    echo "Setting up sysroot and extracting required packages"
    mkdir -p "$__RootfsDir/boot/system"
    for file in "$__RootfsDir/tmp/download/"*.hpkg; do
        echo "Extracting $file..."
        LD_LIBRARY_PATH="$__RootfsDir/tmp/bin" "$__RootfsDir/tmp/bin/package" extract -C "$__RootfsDir/boot/system" "$file"
    done

    # Download buildtools
    echo "Downloading Haiku buildtools"
    wget -O "$__RootfsDir/tmp/download/buildtools.zip" $($__RootfsDir/tmp/script/fetch.sh --buildtools --arch=$__HaikuArch)
    unzip -o "$__RootfsDir/tmp/download/buildtools.zip" -d "$__RootfsDir"

    # Cleaning up temporary files
    echo "Cleaning up temporary files"
    popd
    rm -rf "$__RootfsDir/tmp"
elif [[ -n "$__CodeName" ]]; then

    if [[ "$__SkipSigCheck" == "0" ]]; then
        __Keyring="$__Keyring --force-check-gpg"
    fi

    debootstrap "--variant=minbase" $__Keyring --arch "$__UbuntuArch" "$__CodeName" "$__RootfsDir" "$__UbuntuRepo"
    cp "$__CrossDir/$__BuildArch/sources.list.$__CodeName" "$__RootfsDir/etc/apt/sources.list"
    chroot "$__RootfsDir" apt-get update
    chroot "$__RootfsDir" apt-get -f -y install
    chroot "$__RootfsDir" apt-get -y install $__UbuntuPackages
    chroot "$__RootfsDir" symlinks -cr /usr
    chroot "$__RootfsDir" apt-get clean

    if [[ "$__SkipUnmount" == "0" ]]; then
        umount "$__RootfsDir"/* || true
    fi

    if [[ "$__BuildArch" == "armel" && "$__CodeName" == "jessie" ]]; then
        pushd "$__RootfsDir"
        patch -p1 < "$__CrossDir/$__BuildArch/armel.jessie.patch"
        popd
    fi
elif [[ "$__Tizen" == "tizen" ]]; then
    ROOTFS_DIR="$__RootfsDir" "$__CrossDir/tizen-build-rootfs.sh" "$__BuildArch"
else
    echo "Unsupported target platform."
    usage;
    exit 1
fi<|MERGE_RESOLUTION|>--- conflicted
+++ resolved
@@ -487,11 +487,7 @@
             -X "http://dl-cdn.alpinelinux.org/alpine/$version/main" \
             -X "http://dl-cdn.alpinelinux.org/alpine/$version/community" \
             -U $__ApkSignatureArg --root "$__RootfsDir" --arch "$__AlpineArch" \
-<<<<<<< HEAD
-            search 'llvm*-libs' | grep -E '^llvm' | sort | tail -1 | sed 's/-[^-]*//2g')"
-=======
             search 'llvm*-libs' | sort | tail -1 | sed 's/-[^-]*//2g')"
->>>>>>> 609de560
     fi
 
     # install all packages in one go
