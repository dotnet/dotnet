# Initialize variables if they aren't already defined.
# These may be defined as parameters of the importing script, or set after importing this script.

# CI mode - set to true on CI server for PR validation build or official build.
[bool]$ci = if (Test-Path variable:ci) { $ci } else { $false }

# Build configuration. Common values include 'Debug' and 'Release', but the repository may use other names.
[string]$configuration = if (Test-Path variable:configuration) { $configuration } else { 'Debug' }

# Set to true to opt out of outputting binary log while running in CI
[bool]$excludeCIBinarylog = if (Test-Path variable:excludeCIBinarylog) { $excludeCIBinarylog } else { $false }

# Set to true to output binary log from msbuild. Note that emitting binary log slows down the build.
[bool]$binaryLog = if (Test-Path variable:binaryLog) { $binaryLog } else { $ci -and !$excludeCIBinarylog }

# Set to true to use the pipelines logger which will enable Azure logging output.
# https://github.com/Microsoft/azure-pipelines-tasks/blob/master/docs/authoring/commands.md
# This flag is meant as a temporary opt-opt for the feature while validate it across
# our consumers. It will be deleted in the future.
[bool]$pipelinesLog = if (Test-Path variable:pipelinesLog) { $pipelinesLog } else { $ci }

# Turns on machine preparation/clean up code that changes the machine state (e.g. kills build processes).
[bool]$prepareMachine = if (Test-Path variable:prepareMachine) { $prepareMachine } else { $false }

# True to restore toolsets and dependencies.
[bool]$restore = if (Test-Path variable:restore) { $restore } else { $true }

# Adjusts msbuild verbosity level.
[string]$verbosity = if (Test-Path variable:verbosity) { $verbosity } else { 'minimal' }

# Set to true to reuse msbuild nodes. Recommended to not reuse on CI.
[bool]$nodeReuse = if (Test-Path variable:nodeReuse) { $nodeReuse } else { !$ci }

# Configures warning treatment in msbuild.
[bool]$warnAsError = if (Test-Path variable:warnAsError) { $warnAsError } else { $true }

# Specifies which msbuild engine to use for build: 'vs', 'dotnet' or unspecified (determined based on presence of tools.vs in global.json).
[string]$msbuildEngine = if (Test-Path variable:msbuildEngine) { $msbuildEngine } else { $null }

# True to attempt using .NET Core already that meets requirements specified in global.json
# installed on the machine instead of downloading one.
[bool]$useInstalledDotNetCli = if (Test-Path variable:useInstalledDotNetCli) { $useInstalledDotNetCli } else { $true }

# Enable repos to use a particular version of the on-line dotnet-install scripts.
#    default URL: https://dotnet.microsoft.com/download/dotnet/scripts/v1/dotnet-install.ps1
[string]$dotnetInstallScriptVersion = if (Test-Path variable:dotnetInstallScriptVersion) { $dotnetInstallScriptVersion } else { 'v1' }

# True to use global NuGet cache instead of restoring packages to repository-local directory.
[bool]$useGlobalNuGetCache = if (Test-Path variable:useGlobalNuGetCache) { $useGlobalNuGetCache } else { !$ci }

# True to exclude prerelease versions Visual Studio during build
[bool]$excludePrereleaseVS = if (Test-Path variable:excludePrereleaseVS) { $excludePrereleaseVS } else { $false }

# An array of names of processes to stop on script exit if prepareMachine is true.
$processesToStopOnExit = if (Test-Path variable:processesToStopOnExit) { $processesToStopOnExit } else { @('msbuild', 'dotnet', 'vbcscompiler') }

$disableConfigureToolsetImport = if (Test-Path variable:disableConfigureToolsetImport) { $disableConfigureToolsetImport } else { $null }

set-strictmode -version 2.0
$ErrorActionPreference = 'Stop'
[Net.ServicePointManager]::SecurityProtocol = [Net.SecurityProtocolType]::Tls12

# If specifies, provides an alternate path for getting .NET Core SDKs and Runtimes. This script will still try public sources first.
[string]$runtimeSourceFeed = if (Test-Path variable:runtimeSourceFeed) { $runtimeSourceFeed } else { $null }
# Base-64 encoded SAS token that has permission to storage container described by $runtimeSourceFeed
[string]$runtimeSourceFeedKey = if (Test-Path variable:runtimeSourceFeedKey) { $runtimeSourceFeedKey } else { $null }

function Create-Directory ([string[]] $path) {
    New-Item -Path $path -Force -ItemType 'Directory' | Out-Null
}

function Unzip([string]$zipfile, [string]$outpath) {
  Add-Type -AssemblyName System.IO.Compression.FileSystem
  [System.IO.Compression.ZipFile]::ExtractToDirectory($zipfile, $outpath)
}

# This will exec a process using the console and return it's exit code.
# This will not throw when the process fails.
# Returns process exit code.
function Exec-Process([string]$command, [string]$commandArgs) {
  $startInfo = New-Object System.Diagnostics.ProcessStartInfo
  $startInfo.FileName = $command
  $startInfo.Arguments = $commandArgs
  $startInfo.UseShellExecute = $false
  $startInfo.WorkingDirectory = Get-Location

  $process = New-Object System.Diagnostics.Process
  $process.StartInfo = $startInfo
  $process.Start() | Out-Null

  $finished = $false
  try {
    while (-not $process.WaitForExit(100)) {
      # Non-blocking loop done to allow ctr-c interrupts
    }

    $finished = $true
    return $global:LASTEXITCODE = $process.ExitCode
  }
  finally {
    # If we didn't finish then an error occurred or the user hit ctrl-c.  Either
    # way kill the process
    if (-not $finished) {
      $process.Kill()
    }
  }
}

# Take the given block, print it, print what the block probably references from the current set of
# variables using low-effort string matching, then run the block.
#
# This is intended to replace the pattern of manually copy-pasting a command, wrapping it in quotes,
# and printing it using "Write-Host". The copy-paste method is more readable in build logs, but less
# maintainable and less reliable. It is easy to make a mistake and modify the command without
# properly updating the "Write-Host" line, resulting in misleading build logs. The probability of
# this mistake makes the pattern hard to trust when it shows up in build logs. Finding the bug in
# existing source code can also be difficult, because the strings are not aligned to each other and
# the line may be 300+ columns long.
#
# By removing the need to maintain two copies of the command, Exec-BlockVerbosely avoids the issues.
#
# In Bash (or any posix-like shell), "set -x" prints usable verbose output automatically.
# "Set-PSDebug" appears to be similar at first glance, but unfortunately, it isn't very useful: it
# doesn't print any info about the variables being used by the command, which is normally the
# interesting part to diagnose.
function Exec-BlockVerbosely([scriptblock] $block) {
  Write-Host "--- Running script block:"
  $blockString = $block.ToString().Trim()
  Write-Host $blockString

  Write-Host "--- List of variables that might be used:"
  # For each variable x in the environment, check the block for a reference to x via simple "$x" or
  # "@x" syntax. This doesn't detect other ways to reference variables ("${x}" nor "$variable:x",
  # among others). It only catches what this function was originally written for: simple
  # command-line commands.
  $variableTable = Get-Variable |
    Where-Object {
      $blockString.Contains("`$$($_.Name)") -or $blockString.Contains("@$($_.Name)")
    } |
    Format-Table -AutoSize -HideTableHeaders -Wrap |
    Out-String
  Write-Host $variableTable.Trim()

  Write-Host "--- Executing:"
  & $block
  Write-Host "--- Done running script block!"
}

# createSdkLocationFile parameter enables a file being generated under the toolset directory
# which writes the sdk's location into. This is only necessary for cmd --> powershell invocations
# as dot sourcing isn't possible.
function InitializeDotNetCli([bool]$install, [bool]$createSdkLocationFile) {
  if (Test-Path variable:global:_DotNetInstallDir) {
    return $global:_DotNetInstallDir
  }

  # Don't resolve runtime, shared framework, or SDK from other locations to ensure build determinism
  $env:DOTNET_MULTILEVEL_LOOKUP=0

  # Disable first run since we do not need all ASP.NET packages restored.
  $env:DOTNET_NOLOGO=1

  # Disable telemetry on CI.
  if ($ci) {
    $env:DOTNET_CLI_TELEMETRY_OPTOUT=1
  }

  # Find the first path on %PATH% that contains the dotnet.exe
  if ($useInstalledDotNetCli -and (-not $globalJsonHasRuntimes) -and ($env:DOTNET_INSTALL_DIR -eq $null)) {
    $dotnetExecutable = GetExecutableFileName 'dotnet'
    $dotnetCmd = Get-Command $dotnetExecutable -ErrorAction SilentlyContinue

    if ($dotnetCmd -ne $null) {
      $env:DOTNET_INSTALL_DIR = Split-Path $dotnetCmd.Path -Parent
    }
  }

  $dotnetSdkVersion = $GlobalJson.tools.dotnet

  # Use dotnet installation specified in DOTNET_INSTALL_DIR if it contains the required SDK version,
  # otherwise install the dotnet CLI and SDK to repo local .dotnet directory to avoid potential permission issues.
  if ((-not $globalJsonHasRuntimes) -and (-not [string]::IsNullOrEmpty($env:DOTNET_INSTALL_DIR)) -and (Test-Path(Join-Path $env:DOTNET_INSTALL_DIR "sdk\$dotnetSdkVersion"))) {
    $dotnetRoot = $env:DOTNET_INSTALL_DIR
  } else {
    $dotnetRoot = Join-Path $RepoRoot '.dotnet'

    if (-not (Test-Path(Join-Path $dotnetRoot "sdk\$dotnetSdkVersion"))) {
      if ($install) {
        InstallDotNetSdk $dotnetRoot $dotnetSdkVersion
      } else {
        Write-PipelineTelemetryError -Category 'InitializeToolset' -Message "Unable to find dotnet with SDK version '$dotnetSdkVersion'"
        ExitWithExitCode 1
      }
    }

    $env:DOTNET_INSTALL_DIR = $dotnetRoot
  }

  # Creates a temporary file under the toolset dir.
  # The following code block is protecting against concurrent access so that this function can
  # be called in parallel.
  if ($createSdkLocationFile) {
    do {
      $sdkCacheFileTemp = Join-Path $ToolsetDir $([System.IO.Path]::GetRandomFileName())
    }
    until (!(Test-Path $sdkCacheFileTemp))
    Set-Content -Path $sdkCacheFileTemp -Value $dotnetRoot

    try {
      Move-Item -Force $sdkCacheFileTemp (Join-Path $ToolsetDir 'sdk.txt')
    } catch {
      # Somebody beat us
      Remove-Item -Path $sdkCacheFileTemp
    }
  }

  # Add dotnet to PATH. This prevents any bare invocation of dotnet in custom
  # build steps from using anything other than what we've downloaded.
  # It also ensures that VS msbuild will use the downloaded sdk targets.
  $env:PATH = "$dotnetRoot;$env:PATH"

  # Make Sure that our bootstrapped dotnet cli is available in future steps of the Azure Pipelines build
  Write-PipelinePrependPath -Path $dotnetRoot

  Write-PipelineSetVariable -Name 'DOTNET_MULTILEVEL_LOOKUP' -Value '0'
  Write-PipelineSetVariable -Name 'DOTNET_NOLOGO' -Value '1'

  return $global:_DotNetInstallDir = $dotnetRoot
}

function Retry($downloadBlock, $maxRetries = 5) {
  $retries = 1

  while($true) {
    try {
      & $downloadBlock
      break
    }
    catch {
      Write-PipelineTelemetryError -Category 'InitializeToolset' -Message $_
    }

    if (++$retries -le $maxRetries) {
      $delayInSeconds = [math]::Pow(2, $retries) - 1 # Exponential backoff
      Write-Host "Retrying. Waiting for $delayInSeconds seconds before next attempt ($retries of $maxRetries)."
      Start-Sleep -Seconds $delayInSeconds
    }
    else {
      Write-PipelineTelemetryError -Category 'InitializeToolset' -Message "Unable to download file in $maxRetries attempts."
      break
    }

  }
}

function GetDotNetInstallScript([string] $dotnetRoot) {
  $installScript = Join-Path $dotnetRoot 'dotnet-install.ps1'
  if (!(Test-Path $installScript)) {
    Create-Directory $dotnetRoot
    $ProgressPreference = 'SilentlyContinue' # Don't display the console progress UI - it's a huge perf hit
    $uri = "https://dotnet.microsoft.com/download/dotnet/scripts/$dotnetInstallScriptVersion/dotnet-install.ps1"

    Retry({
      Write-Host "GET $uri"
      Invoke-WebRequest $uri -OutFile $installScript
    })
  }

  return $installScript
}

function InstallDotNetSdk([string] $dotnetRoot, [string] $version, [string] $architecture = '', [switch] $noPath) {
  InstallDotNet $dotnetRoot $version $architecture '' $false $runtimeSourceFeed $runtimeSourceFeedKey -noPath:$noPath
}

function InstallDotNet([string] $dotnetRoot,
  [string] $version,
  [string] $architecture = '',
  [string] $runtime = '',
  [bool] $skipNonVersionedFiles = $false,
  [string] $runtimeSourceFeed = '',
  [string] $runtimeSourceFeedKey = '',
  [switch] $noPath) {

  $dotnetVersionLabel = "'sdk v$version'"

  if ($runtime -ne '' -and $runtime -ne 'sdk') {
    $runtimePath = $dotnetRoot
    $runtimePath = $runtimePath + "\shared"
    if ($runtime -eq "dotnet") { $runtimePath = $runtimePath + "\Microsoft.NETCore.App" }
    if ($runtime -eq "aspnetcore") { $runtimePath = $runtimePath + "\Microsoft.AspNetCore.App" }
    if ($runtime -eq "windowsdesktop") { $runtimePath = $runtimePath + "\Microsoft.WindowsDesktop.App" }
    $runtimePath = $runtimePath + "\" + $version
  
    $dotnetVersionLabel = "runtime toolset '$runtime/$architecture v$version'"

    if (Test-Path $runtimePath) {
      Write-Host "  Runtime toolset '$runtime/$architecture v$version' already installed."
      $installSuccess = $true
      Exit
    }
  }

  $installScript = GetDotNetInstallScript $dotnetRoot
  $installParameters = @{
    Version = $version
    InstallDir = $dotnetRoot
  }

  if ($architecture) { $installParameters.Architecture = $architecture }
  if ($runtime) { $installParameters.Runtime = $runtime }
  if ($skipNonVersionedFiles) { $installParameters.SkipNonVersionedFiles = $skipNonVersionedFiles }
  if ($noPath) { $installParameters.NoPath = $True }

  $variations = @()
  $variations += @($installParameters)

  $dotnetBuilds = $installParameters.Clone()
  $dotnetbuilds.AzureFeed = "https://dotnetbuilds.azureedge.net/public"
  $variations += @($dotnetBuilds)

  if ($runtimeSourceFeed) {
    $runtimeSource = $installParameters.Clone()
    $runtimeSource.AzureFeed = $runtimeSourceFeed
    if ($runtimeSourceFeedKey) {
      $decodedBytes = [System.Convert]::FromBase64String($runtimeSourceFeedKey)
      $decodedString = [System.Text.Encoding]::UTF8.GetString($decodedBytes)
      $runtimeSource.FeedCredential = $decodedString
    }
    $variations += @($runtimeSource)
  }

  $installSuccess = $false
  foreach ($variation in $variations) {
    if ($variation | Get-Member AzureFeed) {
      $location = $variation.AzureFeed
    } else {
      $location = "public location";
    }
    Write-Host "  Attempting to install $dotnetVersionLabel from $location."
    try {
      & $installScript @variation
      $installSuccess = $true
      break
    }
    catch {
      Write-Host "  Failed to install $dotnetVersionLabel from $location."
    }
  }
  if (-not $installSuccess) {
    Write-PipelineTelemetryError -Category 'InitializeToolset' -Message "Failed to install $dotnetVersionLabel from any of the specified locations."
    ExitWithExitCode 1
  }
}

#
# Locates Visual Studio MSBuild installation.
# The preference order for MSBuild to use is as follows:
#
#   1. MSBuild from an active VS command prompt
#   2. MSBuild from a compatible VS installation
#   3. MSBuild from the xcopy tool package
#
# Returns full path to msbuild.exe.
# Throws on failure.
#
function InitializeVisualStudioMSBuild([bool]$install, [object]$vsRequirements = $null) {
  if (-not (IsWindowsPlatform)) {
    throw "Cannot initialize Visual Studio on non-Windows"
  }

  if (Test-Path variable:global:_MSBuildExe) {
    return $global:_MSBuildExe
  }

  # Minimum VS version to require.
  $vsMinVersionReqdStr = '17.7'
  $vsMinVersionReqd = [Version]::new($vsMinVersionReqdStr)

  # If the version of msbuild is going to be xcopied,
  # use this version. Version matches a package here:
  # https://dev.azure.com/dnceng/public/_artifacts/feed/dotnet-eng/NuGet/RoslynTools.MSBuild/versions/17.8.1-2
  $defaultXCopyMSBuildVersion = '17.8.1-2'

  if (!$vsRequirements) {
    if (Get-Member -InputObject $GlobalJson.tools -Name 'vs') {
      $vsRequirements = $GlobalJson.tools.vs
    }
    else {
      $vsRequirements = New-Object PSObject -Property @{ version = $vsMinVersionReqdStr }
    }
  }
  $vsMinVersionStr = if ($vsRequirements.version) { $vsRequirements.version } else { $vsMinVersionReqdStr }
  $vsMinVersion = [Version]::new($vsMinVersionStr)

  # Try msbuild command available in the environment.
  if ($env:VSINSTALLDIR -ne $null) {
    $msbuildCmd = Get-Command 'msbuild.exe' -ErrorAction SilentlyContinue
    if ($msbuildCmd -ne $null) {
      # Workaround for https://github.com/dotnet/roslyn/issues/35793
      # Due to this issue $msbuildCmd.Version returns 0.0.0.0 for msbuild.exe 16.2+
      $msbuildVersion = [Version]::new((Get-Item $msbuildCmd.Path).VersionInfo.ProductVersion.Split([char[]]@('-', '+'))[0])

      if ($msbuildVersion -ge $vsMinVersion) {
        return $global:_MSBuildExe = $msbuildCmd.Path
      }

      # Report error - the developer environment is initialized with incompatible VS version.
      throw "Developer Command Prompt for VS $($env:VisualStudioVersion) is not recent enough. Please upgrade to $vsMinVersionStr or build from a plain CMD window"
    }
  }

  # Locate Visual Studio installation or download x-copy msbuild.
  $vsInfo = LocateVisualStudio $vsRequirements
  if ($vsInfo -ne $null) {
    # Ensure vsInstallDir has a trailing slash
    $vsInstallDir = Join-Path $vsInfo.installationPath "\"
    $vsMajorVersion = $vsInfo.installationVersion.Split('.')[0]

    InitializeVisualStudioEnvironmentVariables $vsInstallDir $vsMajorVersion
  } else {

    if (Get-Member -InputObject $GlobalJson.tools -Name 'xcopy-msbuild') {
      $xcopyMSBuildVersion = $GlobalJson.tools.'xcopy-msbuild'
      $vsMajorVersion = $xcopyMSBuildVersion.Split('.')[0]
    } else {
      #if vs version provided in global.json is incompatible (too low) then use the default version for xcopy msbuild download
      if($vsMinVersion -lt $vsMinVersionReqd){
        Write-Host "Using xcopy-msbuild version of $defaultXCopyMSBuildVersion since VS version $vsMinVersionStr provided in global.json is not compatible"
        $xcopyMSBuildVersion = $defaultXCopyMSBuildVersion
        $vsMajorVersion = $xcopyMSBuildVersion.Split('.')[0]
      }
      else{
        # If the VS version IS compatible, look for an xcopy msbuild package
        # with a version matching VS.
        # Note: If this version does not exist, then an explicit version of xcopy msbuild
        # can be specified in global.json. This will be required for pre-release versions of msbuild.
        $vsMajorVersion = $vsMinVersion.Major
        $vsMinorVersion = $vsMinVersion.Minor
        $xcopyMSBuildVersion = "$vsMajorVersion.$vsMinorVersion.0"
      }
    }

    $vsInstallDir = $null
    if ($xcopyMSBuildVersion.Trim() -ine "none") {
        $vsInstallDir = InitializeXCopyMSBuild $xcopyMSBuildVersion $install
        if ($vsInstallDir -eq $null) {
            throw "Could not xcopy msbuild. Please check that package 'RoslynTools.MSBuild @ $xcopyMSBuildVersion' exists on feed 'dotnet-eng'."
        }
    }
    if ($vsInstallDir -eq $null) {
      throw 'Unable to find Visual Studio that has required version and components installed'
    }
  }

  $msbuildVersionDir = if ([int]$vsMajorVersion -lt 16) { "$vsMajorVersion.0" } else { "Current" }

  $local:BinFolder = Join-Path $vsInstallDir "MSBuild\$msbuildVersionDir\Bin"
  $local:Prefer64bit = if (Get-Member -InputObject $vsRequirements -Name 'Prefer64bit') { $vsRequirements.Prefer64bit } else { $false }
  if ($local:Prefer64bit -and (Test-Path(Join-Path $local:BinFolder "amd64"))) {
    $global:_MSBuildExe = Join-Path $local:BinFolder "amd64\msbuild.exe"
  } else {
    $global:_MSBuildExe = Join-Path $local:BinFolder "msbuild.exe"
  }

  return $global:_MSBuildExe
}

function InitializeVisualStudioEnvironmentVariables([string] $vsInstallDir, [string] $vsMajorVersion) {
  $env:VSINSTALLDIR = $vsInstallDir
  Set-Item "env:VS$($vsMajorVersion)0COMNTOOLS" (Join-Path $vsInstallDir "Common7\Tools\")

  $vsSdkInstallDir = Join-Path $vsInstallDir "VSSDK\"
  if (Test-Path $vsSdkInstallDir) {
    Set-Item "env:VSSDK$($vsMajorVersion)0Install" $vsSdkInstallDir
    $env:VSSDKInstall = $vsSdkInstallDir
  }
}

function InstallXCopyMSBuild([string]$packageVersion) {
  return InitializeXCopyMSBuild $packageVersion -install $true
}

function InitializeXCopyMSBuild([string]$packageVersion, [bool]$install) {
  $packageName = 'RoslynTools.MSBuild'
  $packageDir = Join-Path $ToolsDir "msbuild\$packageVersion"
  $packagePath = Join-Path $packageDir "$packageName.$packageVersion.nupkg"

  if (!(Test-Path $packageDir)) {
    if (!$install) {
      return $null
    }

    Create-Directory $packageDir

    Write-Host "Downloading $packageName $packageVersion"
    $ProgressPreference = 'SilentlyContinue' # Don't display the console progress UI - it's a huge perf hit
    Retry({
      Invoke-WebRequest "https://pkgs.dev.azure.com/dnceng/public/_packaging/dotnet-eng/nuget/v3/flat2/$packageName/$packageVersion/$packageName.$packageVersion.nupkg" -OutFile $packagePath
    })

    Unzip $packagePath $packageDir
  }

  return Join-Path $packageDir 'tools'
}

#
# Locates Visual Studio instance that meets the minimal requirements specified by tools.vs object in global.json.
#
# The following properties of tools.vs are recognized:
#   "version": "{major}.{minor}"
#       Two part minimal VS version, e.g. "15.9", "16.0", etc.
#   "components": ["componentId1", "componentId2", ...]
#       Array of ids of workload components that must be available in the VS instance.
#       See e.g. https://docs.microsoft.com/en-us/visualstudio/install/workload-component-id-vs-enterprise?view=vs-2017
#
# Returns JSON describing the located VS instance (same format as returned by vswhere),
# or $null if no instance meeting the requirements is found on the machine.
#
function LocateVisualStudio([object]$vsRequirements = $null){
  if (-not (IsWindowsPlatform)) {
    throw "Cannot run vswhere on non-Windows platforms."
  }

  if (Get-Member -InputObject $GlobalJson.tools -Name 'vswhere') {
    $vswhereVersion = $GlobalJson.tools.vswhere
  } else {
    $vswhereVersion = '2.5.2'
  }

  $vsWhereDir = Join-Path $ToolsDir "vswhere\$vswhereVersion"
  $vsWhereExe = Join-Path $vsWhereDir 'vswhere.exe'

  if (!(Test-Path $vsWhereExe)) {
    Create-Directory $vsWhereDir
    Write-Host 'Downloading vswhere'
    Retry({
      Invoke-WebRequest "https://netcorenativeassets.blob.core.windows.net/resource-packages/external/windows/vswhere/$vswhereVersion/vswhere.exe" -OutFile $vswhereExe
    })
  }

  if (!$vsRequirements) { $vsRequirements = $GlobalJson.tools.vs }
  $args = @('-latest', '-format', 'json', '-requires', 'Microsoft.Component.MSBuild', '-products', '*')

  if (!$excludePrereleaseVS) {
    $args += '-prerelease'
  }

  if (Get-Member -InputObject $vsRequirements -Name 'version') {
    $args += '-version'
    $args += $vsRequirements.version
  }

  if (Get-Member -InputObject $vsRequirements -Name 'components') {
    foreach ($component in $vsRequirements.components) {
      $args += '-requires'
      $args += $component
    }
  }

  $vsInfo =& $vsWhereExe $args | ConvertFrom-Json

  if ($lastExitCode -ne 0) {
    return $null
  }

  # use first matching instance
  return $vsInfo[0]
}

function InitializeBuildTool() {
  if (Test-Path variable:global:_BuildTool) {
    # If the requested msbuild parameters do not match, clear the cached variables.
    if($global:_BuildTool.Contains('ExcludePrereleaseVS') -and $global:_BuildTool.ExcludePrereleaseVS -ne $excludePrereleaseVS) {
      Remove-Item variable:global:_BuildTool
      Remove-Item variable:global:_MSBuildExe
    } else {
      return $global:_BuildTool
    }
  }

  if (-not $msbuildEngine) {
    $msbuildEngine = GetDefaultMSBuildEngine
  }

  # Initialize dotnet cli if listed in 'tools'
  $dotnetRoot = $null
  if (Get-Member -InputObject $GlobalJson.tools -Name 'dotnet') {
    $dotnetRoot = InitializeDotNetCli -install:$restore
  }

  if ($msbuildEngine -eq 'dotnet') {
    if (!$dotnetRoot) {
      Write-PipelineTelemetryError -Category 'InitializeToolset' -Message "/global.json must specify 'tools.dotnet'."
      ExitWithExitCode 1
    }
    $dotnetPath = Join-Path $dotnetRoot (GetExecutableFileName 'dotnet')
<<<<<<< HEAD
    $buildTool = @{ Path = $dotnetPath; Command = 'msbuild'; Tool = 'dotnet'; Framework = 'net9.0' }
=======

    # Use override if it exists - commonly set by source-build
    if ($null -eq $env:_OverrideArcadeInitializeBuildToolFramework) {
      $initializeBuildToolFramework="net8.0"
    } else {
      $initializeBuildToolFramework=$env:_OverrideArcadeInitializeBuildToolFramework
    }

    $buildTool = @{ Path = $dotnetPath; Command = 'msbuild'; Tool = 'dotnet'; Framework = $initializeBuildToolFramework }
>>>>>>> 609de560
  } elseif ($msbuildEngine -eq "vs") {
    try {
      $msbuildPath = InitializeVisualStudioMSBuild -install:$restore
    } catch {
      Write-PipelineTelemetryError -Category 'InitializeToolset' -Message $_
      ExitWithExitCode 1
    }

    $buildTool = @{ Path = $msbuildPath; Command = ""; Tool = "vs"; Framework = "net472"; ExcludePrereleaseVS = $excludePrereleaseVS }
  } else {
    Write-PipelineTelemetryError -Category 'InitializeToolset' -Message "Unexpected value of -msbuildEngine: '$msbuildEngine'."
    ExitWithExitCode 1
  }

  return $global:_BuildTool = $buildTool
}

function GetDefaultMSBuildEngine() {
  # Presence of tools.vs indicates the repo needs to build using VS msbuild on Windows.
  if (Get-Member -InputObject $GlobalJson.tools -Name 'vs') {
    return 'vs'
  }

  if (Get-Member -InputObject $GlobalJson.tools -Name 'dotnet') {
    return 'dotnet'
  }

  Write-PipelineTelemetryError -Category 'InitializeToolset' -Message "-msbuildEngine must be specified, or /global.json must specify 'tools.dotnet' or 'tools.vs'."
  ExitWithExitCode 1
}

function GetNuGetPackageCachePath() {
  if ($env:NUGET_PACKAGES -eq $null) {
    # Use local cache on CI to ensure deterministic build.
    # Avoid using the http cache as workaround for https://github.com/NuGet/Home/issues/3116
    # use global cache in dev builds to avoid cost of downloading packages.
    # For directory normalization, see also: https://github.com/NuGet/Home/issues/7968
    if ($useGlobalNuGetCache) {
      $env:NUGET_PACKAGES = Join-Path $env:UserProfile '.nuget\packages\'
    } else {
      $env:NUGET_PACKAGES = Join-Path $RepoRoot '.packages\'
      $env:RESTORENOCACHE = $true
    }
  }

  return $env:NUGET_PACKAGES
}

# Returns a full path to an Arcade SDK task project file.
function GetSdkTaskProject([string]$taskName) {
  return Join-Path (Split-Path (InitializeToolset) -Parent) "SdkTasks\$taskName.proj"
}

function InitializeNativeTools() {
  if (-Not (Test-Path variable:DisableNativeToolsetInstalls) -And (Get-Member -InputObject $GlobalJson -Name "native-tools")) {
    $nativeArgs= @{}
    if ($ci) {
      $nativeArgs = @{
        InstallDirectory = "$ToolsDir"
      }
    }
    if ($env:NativeToolsOnMachine) {
      Write-Host "Variable NativeToolsOnMachine detected, enabling native tool path promotion..."
      $nativeArgs += @{ PathPromotion = $true }
    }
    & "$PSScriptRoot/init-tools-native.ps1" @nativeArgs
  }
}

function Read-ArcadeSdkVersion() {
  return $GlobalJson.'msbuild-sdks'.'Microsoft.DotNet.Arcade.Sdk'
}

function InitializeToolset() {
  # For Unified Build/Source-build support, check whether the environment variable is
  # set. If it is, then use this as the toolset build project.
  if ($env:_InitializeToolset -ne $null) {
    return $global:_InitializeToolset = $env:_InitializeToolset
  }

  if (Test-Path variable:global:_InitializeToolset) {
    return $global:_InitializeToolset
  }

  $nugetCache = GetNuGetPackageCachePath

  $toolsetVersion = Read-ArcadeSdkVersion
  $toolsetLocationFile = Join-Path $ToolsetDir "$toolsetVersion.txt"

  if (Test-Path $toolsetLocationFile) {
    $path = Get-Content $toolsetLocationFile -TotalCount 1
    if (Test-Path $path) {
      return $global:_InitializeToolset = $path
    }
  }

  if (-not $restore) {
    Write-PipelineTelemetryError -Category 'InitializeToolset' -Message "Toolset version $toolsetVersion has not been restored."
    ExitWithExitCode 1
  }

  $buildTool = InitializeBuildTool

  $proj = Join-Path $ToolsetDir 'restore.proj'
  $bl = if ($binaryLog) { '/bl:' + (Join-Path $LogDir 'ToolsetRestore.binlog') } else { '' }

  '<Project Sdk="Microsoft.DotNet.Arcade.Sdk"/>' | Set-Content $proj

  MSBuild-Core $proj $bl /t:__WriteToolsetLocation /clp:ErrorsOnly`;NoSummary /p:__ToolsetLocationOutputFile=$toolsetLocationFile

  $path = Get-Content $toolsetLocationFile -Encoding UTF8 -TotalCount 1
  if (!(Test-Path $path)) {
    throw "Invalid toolset path: $path"
  }

  return $global:_InitializeToolset = $path
}

function ExitWithExitCode([int] $exitCode) {
  if ($ci -and $prepareMachine) {
    Stop-Processes
  }
  exit $exitCode
}

# Check if $LASTEXITCODE is a nonzero exit code (NZEC). If so, print a Azure Pipeline error for
# diagnostics, then exit the script with the $LASTEXITCODE.
function Exit-IfNZEC([string] $category = "General") {
  Write-Host "Exit code $LASTEXITCODE"
  if ($LASTEXITCODE -ne 0) {
    $message = "Last command failed with exit code $LASTEXITCODE."
    Write-PipelineTelemetryError -Force -Category $category -Message $message
    ExitWithExitCode $LASTEXITCODE
  }
}

function Stop-Processes() {
  Write-Host 'Killing running build processes...'
  foreach ($processName in $processesToStopOnExit) {
    Get-Process -Name $processName -ErrorAction SilentlyContinue | Stop-Process
  }
}

#
# Executes msbuild (or 'dotnet msbuild') with arguments passed to the function.
# The arguments are automatically quoted.
# Terminates the script if the build fails.
#
function MSBuild() {
  if ($pipelinesLog) {
    $buildTool = InitializeBuildTool

    if ($ci -and $buildTool.Tool -eq 'dotnet') {
      $env:NUGET_PLUGIN_HANDSHAKE_TIMEOUT_IN_SECONDS = 20
      $env:NUGET_PLUGIN_REQUEST_TIMEOUT_IN_SECONDS = 20
      Write-PipelineSetVariable -Name 'NUGET_PLUGIN_HANDSHAKE_TIMEOUT_IN_SECONDS' -Value '20'
      Write-PipelineSetVariable -Name 'NUGET_PLUGIN_REQUEST_TIMEOUT_IN_SECONDS' -Value '20'
    }

    Enable-Nuget-EnhancedRetry

    $toolsetBuildProject = InitializeToolset
    $basePath = Split-Path -parent $toolsetBuildProject
    $possiblePaths = @(
      # new scripts need to work with old packages, so we need to look for the old names/versions
      (Join-Path $basePath (Join-Path $buildTool.Framework 'Microsoft.DotNet.ArcadeLogging.dll')),
      (Join-Path $basePath (Join-Path $buildTool.Framework 'Microsoft.DotNet.Arcade.Sdk.dll')),
<<<<<<< HEAD
      (Join-Path $basePath (Join-Path net7.0 'Microsoft.DotNet.ArcadeLogging.dll')),
      (Join-Path $basePath (Join-Path net7.0 'Microsoft.DotNet.Arcade.Sdk.dll')),
      (Join-Path $basePath (Join-Path net8.0 'Microsoft.DotNet.ArcadeLogging.dll')),
      (Join-Path $basePath (Join-Path net8.0 'Microsoft.DotNet.Arcade.Sdk.dll'))
=======
      (Join-Path $basePath (Join-Path netcoreapp2.1 'Microsoft.DotNet.ArcadeLogging.dll')),
      (Join-Path $basePath (Join-Path netcoreapp2.1 'Microsoft.DotNet.Arcade.Sdk.dll'))
      (Join-Path $basePath (Join-Path netcoreapp3.1 'Microsoft.DotNet.ArcadeLogging.dll')),
      (Join-Path $basePath (Join-Path netcoreapp3.1 'Microsoft.DotNet.Arcade.Sdk.dll'))
      (Join-Path $basePath (Join-Path net7.0 'Microsoft.DotNet.ArcadeLogging.dll')),
      (Join-Path $basePath (Join-Path net7.0 'Microsoft.DotNet.Arcade.Sdk.dll'))
>>>>>>> 609de560
    )
    $selectedPath = $null
    foreach ($path in $possiblePaths) {
      if (Test-Path $path -PathType Leaf) {
        $selectedPath = $path
        break
      }
    }
    if (-not $selectedPath) {
      Write-PipelineTelemetryError -Category 'Build' -Message 'Unable to find arcade sdk logger assembly.'
      ExitWithExitCode 1
    }
    $args += "/logger:$selectedPath"
  }

  MSBuild-Core @args
}

#
# Executes msbuild (or 'dotnet msbuild') with arguments passed to the function.
# The arguments are automatically quoted.
# Terminates the script if the build fails.
#
function MSBuild-Core() {
  if ($ci) {
    if (!$binaryLog -and !$excludeCIBinarylog) {
      Write-PipelineTelemetryError -Category 'Build' -Message 'Binary log must be enabled in CI build, or explicitly opted-out from with the -excludeCIBinarylog switch.'
      ExitWithExitCode 1
    }

    if ($nodeReuse) {
      Write-PipelineTelemetryError -Category 'Build' -Message 'Node reuse must be disabled in CI build.'
      ExitWithExitCode 1
    }
  }

  Enable-Nuget-EnhancedRetry

  $buildTool = InitializeBuildTool

  $cmdArgs = "$($buildTool.Command) /m /nologo /clp:Summary /v:$verbosity /nr:$nodeReuse /p:ContinuousIntegrationBuild=$ci"

  if ($warnAsError) {
    $cmdArgs += ' /warnaserror /p:TreatWarningsAsErrors=true'
  }
  else {
    $cmdArgs += ' /p:TreatWarningsAsErrors=false'
  }

  foreach ($arg in $args) {
    if ($null -ne $arg -and $arg.Trim() -ne "") {
      if ($arg.EndsWith('\')) {
        $arg = $arg + "\"
      }
      $cmdArgs += " `"$arg`""
    }
  }

  # Be sure quote the path in case there are spaces in the dotnet installation location.
  $env:ARCADE_BUILD_TOOL_COMMAND = "`"$($buildTool.Path)`" $cmdArgs"

  $exitCode = Exec-Process $buildTool.Path $cmdArgs

  if ($exitCode -ne 0) {
    # We should not Write-PipelineTaskError here because that message shows up in the build summary
    # The build already logged an error, that's the reason it failed. Producing an error here only adds noise.
    Write-Host "Build failed with exit code $exitCode. Check errors above." -ForegroundColor Red

    $buildLog = GetMSBuildBinaryLogCommandLineArgument $args
    if ($null -ne $buildLog) {
      Write-Host "See log: $buildLog" -ForegroundColor DarkGray
    }

    # When running on Azure Pipelines, override the returned exit code to avoid double logging.
    if ($ci -and $env:SYSTEM_TEAMPROJECT -ne $null) {
      Write-PipelineSetResult -Result "Failed" -Message "msbuild execution failed."
      # Exiting with an exit code causes the azure pipelines task to log yet another "noise" error
      # The above Write-PipelineSetResult will cause the task to be marked as failure without adding yet another error
      ExitWithExitCode 0
    } else {
      ExitWithExitCode $exitCode
    }
  }
}

function GetMSBuildBinaryLogCommandLineArgument($arguments) {
  foreach ($argument in $arguments) {
    if ($argument -ne $null) {
      $arg = $argument.Trim()
      if ($arg.StartsWith('/bl:', "OrdinalIgnoreCase")) {
        return $arg.Substring('/bl:'.Length)
      }

      if ($arg.StartsWith('/binaryLogger:', 'OrdinalIgnoreCase')) {
        return $arg.Substring('/binaryLogger:'.Length)
      }
    }
  }

  return $null
}

function GetExecutableFileName($baseName) {
  if (IsWindowsPlatform) {
    return "$baseName.exe"
  }
  else {
    return $baseName
  }
}

function IsWindowsPlatform() {
  return [environment]::OSVersion.Platform -eq [PlatformID]::Win32NT
}

function Get-Darc($version) {
  $darcPath  = "$TempDir\darc\$(New-Guid)"
  if ($version -ne $null) {
    & $PSScriptRoot\darc-init.ps1 -toolpath $darcPath -darcVersion $version | Out-Host
  } else {
    & $PSScriptRoot\darc-init.ps1 -toolpath $darcPath | Out-Host
  }
  return "$darcPath\darc.exe"
}

. $PSScriptRoot\pipeline-logging-functions.ps1

$RepoRoot = Resolve-Path (Join-Path $PSScriptRoot '..\..\')
$EngRoot = Resolve-Path (Join-Path $PSScriptRoot '..')
$ArtifactsDir = Join-Path $RepoRoot 'artifacts'
$ToolsetDir = Join-Path $ArtifactsDir 'toolset'
$ToolsDir = Join-Path $RepoRoot '.tools'
$LogDir = Join-Path (Join-Path $ArtifactsDir 'log') $configuration
$TempDir = Join-Path (Join-Path $ArtifactsDir 'tmp') $configuration
$GlobalJson = Get-Content -Raw -Path (Join-Path $RepoRoot 'global.json') | ConvertFrom-Json
# true if global.json contains a "runtimes" section
$globalJsonHasRuntimes = if ($GlobalJson.tools.PSObject.Properties.Name -Match 'runtimes') { $true } else { $false }

Create-Directory $ToolsetDir
Create-Directory $TempDir
Create-Directory $LogDir

Write-PipelineSetVariable -Name 'Artifacts' -Value $ArtifactsDir
Write-PipelineSetVariable -Name 'Artifacts.Toolset' -Value $ToolsetDir
Write-PipelineSetVariable -Name 'Artifacts.Log' -Value $LogDir
Write-PipelineSetVariable -Name 'TEMP' -Value $TempDir
Write-PipelineSetVariable -Name 'TMP' -Value $TempDir

# Import custom tools configuration, if present in the repo.
# Note: Import in global scope so that the script set top-level variables without qualification.
if (!$disableConfigureToolsetImport) {
  $configureToolsetScript = Join-Path $EngRoot 'configure-toolset.ps1'
  if (Test-Path $configureToolsetScript) {
    . $configureToolsetScript
    if ((Test-Path variable:failOnConfigureToolsetError) -And $failOnConfigureToolsetError) {
      if ((Test-Path variable:LastExitCode) -And ($LastExitCode -ne 0)) {
        Write-PipelineTelemetryError -Category 'Build' -Message 'configure-toolset.ps1 returned a non-zero exit code'
        ExitWithExitCode $LastExitCode
      }
    }
  }
}

#
# If $ci flag is set, turn on (and log that we did) special environment variables for improved Nuget client retry logic.
#
function Enable-Nuget-EnhancedRetry() {
    if ($ci) {
      Write-Host "Setting NUGET enhanced retry environment variables"
      $env:NUGET_ENABLE_ENHANCED_HTTP_RETRY = 'true'
      $env:NUGET_ENHANCED_MAX_NETWORK_TRY_COUNT = 6
      $env:NUGET_ENHANCED_NETWORK_RETRY_DELAY_MILLISECONDS = 1000
      $env:NUGET_RETRY_HTTP_429 = 'true'
      Write-PipelineSetVariable -Name 'NUGET_ENABLE_ENHANCED_HTTP_RETRY' -Value 'true'
      Write-PipelineSetVariable -Name 'NUGET_ENHANCED_MAX_NETWORK_TRY_COUNT' -Value '6'
      Write-PipelineSetVariable -Name 'NUGET_ENHANCED_NETWORK_RETRY_DELAY_MILLISECONDS' -Value '1000'
      Write-PipelineSetVariable -Name 'NUGET_RETRY_HTTP_429' -Value 'true'
    }
}<|MERGE_RESOLUTION|>--- conflicted
+++ resolved
@@ -596,9 +596,6 @@
       ExitWithExitCode 1
     }
     $dotnetPath = Join-Path $dotnetRoot (GetExecutableFileName 'dotnet')
-<<<<<<< HEAD
-    $buildTool = @{ Path = $dotnetPath; Command = 'msbuild'; Tool = 'dotnet'; Framework = 'net9.0' }
-=======
 
     # Use override if it exists - commonly set by source-build
     if ($null -eq $env:_OverrideArcadeInitializeBuildToolFramework) {
@@ -608,7 +605,6 @@
     }
 
     $buildTool = @{ Path = $dotnetPath; Command = 'msbuild'; Tool = 'dotnet'; Framework = $initializeBuildToolFramework }
->>>>>>> 609de560
   } elseif ($msbuildEngine -eq "vs") {
     try {
       $msbuildPath = InitializeVisualStudioMSBuild -install:$restore
@@ -776,19 +772,12 @@
       # new scripts need to work with old packages, so we need to look for the old names/versions
       (Join-Path $basePath (Join-Path $buildTool.Framework 'Microsoft.DotNet.ArcadeLogging.dll')),
       (Join-Path $basePath (Join-Path $buildTool.Framework 'Microsoft.DotNet.Arcade.Sdk.dll')),
-<<<<<<< HEAD
-      (Join-Path $basePath (Join-Path net7.0 'Microsoft.DotNet.ArcadeLogging.dll')),
-      (Join-Path $basePath (Join-Path net7.0 'Microsoft.DotNet.Arcade.Sdk.dll')),
-      (Join-Path $basePath (Join-Path net8.0 'Microsoft.DotNet.ArcadeLogging.dll')),
-      (Join-Path $basePath (Join-Path net8.0 'Microsoft.DotNet.Arcade.Sdk.dll'))
-=======
       (Join-Path $basePath (Join-Path netcoreapp2.1 'Microsoft.DotNet.ArcadeLogging.dll')),
       (Join-Path $basePath (Join-Path netcoreapp2.1 'Microsoft.DotNet.Arcade.Sdk.dll'))
       (Join-Path $basePath (Join-Path netcoreapp3.1 'Microsoft.DotNet.ArcadeLogging.dll')),
       (Join-Path $basePath (Join-Path netcoreapp3.1 'Microsoft.DotNet.Arcade.Sdk.dll'))
       (Join-Path $basePath (Join-Path net7.0 'Microsoft.DotNet.ArcadeLogging.dll')),
       (Join-Path $basePath (Join-Path net7.0 'Microsoft.DotNet.Arcade.Sdk.dll'))
->>>>>>> 609de560
     )
     $selectedPath = $null
     foreach ($path in $possiblePaths) {
