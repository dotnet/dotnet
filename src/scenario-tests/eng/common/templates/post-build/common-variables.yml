variables:
  - group: Publish-Build-Assets

  # Whether the build is internal or not
  - name: IsInternalBuild
    value: ${{ and(ne(variables['System.TeamProject'], 'public'), contains(variables['Build.SourceBranch'], 'internal')) }}

  # Default Maestro++ API Endpoint and API Version
  - name: MaestroApiEndPoint
    value: "https://maestro.dot.net"
  - name: MaestroApiAccessToken
    value: $(MaestroAccessToken)
  - name: MaestroApiVersion
    value: "2020-02-20"

  - name: SourceLinkCLIVersion
    value: 3.0.0
  - name: SymbolToolVersion
    value: 1.0.1
  - name: BinlogToolVersion
<<<<<<< HEAD
    value: 1.0.8
=======
    value: 1.0.9
>>>>>>> a671f902

  - name: runCodesignValidationInjection
    value: false<|MERGE_RESOLUTION|>--- conflicted
+++ resolved
@@ -18,11 +18,7 @@
   - name: SymbolToolVersion
     value: 1.0.1
   - name: BinlogToolVersion
-<<<<<<< HEAD
-    value: 1.0.8
-=======
     value: 1.0.9
->>>>>>> a671f902
 
   - name: runCodesignValidationInjection
     value: false