--- conflicted
+++ resolved
@@ -10,10 +10,6 @@
     }
   },
   "msbuild-sdks": {
-<<<<<<< HEAD
     "Microsoft.DotNet.Arcade.Sdk": "11.0.0-beta.25563.103"
-=======
-    "Microsoft.DotNet.Arcade.Sdk": "11.0.0-beta.25531.101"
->>>>>>> f52264b7
   }
 }