--- conflicted
+++ resolved
@@ -79,17 +79,10 @@
       "commitSha": "a70b5c16d07b7cba6c4955034a0c5957c86eb6e5"
     },
     {
-<<<<<<< HEAD
       "barId": 283165,
       "path": "runtime",
       "remoteUri": "https://github.com/dotnet/runtime",
       "commitSha": "3b2aea84366ab38f61eab9287630b4d2ebe8b5ca"
-=======
-      "barId": 282552,
-      "path": "runtime",
-      "remoteUri": "https://github.com/dotnet/runtime",
-      "commitSha": "0e9fa1f5fdd460732d4205e69256f8ae790d5005"
->>>>>>> 530a6cf3
     },
     {
       "barId": 277711,
