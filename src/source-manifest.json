{
  "repositories": [
    {
<<<<<<< HEAD
      "barId": 291849,
      "path": "arcade",
      "remoteUri": "https://github.com/dotnet/arcade",
      "commitSha": "23d431613e20b20517334c1acbc7a04a6edb6ad9"
=======
      "barId": 291688,
      "path": "arcade",
      "remoteUri": "https://github.com/dotnet/arcade",
      "commitSha": "c1926cf647dd684194c2914f47f61ff534f030ac"
>>>>>>> cc7f6e84
    },
    {
      "barId": 291580,
      "path": "aspnetcore",
      "remoteUri": "https://github.com/dotnet/aspnetcore",
      "commitSha": "913ff28b8e834b51ded284118accebdaf85697a9"
    },
    {
      "barId": 290928,
      "path": "cecil",
      "remoteUri": "https://github.com/dotnet/cecil",
      "commitSha": "f015d3e84f7d8187a73ab78ff30a868e5e3c3018"
    },
    {
      "barId": 290953,
      "path": "command-line-api",
      "remoteUri": "https://github.com/dotnet/command-line-api",
      "commitSha": "c7cc2a976b4afbdfba1021d8551c3e391ede2065"
    },
    {
      "barId": 288748,
      "path": "deployment-tools",
      "remoteUri": "https://github.com/dotnet/deployment-tools",
      "commitSha": "84ccc0553245e90355f32ea8ddcf169d9bd8f640"
    },
    {
      "barId": 288647,
      "path": "diagnostics",
      "remoteUri": "https://github.com/dotnet/diagnostics",
      "commitSha": "73f1fdca8d9fb191297a7e687790b804f4e78ef5"
    },
    {
      "barId": 291637,
      "path": "efcore",
      "remoteUri": "https://github.com/dotnet/efcore",
      "commitSha": "fe9cccd98fe3b0897ebb9f47943194bc91be5595"
    },
    {
      "barId": 290921,
      "path": "emsdk",
      "remoteUri": "https://github.com/dotnet/emsdk",
      "commitSha": "93402626168dc7a690c73dcec059fb5bdd84f5de"
    },
    {
      "barId": 291681,
      "path": "fsharp",
      "remoteUri": "https://github.com/dotnet/fsharp",
      "commitSha": "92987807b81666221740443a47e26023a03181de"
    },
    {
      "barId": 291632,
      "path": "msbuild",
      "remoteUri": "https://github.com/dotnet/msbuild",
      "commitSha": "708535641d9cb8412b9761f7e29a92672a11c7b1"
    },
    {
      "barId": 279847,
      "path": "nuget-client",
      "remoteUri": "https://github.com/nuget/nuget.client",
      "commitSha": "56f4657d7585ec12b61c623756ca4b2b810c4863"
    },
    {
      "barId": 289390,
      "path": "razor",
      "remoteUri": "https://github.com/dotnet/razor",
      "commitSha": "2d8783f051d7f5d31fc1b2014de263ded199eb3f"
    },
    {
      "barId": 286437,
      "path": "roslyn",
      "remoteUri": "https://github.com/dotnet/roslyn",
      "commitSha": "a01d6a0838430706cea74ad38e054c2877ffbfa1"
    },
    {
      "barId": 290569,
      "path": "runtime",
      "remoteUri": "https://github.com/dotnet/runtime",
      "commitSha": "efb3990a9668fbdf22551ee93ffee9332086e052"
    },
    {
      "barId": 291013,
      "path": "scenario-tests",
      "remoteUri": "https://github.com/dotnet/scenario-tests",
      "commitSha": "21ded7efec7463ab807b22a8e119b228d4039a1c"
    },
    {
      "barId": 288443,
      "path": "sdk",
      "remoteUri": "https://github.com/dotnet/sdk",
      "commitSha": "65384c6536d6c6f6afa9c13dc023b1848f0ef69e"
    },
    {
      "barId": 291178,
      "path": "source-build-reference-packages",
      "remoteUri": "https://github.com/dotnet/source-build-reference-packages",
      "commitSha": "a3edc677e7df447fe8a38854fbd7a2b0bc327dc5"
    },
    {
      "barId": 289117,
      "path": "sourcelink",
      "remoteUri": "https://github.com/dotnet/sourcelink",
      "commitSha": "25fdaee99efa095bdeeb1c0f7bda13a10ed7c8d5"
    },
    {
      "barId": 291112,
      "path": "symreader",
      "remoteUri": "https://github.com/dotnet/symreader",
      "commitSha": "2255aa6d6c21541848933c33f72e60363041abaf"
    },
    {
      "barId": 290600,
      "path": "templating",
      "remoteUri": "https://github.com/dotnet/templating",
      "commitSha": "f38b39e3f8655d82baf8fe142b89503adecf6eb2"
    },
    {
      "barId": 285989,
      "path": "vstest",
      "remoteUri": "https://github.com/microsoft/vstest",
      "commitSha": "81d120f85fbdddc7b981e910a127bd6ef913cd42"
    },
    {
      "barId": 291441,
      "path": "windowsdesktop",
      "remoteUri": "https://github.com/dotnet/windowsdesktop",
      "commitSha": "9d90f3f51f618c68d2af7ed75564599b37bf2a65"
    },
    {
      "barId": 291673,
      "path": "winforms",
      "remoteUri": "https://github.com/dotnet/winforms",
      "commitSha": "e237b3cbd7a7413161529a819b2e67bf3b18f31c"
    },
    {
      "barId": 291130,
      "path": "wpf",
      "remoteUri": "https://github.com/dotnet/wpf",
      "commitSha": "92841b9f489654b1b59d8639623e8f678228aebd"
    },
    {
      "barId": 291230,
      "path": "xdt",
      "remoteUri": "https://github.com/dotnet/xdt",
      "commitSha": "a37116d1c37e696cc70fc138c01d02dff7542d82"
    }
  ],
  "submodules": [
    {
      "path": "aspnetcore/src/submodules/googletest",
      "remoteUri": "https://github.com/google/googletest",
      "commitSha": "1b96fa13f549387b7549cc89e1a785cf143a1a50"
    },
    {
      "path": "aspnetcore/src/submodules/MessagePack-CSharp",
      "remoteUri": "https://github.com/aspnet/MessagePack-CSharp.git",
      "commitSha": "9aeb12b9bdb024512ffe2e4bddfa2785dca6e39e"
    },
    {
      "path": "nuget-client/submodules/NuGet.Build.Localization",
      "remoteUri": "https://github.com/NuGet/NuGet.Build.Localization.git",
      "commitSha": "f15db7b7c6f5affbea268632ef8333d2687c8031"
    },
    {
      "path": "source-build-reference-packages/src/externalPackages/src/abstractions-xunit",
      "remoteUri": "https://github.com/xunit/abstractions.xunit",
      "commitSha": "b75d54d73b141709f805c2001b16f3dd4d71539d"
    },
    {
      "path": "source-build-reference-packages/src/externalPackages/src/application-insights",
      "remoteUri": "https://github.com/microsoft/ApplicationInsights-dotnet",
      "commitSha": "2faa7e8b157a431daa2e71785d68abd5fa817b53"
    },
    {
      "path": "source-build-reference-packages/src/externalPackages/src/azure-activedirectory-identitymodel-extensions-for-dotnet",
      "remoteUri": "https://github.com/AzureAD/azure-activedirectory-identitymodel-extensions-for-dotnet.git",
      "commitSha": "e67b25be77532af9ba405670b34b4d263d505fde"
    },
    {
      "path": "source-build-reference-packages/src/externalPackages/src/cssparser",
      "remoteUri": "https://github.com/dotnet/cssparser",
      "commitSha": "0d59611784841735a7778a67aa6e9d8d000c861f"
    },
    {
      "path": "source-build-reference-packages/src/externalPackages/src/docker-creds-provider",
      "remoteUri": "https://github.com/mthalman/docker-creds-provider",
      "commitSha": "6e1ecd0a80755f9f0e88dc23b98b52f51a77c65e"
    },
    {
      "path": "source-build-reference-packages/src/externalPackages/src/humanizer",
      "remoteUri": "https://github.com/Humanizr/Humanizer",
      "commitSha": "3ebc38de585fc641a04b0e78ed69468453b0f8a1"
    },
    {
      "path": "source-build-reference-packages/src/externalPackages/src/MSBuildLocator",
      "remoteUri": "https://github.com/microsoft/MSBuildLocator",
      "commitSha": "694ff392b2dcf6ac58fe865afd1c982eb9449014"
    },
    {
      "path": "source-build-reference-packages/src/externalPackages/src/newtonsoft-json",
      "remoteUri": "https://github.com/JamesNK/Newtonsoft.Json.git",
      "commitSha": "0a2e291c0d9c0c7675d445703e51750363a549ef"
    },
    {
      "path": "source-build-reference-packages/src/externalPackages/src/spectre-console",
      "remoteUri": "https://github.com/spectreconsole/spectre.console",
      "commitSha": "3c2156268ca56c3712c0c4b304b16ca52fee1c7f"
    },
    {
      "path": "source-build-reference-packages/src/externalPackages/src/vs-solutionpersistence",
      "remoteUri": "https://github.com/microsoft/vs-solutionpersistence.git",
      "commitSha": "0b6f82a4073ce0ff0419991ea0cd6dd6898a51ac"
    }
  ]
}<|MERGE_RESOLUTION|>--- conflicted
+++ resolved
@@ -1,17 +1,10 @@
 {
   "repositories": [
     {
-<<<<<<< HEAD
       "barId": 291849,
       "path": "arcade",
       "remoteUri": "https://github.com/dotnet/arcade",
       "commitSha": "23d431613e20b20517334c1acbc7a04a6edb6ad9"
-=======
-      "barId": 291688,
-      "path": "arcade",
-      "remoteUri": "https://github.com/dotnet/arcade",
-      "commitSha": "c1926cf647dd684194c2914f47f61ff534f030ac"
->>>>>>> cc7f6e84
     },
     {
       "barId": 291580,
