{
  "repositories": [
    {
      "packageVersion": "10.0.0-beta.25302.1",
      "barId": 270250,
      "path": "arcade",
      "remoteUri": "https://github.com/dotnet/arcade",
      "commitSha": "83c8fe20d45264a4d85ad8c83f46ea456948c209"
    },
    {
      "packageVersion": "8.2.2-preview.1.24521.5",
      "barId": null,
      "path": "aspire",
      "remoteUri": "https://github.com/dotnet/aspire",
      "commitSha": "5fa9337a84a52e9bd185d04d156eccbdcf592f74"
    },
    {
      "packageVersion": "10.0.0-preview.6.25305.3",
      "barId": 270762,
      "path": "aspnetcore",
      "remoteUri": "https://github.com/dotnet/aspnetcore",
      "commitSha": "6a96694cda568cc8ebec2a0b34e408842eb9805f"
    },
    {
      "packageVersion": "0.11.5-alpha.25302.1",
      "barId": 270241,
      "path": "cecil",
      "remoteUri": "https://github.com/dotnet/cecil",
      "commitSha": "70155a89cb7781f4b7ffe346455939d09a2cd45e"
    },
    {
      "packageVersion": "0.1.627903",
      "barId": 270045,
      "path": "command-line-api",
      "remoteUri": "https://github.com/dotnet/command-line-api",
      "commitSha": "3bbc68e8ee1817bb5463c01f86e58b384ceefbd9"
    },
    {
      "packageVersion": "9.0.0-preview.1.25303.2",
      "barId": 270423,
      "path": "deployment-tools",
      "remoteUri": "https://github.com/dotnet/deployment-tools",
      "commitSha": "5301f0fa3815b133330070e76ec30814f3731304"
    },
    {
      "packageVersion": "9.0.630401",
      "barId": 270646,
      "path": "diagnostics",
      "remoteUri": "https://github.com/dotnet/diagnostics",
      "commitSha": "a083d65b84428784901cf8bacdf8403be18fa78f"
    },
    {
      "packageVersion": "10.0.0-preview.6.25305.14",
      "barId": 270799,
      "path": "efcore",
      "remoteUri": "https://github.com/dotnet/efcore",
      "commitSha": "f251411b761af9a82d96e71f045827602aacd6da"
    },
    {
      "packageVersion": "10.0.0-preview.6.25305.1",
      "barId": 270692,
      "path": "emsdk",
      "remoteUri": "https://github.com/dotnet/emsdk",
      "commitSha": "2e84b71bab3db3811cccded0468b0d5fcf8f9a6b"
    },
    {
      "packageVersion": "14.0.100-beta.25305.2",
      "barId": 270767,
      "path": "fsharp",
      "remoteUri": "https://github.com/dotnet/fsharp",
      "commitSha": "7ce7d94f430be5a0f098868f55ebc17439f74ab0"
    },
    {
      "packageVersion": "17.15.0-preview-25305-05",
      "barId": 270741,
      "path": "msbuild",
      "remoteUri": "https://github.com/dotnet/msbuild",
      "commitSha": "6ab41c09bdddc9bb3860f1f03b9ea447fe9a7112"
    },
    {
      "packageVersion": "6.15.0-preview.1.70",
      "barId": 270051,
      "path": "nuget-client",
      "remoteUri": "https://github.com/nuget/nuget.client",
      "commitSha": "fb8b14ee3c574f9b559fc2057cadd20d55a75526"
    },
    {
      "packageVersion": "10.0.0-preview.25305.2",
      "barId": 270810,
      "path": "razor",
      "remoteUri": "https://github.com/dotnet/razor",
      "commitSha": "adf073860ebf2b1884f544111e53b90f1a2364ee"
    },
    {
      "packageVersion": "5.0.0-1.25305.6",
      "barId": 270807,
      "path": "roslyn",
      "remoteUri": "https://github.com/dotnet/roslyn",
      "commitSha": "86826d372b9269246b30cab296d75e74a4fa8b69"
    },
    {
<<<<<<< HEAD
      "packageVersion": "10.0.0-preview.25305.2",
      "barId": 270822,
      "path": "roslyn-analyzers",
      "remoteUri": "https://github.com/dotnet/roslyn-analyzers",
      "commitSha": "b5c183add7824375fb00c6f4a1614098555b3e62"
=======
      "packageVersion": "10.0.0-preview.25305.1",
      "barId": 270789,
      "path": "roslyn-analyzers",
      "remoteUri": "https://github.com/dotnet/roslyn-analyzers",
      "commitSha": "632016506fec677a07251bd4d3644ab5207f14c9"
>>>>>>> 9a90ec1b
    },
    {
      "packageVersion": "10.0.0-preview.5.25262.10",
      "barId": 270326,
      "path": "runtime",
      "remoteUri": "https://github.com/dotnet/runtime",
      "commitSha": "a2c9e7bda0f2edce496c437d2063deb1060caa4a"
    },
    {
      "packageVersion": "10.0.0-preview.25221.1",
      "barId": 270239,
      "path": "scenario-tests",
      "remoteUri": "https://github.com/dotnet/scenario-tests",
      "commitSha": "2a22f9703ddbe56d7d90201a4fdc19b8ed5183b2"
    },
    {
      "packageVersion": "10.0.100-preview.6.25272.9",
      "barId": 270814,
      "path": "sdk",
      "remoteUri": "https://github.com/dotnet/sdk",
      "commitSha": "907e1bedc3e4320f93c1cdb9c6bbba4ebd0abc61"
    },
    {
      "packageVersion": "10.0.622801",
      "barId": 270278,
      "path": "source-build-externals",
      "remoteUri": "https://github.com/dotnet/source-build-externals",
      "commitSha": "191d8c1d61d3fdee8f1043b685c468a028017f65"
    },
    {
      "packageVersion": "",
      "barId": 270545,
      "path": "source-build-reference-packages",
      "remoteUri": "https://github.com/dotnet/source-build-reference-packages",
      "commitSha": "9f65308f17fe6db46934a9d3a5a8e7333d64114c"
    },
    {
      "packageVersion": "10.0.0-beta.25302.1",
      "barId": 270321,
      "path": "sourcelink",
      "remoteUri": "https://github.com/dotnet/sourcelink",
      "commitSha": "634059dd61cb2de8a5fbed786093790a78ce0de7"
    },
    {
      "packageVersion": "2.2.0-beta.25303.1",
      "barId": 270394,
      "path": "symreader",
      "remoteUri": "https://github.com/dotnet/symreader",
      "commitSha": "7af3fe9ede611e9f3202b373038ef2400518af5d"
    },
    {
      "packageVersion": "10.0.100-preview.5.25304.15",
      "barId": 270673,
      "path": "templating",
      "remoteUri": "https://github.com/dotnet/templating",
      "commitSha": "266886a85c1ef3c8468db62b35bc6142ed83204c"
    },
    {
      "packageVersion": "17.15.0-preview-25302-03",
      "barId": 270275,
      "path": "vstest",
      "remoteUri": "https://github.com/microsoft/vstest",
      "commitSha": "107abd3b697cd033c6b037075536fdd089370101"
    },
    {
      "packageVersion": "10.0.0-preview.6.25304.4",
      "barId": 270620,
      "path": "windowsdesktop",
      "remoteUri": "https://github.com/dotnet/windowsdesktop",
      "commitSha": "5002f39499742498f3e509d79934801ad6b880b2"
    },
    {
      "packageVersion": "10.0.0-preview.6.25304.4",
      "barId": 270630,
      "path": "winforms",
      "remoteUri": "https://github.com/dotnet/winforms",
      "commitSha": "4b461fda6b0a07047609813303bdc5e920d9b785"
    },
    {
      "packageVersion": "10.0.0-preview.6.25305.1",
      "barId": 270689,
      "path": "wpf",
      "remoteUri": "https://github.com/dotnet/wpf",
      "commitSha": "416cfa6c65dce9614f4a090ca9edf3f3ee269f32"
    },
    {
      "packageVersion": "10.0.0-preview.25303.1",
      "barId": 270396,
      "path": "xdt",
      "remoteUri": "https://github.com/dotnet/xdt",
      "commitSha": "7f4a3dc7c5908b7f5f42f6111358d38633d8efb2"
    }
  ],
  "submodules": [
    {
      "path": "aspnetcore/src/submodules/googletest",
      "remoteUri": "https://github.com/google/googletest",
      "commitSha": "7427a6b5e3e04f895ecad5c647c94629fb2acdc0"
    },
    {
      "path": "aspnetcore/src/submodules/MessagePack-CSharp",
      "remoteUri": "https://github.com/aspnet/MessagePack-CSharp.git",
      "commitSha": "9aeb12b9bdb024512ffe2e4bddfa2785dca6e39e"
    },
    {
      "path": "nuget-client/submodules/NuGet.Build.Localization",
      "remoteUri": "https://github.com/NuGet/NuGet.Build.Localization.git",
      "commitSha": "f15db7b7c6f5affbea268632ef8333d2687c8031"
    },
    {
      "path": "source-build-externals/src/repos/src/abstractions-xunit",
      "remoteUri": "https://github.com/xunit/abstractions.xunit",
      "commitSha": "b75d54d73b141709f805c2001b16f3dd4d71539d"
    },
    {
      "path": "source-build-externals/src/repos/src/application-insights",
      "remoteUri": "https://github.com/microsoft/ApplicationInsights-dotnet",
      "commitSha": "2faa7e8b157a431daa2e71785d68abd5fa817b53"
    },
    {
      "path": "source-build-externals/src/repos/src/azure-activedirectory-identitymodel-extensions-for-dotnet",
      "remoteUri": "https://github.com/AzureAD/azure-activedirectory-identitymodel-extensions-for-dotnet.git",
      "commitSha": "e67b25be77532af9ba405670b34b4d263d505fde"
    },
    {
      "path": "source-build-externals/src/repos/src/cssparser",
      "remoteUri": "https://github.com/dotnet/cssparser",
      "commitSha": "0d59611784841735a7778a67aa6e9d8d000c861f"
    },
    {
      "path": "source-build-externals/src/repos/src/docker-creds-provider",
      "remoteUri": "https://github.com/mthalman/docker-creds-provider",
      "commitSha": "6e1ecd0a80755f9f0e88dc23b98b52f51a77c65e"
    },
    {
      "path": "source-build-externals/src/repos/src/humanizer",
      "remoteUri": "https://github.com/Humanizr/Humanizer",
      "commitSha": "3ebc38de585fc641a04b0e78ed69468453b0f8a1"
    },
    {
      "path": "source-build-externals/src/repos/src/MSBuildLocator",
      "remoteUri": "https://github.com/microsoft/MSBuildLocator",
      "commitSha": "e0281df33274ac3c3e22acc9b07dcb4b31d57dc0"
    },
    {
      "path": "source-build-externals/src/repos/src/newtonsoft-json",
      "remoteUri": "https://github.com/JamesNK/Newtonsoft.Json.git",
      "commitSha": "0a2e291c0d9c0c7675d445703e51750363a549ef"
    },
    {
      "path": "source-build-externals/src/repos/src/vs-solutionpersistence",
      "remoteUri": "https://github.com/microsoft/vs-solutionpersistence.git",
      "commitSha": "0b6f82a4073ce0ff0419991ea0cd6dd6898a51ac"
    },
    {
      "path": "source-build-externals/src/repos/src/xunit",
      "remoteUri": "https://github.com/xunit/xunit",
      "commitSha": "82543a6df6f5f13b5b70f8a9f9ccb41cd676084f"
    },
    {
      "path": "source-build-externals/src/repos/src/xunit/src/xunit.assert/Asserts",
      "remoteUri": "https://github.com/xunit/assert.xunit",
      "commitSha": "cac8b688c193c0f244a0bedf3bb60feeb32d377a"
    },
    {
      "path": "source-build-externals/src/repos/src/xunit/tools/builder/common",
      "remoteUri": "https://github.com/xunit/build-tools-v3",
      "commitSha": "90dba1f5638a4f00d4978a73e23edde5b85061d9"
    },
    {
      "path": "source-build-externals/src/repos/src/xunit/tools/media",
      "remoteUri": "https://github.com/xunit/media",
      "commitSha": "5738b6e86f08e0389c4392b939c20e3eca2d9822"
    }
  ]
}<|MERGE_RESOLUTION|>--- conflicted
+++ resolved
@@ -99,19 +99,11 @@
       "commitSha": "86826d372b9269246b30cab296d75e74a4fa8b69"
     },
     {
-<<<<<<< HEAD
       "packageVersion": "10.0.0-preview.25305.2",
       "barId": 270822,
       "path": "roslyn-analyzers",
       "remoteUri": "https://github.com/dotnet/roslyn-analyzers",
       "commitSha": "b5c183add7824375fb00c6f4a1614098555b3e62"
-=======
-      "packageVersion": "10.0.0-preview.25305.1",
-      "barId": 270789,
-      "path": "roslyn-analyzers",
-      "remoteUri": "https://github.com/dotnet/roslyn-analyzers",
-      "commitSha": "632016506fec677a07251bd4d3644ab5207f14c9"
->>>>>>> 9a90ec1b
     },
     {
       "packageVersion": "10.0.0-preview.5.25262.10",
