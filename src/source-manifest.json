--- conflicted
+++ resolved
@@ -169,19 +169,11 @@
       "commitSha": "107abd3b697cd033c6b037075536fdd089370101"
     },
     {
-<<<<<<< HEAD
       "packageVersion": "10.0.0-preview.6.25311.4",
       "barId": 271415,
       "path": "windowsdesktop",
       "remoteUri": "https://github.com/dotnet/windowsdesktop",
       "commitSha": "cdf41262209c3b461aa48c36c0524ae3b34febaf"
-=======
-      "packageVersion": "10.0.0-preview.6.25310.3",
-      "barId": 271221,
-      "path": "windowsdesktop",
-      "remoteUri": "https://github.com/dotnet/windowsdesktop",
-      "commitSha": "e540e7de6bdafbc59bf89586eddc93b23d8d75f6"
->>>>>>> 01475cca
     },
     {
       "packageVersion": "10.0.0-preview.6.25311.6",
