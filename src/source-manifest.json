{
  "repositories": [
    {
      "packageVersion": "10.0.0-beta.25271.2",
      "barId": 269183,
      "path": "arcade",
      "remoteUri": "https://github.com/dotnet/arcade",
      "commitSha": "12d3a9f5d6138e22270694574e73e4c58a815795"
    },
    {
      "packageVersion": "8.2.2-preview.1.24521.5",
      "barId": null,
      "path": "aspire",
      "remoteUri": "https://github.com/dotnet/aspire",
      "commitSha": "5fa9337a84a52e9bd185d04d156eccbdcf592f74"
    },
    {
      "packageVersion": "10.0.0-preview.6.25277.5",
      "barId": 269725,
      "path": "aspnetcore",
      "remoteUri": "https://github.com/dotnet/aspnetcore",
      "commitSha": "e849f2052624e7fe981c1ab158414014d2339b23"
    },
    {
      "packageVersion": "0.11.5-alpha.25266.1",
      "barId": 268579,
      "path": "cecil",
      "remoteUri": "https://github.com/dotnet/cecil",
      "commitSha": "50f19ccf4b834a6eab54496486a114ba3839f7b9"
    },
    {
      "packageVersion": "0.1.627701",
      "barId": 269717,
      "path": "command-line-api",
      "remoteUri": "https://github.com/dotnet/command-line-api",
      "commitSha": "e22447d0a07219d3d5ddf7b345b53561e3bde7a9"
    },
    {
      "packageVersion": "9.0.0-preview.1.25269.1",
      "barId": 268823,
      "path": "deployment-tools",
      "remoteUri": "https://github.com/dotnet/deployment-tools",
      "commitSha": "24142f7e09afd44317f70ae94801bc6feca0abcc"
    },
    {
      "packageVersion": "9.0.627301",
      "barId": 269462,
      "path": "diagnostics",
      "remoteUri": "https://github.com/dotnet/diagnostics",
      "commitSha": "5996972195ecc1c85a0201dff6f579bf4d9fbd6e"
    },
    {
      "packageVersion": "10.0.0-preview.6.25276.2",
      "barId": 269635,
      "path": "efcore",
      "remoteUri": "https://github.com/dotnet/efcore",
      "commitSha": "7caf11e0d08a61a931dd046900a10ec96a59cfc8"
    },
    {
      "packageVersion": "10.0.0-preview.6.25277.1",
      "barId": 269650,
      "path": "emsdk",
      "remoteUri": "https://github.com/dotnet/emsdk",
      "commitSha": "80d3bcc1ac4785e6c5e348a9caf6125873ecb30d"
    },
    {
      "packageVersion": "10.0.100-beta.25270.2",
      "barId": 269002,
      "path": "fsharp",
      "remoteUri": "https://github.com/dotnet/fsharp",
      "commitSha": "13ad6469b0354735c5b259f7e8307648ab7a6c50"
    },
    {
      "packageVersion": "17.15.0-preview-25277-08",
      "barId": 269692,
      "path": "msbuild",
      "remoteUri": "https://github.com/dotnet/msbuild",
      "commitSha": "3c72a46efb237364e23601459fff7879c42d1aa0"
    },
    {
      "packageVersion": "6.15.0-preview.1.65",
      "barId": 269359,
      "path": "nuget-client",
      "remoteUri": "https://github.com/nuget/nuget.client",
      "commitSha": "58c248e36695c9586c486e8876a43046e0817d41"
    },
    {
      "packageVersion": "10.0.0-preview.25277.1",
      "barId": 269645,
      "path": "razor",
      "remoteUri": "https://github.com/dotnet/razor",
      "commitSha": "955c6f1d293ecf56ae29c42e4d7fd35aaa7d2d52"
    },
    {
      "packageVersion": "5.0.0-1.25277.7",
      "barId": 269736,
      "path": "roslyn",
      "remoteUri": "https://github.com/dotnet/roslyn",
      "commitSha": "4381944dc18c7def52ee2b690e8ccc4b12fe9ea9"
    },
    {
      "packageVersion": "10.0.0-preview.25276.1",
      "barId": 269626,
      "path": "roslyn-analyzers",
      "remoteUri": "https://github.com/dotnet/roslyn-analyzers",
      "commitSha": "4d5446e3c9269d88d062819d9b09e8e5397fd6eb"
    },
    {
      "packageVersion": "10.0.0-preview.5.25262.10",
      "barId": 269735,
      "path": "runtime",
      "remoteUri": "https://github.com/dotnet/runtime",
      "commitSha": "ab3d27fd2425f4403fcfbd04d93122d1f8bcb508"
    },
    {
      "packageVersion": "10.0.0-preview.25221.1",
      "barId": 268572,
      "path": "scenario-tests",
      "remoteUri": "https://github.com/dotnet/scenario-tests",
      "commitSha": "ba23e62da145ef04187aabe1e1fb64029fe2317d"
    },
    {
      "packageVersion": "10.0.100-preview.6.25272.9",
      "barId": 269694,
      "path": "sdk",
      "remoteUri": "https://github.com/dotnet/sdk",
      "commitSha": "39c03282e67a91f4e2c71cf56e69271afb860d37"
    },
    {
      "packageVersion": "10.0.622801",
<<<<<<< HEAD
      "barId": 269843,
      "path": "source-build-externals",
      "remoteUri": "https://github.com/dotnet/source-build-externals",
      "commitSha": "21542951d5dba2f477782fe2af2b66a660b019d7"
=======
      "barId": 269640,
      "path": "source-build-externals",
      "remoteUri": "https://github.com/dotnet/source-build-externals",
      "commitSha": "9c353b86754dc74d2508aaecca0d68549a601eab"
>>>>>>> f94a58a2
    },
    {
      "packageVersion": "",
      "barId": 269647,
      "path": "source-build-reference-packages",
      "remoteUri": "https://github.com/dotnet/source-build-reference-packages",
      "commitSha": "90b1fdf80b6fa1208ff386a2df6fe4528d0c3c6a"
    },
    {
      "packageVersion": "10.0.0-beta.25277.2",
      "barId": 269734,
      "path": "sourcelink",
      "remoteUri": "https://github.com/dotnet/sourcelink",
      "commitSha": "fa3ad19fe7f6d6565dba740ea152057d96bad5d5"
    },
    {
      "packageVersion": "2.2.0-beta.25262.1",
      "barId": 267834,
      "path": "symreader",
      "remoteUri": "https://github.com/dotnet/symreader",
      "commitSha": "d38d92c12935201bb8852096935c267d53592ad9"
    },
    {
      "packageVersion": "10.0.100-preview.5.25275.1",
      "barId": 269560,
      "path": "templating",
      "remoteUri": "https://github.com/dotnet/templating",
      "commitSha": "889846f9e3ec0c3e07da8f9923ebfd009e4dec0a"
    },
    {
      "packageVersion": "17.15.0-preview-25272-02",
      "barId": 269265,
      "path": "vstest",
      "remoteUri": "https://github.com/microsoft/vstest",
      "commitSha": "e894393f92f748898e4e1ef7608892cb16e00163"
    },
    {
      "packageVersion": "10.0.0-preview.6.25276.2",
      "barId": 269624,
      "path": "windowsdesktop",
      "remoteUri": "https://github.com/dotnet/windowsdesktop",
      "commitSha": "7d2928c18a684bd0561e899b7b82594174ae1d14"
    },
    {
      "packageVersion": "10.0.0-preview.6.25277.2",
      "barId": 269733,
      "path": "winforms",
      "remoteUri": "https://github.com/dotnet/winforms",
      "commitSha": "9db17fd379a4b2f36f6ac274b4700fafd4713876"
    },
    {
      "packageVersion": "10.0.0-preview.6.25277.1",
      "barId": 269663,
      "path": "wpf",
      "remoteUri": "https://github.com/dotnet/wpf",
      "commitSha": "061f0464d39e2d7fc6a5cee2c1470f1a9cd025ee"
    },
    {
      "packageVersion": "10.0.0-preview.25269.1",
      "barId": 268931,
      "path": "xdt",
      "remoteUri": "https://github.com/dotnet/xdt",
      "commitSha": "7c4241a4893ba0703dfad18762f217857073b526"
    }
  ],
  "submodules": [
    {
      "path": "aspnetcore/src/submodules/googletest",
      "remoteUri": "https://github.com/google/googletest",
      "commitSha": "09ffd0015395354774c059a17d9f5bee36177ff9"
    },
    {
      "path": "aspnetcore/src/submodules/MessagePack-CSharp",
      "remoteUri": "https://github.com/aspnet/MessagePack-CSharp.git",
      "commitSha": "9aeb12b9bdb024512ffe2e4bddfa2785dca6e39e"
    },
    {
      "path": "nuget-client/submodules/NuGet.Build.Localization",
      "remoteUri": "https://github.com/NuGet/NuGet.Build.Localization.git",
      "commitSha": "f15db7b7c6f5affbea268632ef8333d2687c8031"
    },
    {
      "path": "source-build-externals/src/repos/src/abstractions-xunit",
      "remoteUri": "https://github.com/xunit/abstractions.xunit",
      "commitSha": "b75d54d73b141709f805c2001b16f3dd4d71539d"
    },
    {
      "path": "source-build-externals/src/repos/src/application-insights",
      "remoteUri": "https://github.com/microsoft/ApplicationInsights-dotnet",
      "commitSha": "2faa7e8b157a431daa2e71785d68abd5fa817b53"
    },
    {
      "path": "source-build-externals/src/repos/src/azure-activedirectory-identitymodel-extensions-for-dotnet",
      "remoteUri": "https://github.com/AzureAD/azure-activedirectory-identitymodel-extensions-for-dotnet.git",
      "commitSha": "e67b25be77532af9ba405670b34b4d263d505fde"
    },
    {
      "path": "source-build-externals/src/repos/src/cssparser",
      "remoteUri": "https://github.com/dotnet/cssparser",
      "commitSha": "0d59611784841735a7778a67aa6e9d8d000c861f"
    },
    {
      "path": "source-build-externals/src/repos/src/docker-creds-provider",
      "remoteUri": "https://github.com/mthalman/docker-creds-provider",
      "commitSha": "6e1ecd0a80755f9f0e88dc23b98b52f51a77c65e"
    },
    {
      "path": "source-build-externals/src/repos/src/humanizer",
      "remoteUri": "https://github.com/Humanizr/Humanizer",
      "commitSha": "3ebc38de585fc641a04b0e78ed69468453b0f8a1"
    },
    {
      "path": "source-build-externals/src/repos/src/MSBuildLocator",
      "remoteUri": "https://github.com/microsoft/MSBuildLocator",
      "commitSha": "e0281df33274ac3c3e22acc9b07dcb4b31d57dc0"
    },
    {
      "path": "source-build-externals/src/repos/src/newtonsoft-json",
      "remoteUri": "https://github.com/JamesNK/Newtonsoft.Json.git",
      "commitSha": "0a2e291c0d9c0c7675d445703e51750363a549ef"
    },
    {
      "path": "source-build-externals/src/repos/src/vs-solutionpersistence",
      "remoteUri": "https://github.com/microsoft/vs-solutionpersistence.git",
      "commitSha": "0b6f82a4073ce0ff0419991ea0cd6dd6898a51ac"
    },
    {
      "path": "source-build-externals/src/repos/src/xunit",
      "remoteUri": "https://github.com/xunit/xunit",
      "commitSha": "82543a6df6f5f13b5b70f8a9f9ccb41cd676084f"
    },
    {
      "path": "source-build-externals/src/repos/src/xunit/src/xunit.assert/Asserts",
      "remoteUri": "https://github.com/xunit/assert.xunit",
      "commitSha": "cac8b688c193c0f244a0bedf3bb60feeb32d377a"
    },
    {
      "path": "source-build-externals/src/repos/src/xunit/tools/builder/common",
      "remoteUri": "https://github.com/xunit/build-tools-v3",
      "commitSha": "90dba1f5638a4f00d4978a73e23edde5b85061d9"
    },
    {
      "path": "source-build-externals/src/repos/src/xunit/tools/media",
      "remoteUri": "https://github.com/xunit/media",
      "commitSha": "5738b6e86f08e0389c4392b939c20e3eca2d9822"
    }
  ]
}<|MERGE_RESOLUTION|>--- conflicted
+++ resolved
@@ -128,17 +128,10 @@
     },
     {
       "packageVersion": "10.0.622801",
-<<<<<<< HEAD
       "barId": 269843,
       "path": "source-build-externals",
       "remoteUri": "https://github.com/dotnet/source-build-externals",
       "commitSha": "21542951d5dba2f477782fe2af2b66a660b019d7"
-=======
-      "barId": 269640,
-      "path": "source-build-externals",
-      "remoteUri": "https://github.com/dotnet/source-build-externals",
-      "commitSha": "9c353b86754dc74d2508aaecca0d68549a601eab"
->>>>>>> f94a58a2
     },
     {
       "packageVersion": "",
