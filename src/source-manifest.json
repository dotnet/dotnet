{
  "repositories": [
    {
      "packageVersion": "10.0.0-beta.25305.3",
      "barId": 270773,
      "path": "arcade",
      "remoteUri": "https://github.com/dotnet/arcade",
      "commitSha": "aba421eb78276b26d1a24df7772474806b27aa13"
    },
    {
      "packageVersion": "8.2.2-preview.1.24521.5",
      "barId": null,
      "path": "aspire",
      "remoteUri": "https://github.com/dotnet/aspire",
      "commitSha": "5fa9337a84a52e9bd185d04d156eccbdcf592f74"
    },
    {
      "packageVersion": "10.0.0-preview.6.25311.17",
      "barId": 271403,
      "path": "aspnetcore",
      "remoteUri": "https://github.com/dotnet/aspnetcore",
      "commitSha": "16438b6e3e694a76186a49a8e700548423e549ea"
    },
    {
      "packageVersion": "0.11.5-alpha.25302.1",
      "barId": 270241,
      "path": "cecil",
      "remoteUri": "https://github.com/dotnet/cecil",
      "commitSha": "70155a89cb7781f4b7ffe346455939d09a2cd45e"
    },
    {
      "packageVersion": "0.1.630601",
      "barId": 270902,
      "path": "command-line-api",
      "remoteUri": "https://github.com/dotnet/command-line-api",
      "commitSha": "806a6d90bdd57f268bff30f36e2132a26371b08a"
    },
    {
      "packageVersion": "9.0.0-preview.1.25303.2",
      "barId": 270423,
      "path": "deployment-tools",
      "remoteUri": "https://github.com/dotnet/deployment-tools",
      "commitSha": "5301f0fa3815b133330070e76ec30814f3731304"
    },
    {
      "packageVersion": "9.0.630401",
      "barId": 270646,
      "path": "diagnostics",
      "remoteUri": "https://github.com/dotnet/diagnostics",
      "commitSha": "a083d65b84428784901cf8bacdf8403be18fa78f"
    },
    {
      "packageVersion": "10.0.0-preview.6.25311.2",
      "barId": 271286,
      "path": "efcore",
      "remoteUri": "https://github.com/dotnet/efcore",
      "commitSha": "0b17ca47d38d79e2dae578300526d3c3a58384ba"
    },
    {
      "packageVersion": "10.0.0-preview.6.25311.2",
      "barId": 271365,
      "path": "emsdk",
      "remoteUri": "https://github.com/dotnet/emsdk",
      "commitSha": "b02fffdc35a4ac28cff204e18feb9e82534fbce8"
    },
    {
      "packageVersion": "14.0.100-beta.25310.2",
      "barId": 271131,
      "path": "fsharp",
      "remoteUri": "https://github.com/dotnet/fsharp",
      "commitSha": "fcca759f0dad365248b4ca0f365a055c929c4a02"
    },
    {
      "packageVersion": "17.15.0-preview-25306-09",
      "barId": 270908,
      "path": "msbuild",
      "remoteUri": "https://github.com/dotnet/msbuild",
      "commitSha": "a2c72650e718d971463f7dc7d04c497ca7797136"
    },
    {
      "packageVersion": "6.15.0-preview.1.70",
      "barId": 270051,
      "path": "nuget-client",
      "remoteUri": "https://github.com/nuget/nuget.client",
      "commitSha": "fb8b14ee3c574f9b559fc2057cadd20d55a75526"
    },
    {
      "packageVersion": "10.0.0-preview.25311.9",
      "barId": 271395,
      "path": "razor",
      "remoteUri": "https://github.com/dotnet/razor",
      "commitSha": "302ae2be67e647dab45069533df280d40839a6e1"
    },
    {
      "packageVersion": "5.0.0-1.25310.10",
      "barId": 271210,
      "path": "roslyn",
      "remoteUri": "https://github.com/dotnet/roslyn",
      "commitSha": "25357a9fcf6a1180c4a3418863727e551b89afaf"
    },
    {
      "packageVersion": "10.0.0-preview.25309.1",
      "barId": 271087,
      "path": "roslyn-analyzers",
      "remoteUri": "https://github.com/dotnet/roslyn-analyzers",
      "commitSha": "d72f60b9124ae5a25538dbceab7b3590ce309641"
    },
    {
      "packageVersion": "10.0.0-preview.5.25262.10",
      "barId": 271196,
      "path": "runtime",
      "remoteUri": "https://github.com/dotnet/runtime",
      "commitSha": "5415b7342d44af9c974905760539f198fad13682"
    },
    {
      "packageVersion": "10.0.0-preview.25221.1",
      "barId": 270239,
      "path": "scenario-tests",
      "remoteUri": "https://github.com/dotnet/scenario-tests",
      "commitSha": "2a22f9703ddbe56d7d90201a4fdc19b8ed5183b2"
    },
    {
      "packageVersion": "10.0.100-preview.6.25272.9",
      "barId": 271391,
      "path": "sdk",
      "remoteUri": "https://github.com/dotnet/sdk",
      "commitSha": "1a2c7afed8912d5bf7ccf53a5e2b1e0c7ed25b27"
    },
    {
      "packageVersion": "10.0.622801",
      "barId": 270278,
      "path": "source-build-externals",
      "remoteUri": "https://github.com/dotnet/source-build-externals",
      "commitSha": "191d8c1d61d3fdee8f1043b685c468a028017f65"
    },
    {
      "packageVersion": "",
      "barId": 271361,
      "path": "source-build-reference-packages",
      "remoteUri": "https://github.com/dotnet/source-build-reference-packages",
      "commitSha": "56e736fb7e17e936ea0fde3ebe57a30539d87c55"
    },
    {
      "packageVersion": "10.0.0-beta.25302.1",
      "barId": 270321,
      "path": "sourcelink",
      "remoteUri": "https://github.com/dotnet/sourcelink",
      "commitSha": "634059dd61cb2de8a5fbed786093790a78ce0de7"
    },
    {
      "packageVersion": "2.2.0-beta.25303.1",
      "barId": 270394,
      "path": "symreader",
      "remoteUri": "https://github.com/dotnet/symreader",
      "commitSha": "7af3fe9ede611e9f3202b373038ef2400518af5d"
    },
    {
<<<<<<< HEAD
      "packageVersion": "10.0.100-preview.6.25311.5",
      "barId": 271418,
      "path": "templating",
      "remoteUri": "https://github.com/dotnet/templating",
      "commitSha": "070a381718605194d6d54cbc32feca1361129684"
=======
      "packageVersion": "10.0.100-preview.6.25310.4",
      "barId": 271254,
      "path": "templating",
      "remoteUri": "https://github.com/dotnet/templating",
      "commitSha": "e37a790474d9a0a60403f20d36f49bd4f6ce15a2"
>>>>>>> 01475cca
    },
    {
      "packageVersion": "17.15.0-preview-25302-03",
      "barId": 270275,
      "path": "vstest",
      "remoteUri": "https://github.com/microsoft/vstest",
      "commitSha": "107abd3b697cd033c6b037075536fdd089370101"
    },
    {
      "packageVersion": "10.0.0-preview.6.25310.3",
      "barId": 271221,
      "path": "windowsdesktop",
      "remoteUri": "https://github.com/dotnet/windowsdesktop",
      "commitSha": "e540e7de6bdafbc59bf89586eddc93b23d8d75f6"
    },
    {
      "packageVersion": "10.0.0-preview.6.25311.6",
      "barId": 271368,
      "path": "winforms",
      "remoteUri": "https://github.com/dotnet/winforms",
      "commitSha": "264f3093c826ece167b2c600f50d5bd57b973287"
    },
    {
      "packageVersion": "10.0.0-preview.6.25310.4",
      "barId": 271256,
      "path": "wpf",
      "remoteUri": "https://github.com/dotnet/wpf",
      "commitSha": "b4d57bf294c0999b614355afbd68932859321917"
    },
    {
      "packageVersion": "10.0.0-preview.25303.1",
      "barId": 270396,
      "path": "xdt",
      "remoteUri": "https://github.com/dotnet/xdt",
      "commitSha": "7f4a3dc7c5908b7f5f42f6111358d38633d8efb2"
    }
  ],
  "submodules": [
    {
      "path": "aspnetcore/src/submodules/googletest",
      "remoteUri": "https://github.com/google/googletest",
      "commitSha": "7e2c425db2c2e024b2807bfe6d386f4ff068d0d6"
    },
    {
      "path": "aspnetcore/src/submodules/MessagePack-CSharp",
      "remoteUri": "https://github.com/aspnet/MessagePack-CSharp.git",
      "commitSha": "9aeb12b9bdb024512ffe2e4bddfa2785dca6e39e"
    },
    {
      "path": "nuget-client/submodules/NuGet.Build.Localization",
      "remoteUri": "https://github.com/NuGet/NuGet.Build.Localization.git",
      "commitSha": "f15db7b7c6f5affbea268632ef8333d2687c8031"
    },
    {
      "path": "source-build-externals/src/repos/src/abstractions-xunit",
      "remoteUri": "https://github.com/xunit/abstractions.xunit",
      "commitSha": "b75d54d73b141709f805c2001b16f3dd4d71539d"
    },
    {
      "path": "source-build-externals/src/repos/src/application-insights",
      "remoteUri": "https://github.com/microsoft/ApplicationInsights-dotnet",
      "commitSha": "2faa7e8b157a431daa2e71785d68abd5fa817b53"
    },
    {
      "path": "source-build-externals/src/repos/src/azure-activedirectory-identitymodel-extensions-for-dotnet",
      "remoteUri": "https://github.com/AzureAD/azure-activedirectory-identitymodel-extensions-for-dotnet.git",
      "commitSha": "e67b25be77532af9ba405670b34b4d263d505fde"
    },
    {
      "path": "source-build-externals/src/repos/src/cssparser",
      "remoteUri": "https://github.com/dotnet/cssparser",
      "commitSha": "0d59611784841735a7778a67aa6e9d8d000c861f"
    },
    {
      "path": "source-build-externals/src/repos/src/docker-creds-provider",
      "remoteUri": "https://github.com/mthalman/docker-creds-provider",
      "commitSha": "6e1ecd0a80755f9f0e88dc23b98b52f51a77c65e"
    },
    {
      "path": "source-build-externals/src/repos/src/humanizer",
      "remoteUri": "https://github.com/Humanizr/Humanizer",
      "commitSha": "3ebc38de585fc641a04b0e78ed69468453b0f8a1"
    },
    {
      "path": "source-build-externals/src/repos/src/MSBuildLocator",
      "remoteUri": "https://github.com/microsoft/MSBuildLocator",
      "commitSha": "e0281df33274ac3c3e22acc9b07dcb4b31d57dc0"
    },
    {
      "path": "source-build-externals/src/repos/src/newtonsoft-json",
      "remoteUri": "https://github.com/JamesNK/Newtonsoft.Json.git",
      "commitSha": "0a2e291c0d9c0c7675d445703e51750363a549ef"
    },
    {
      "path": "source-build-externals/src/repos/src/vs-solutionpersistence",
      "remoteUri": "https://github.com/microsoft/vs-solutionpersistence.git",
      "commitSha": "0b6f82a4073ce0ff0419991ea0cd6dd6898a51ac"
    },
    {
      "path": "source-build-externals/src/repos/src/xunit",
      "remoteUri": "https://github.com/xunit/xunit",
      "commitSha": "82543a6df6f5f13b5b70f8a9f9ccb41cd676084f"
    },
    {
      "path": "source-build-externals/src/repos/src/xunit/src/xunit.assert/Asserts",
      "remoteUri": "https://github.com/xunit/assert.xunit",
      "commitSha": "cac8b688c193c0f244a0bedf3bb60feeb32d377a"
    },
    {
      "path": "source-build-externals/src/repos/src/xunit/tools/builder/common",
      "remoteUri": "https://github.com/xunit/build-tools-v3",
      "commitSha": "90dba1f5638a4f00d4978a73e23edde5b85061d9"
    },
    {
      "path": "source-build-externals/src/repos/src/xunit/tools/media",
      "remoteUri": "https://github.com/xunit/media",
      "commitSha": "5738b6e86f08e0389c4392b939c20e3eca2d9822"
    }
  ]
}<|MERGE_RESOLUTION|>--- conflicted
+++ resolved
@@ -155,19 +155,11 @@
       "commitSha": "7af3fe9ede611e9f3202b373038ef2400518af5d"
     },
     {
-<<<<<<< HEAD
       "packageVersion": "10.0.100-preview.6.25311.5",
       "barId": 271418,
       "path": "templating",
       "remoteUri": "https://github.com/dotnet/templating",
       "commitSha": "070a381718605194d6d54cbc32feca1361129684"
-=======
-      "packageVersion": "10.0.100-preview.6.25310.4",
-      "barId": 271254,
-      "path": "templating",
-      "remoteUri": "https://github.com/dotnet/templating",
-      "commitSha": "e37a790474d9a0a60403f20d36f49bd4f6ce15a2"
->>>>>>> 01475cca
     },
     {
       "packageVersion": "17.15.0-preview-25302-03",
