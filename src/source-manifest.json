{
  "repositories": [
    {
      "barId": 283829,
      "path": "arcade",
      "remoteUri": "https://github.com/dotnet/arcade",
      "commitSha": "6561b93066c963a7472c77b5f5094038126c5849"
    },
    {
      "barId": 283790,
      "path": "aspnetcore",
      "remoteUri": "https://github.com/dotnet/aspnetcore",
      "commitSha": "8ee2dbb9e14b5342b02421f22bca85aa8950c313"
    },
    {
      "barId": 279211,
      "path": "cecil",
      "remoteUri": "https://github.com/dotnet/cecil",
      "commitSha": "27abc57253a0d3010418e877fdfb35f9fa6806b9"
    },
    {
      "barId": 279170,
      "path": "command-line-api",
      "remoteUri": "https://github.com/dotnet/command-line-api",
      "commitSha": "e292617c0f829bfe777c7ad51467c6a509a9aff8"
    },
    {
      "barId": 281094,
      "path": "deployment-tools",
      "remoteUri": "https://github.com/dotnet/deployment-tools",
      "commitSha": "c3b8848af005deb9cab2a64b47a39f507f095835"
    },
    {
      "barId": 283267,
      "path": "diagnostics",
      "remoteUri": "https://github.com/dotnet/diagnostics",
      "commitSha": "23d4e5f6eadc48f12ce8cda6174e3a8b85e3c638"
    },
    {
      "barId": 283287,
      "path": "efcore",
      "remoteUri": "https://github.com/dotnet/efcore",
      "commitSha": "8a9e809d66e46e1a33cb801c3cbfa3334311fe00"
    },
    {
      "barId": 283436,
      "path": "emsdk",
      "remoteUri": "https://github.com/dotnet/emsdk",
      "commitSha": "36bb70920a16cdfe30540412069796113d9f3e5c"
    },
    {
      "barId": 283755,
      "path": "fsharp",
      "remoteUri": "https://github.com/dotnet/fsharp",
      "commitSha": "c4001e52c6775e67f2fc851765bdfbfa775d8448"
    },
    {
      "barId": 283742,
      "path": "msbuild",
      "remoteUri": "https://github.com/dotnet/msbuild",
      "commitSha": "93d3372d146a27012bb45956a3553275df2e1782"
    },
    {
      "barId": 283324,
      "path": "nuget-client",
      "remoteUri": "https://github.com/nuget/nuget.client",
      "commitSha": "267fdf513e8375279fbb70967e49e50eccf9f68e"
    },
    {
      "barId": 283723,
      "path": "razor",
      "remoteUri": "https://github.com/dotnet/razor",
      "commitSha": "2e4463b743f9e569ba6885c03e3d3b98473c54a5"
    },
    {
<<<<<<< HEAD
      "barId": 284025,
      "path": "roslyn",
      "remoteUri": "https://github.com/dotnet/roslyn",
      "commitSha": "23b7f16750ee4ba4f1ca58ad82216cda4b1904be"
=======
      "barId": 283849,
      "path": "roslyn",
      "remoteUri": "https://github.com/dotnet/roslyn",
      "commitSha": "945ecc20d0daab725d7d13484ec27f7f01644b06"
>>>>>>> 248e036e
    },
    {
      "barId": 283801,
      "path": "runtime",
      "remoteUri": "https://github.com/dotnet/runtime",
      "commitSha": "68641b5e00b6e6a81e2ec0f6c6110f8fb2d17a57"
    },
    {
      "barId": 277711,
      "path": "scenario-tests",
      "remoteUri": "https://github.com/dotnet/scenario-tests",
      "commitSha": "082359066ee0064039b9b1f1f025bdd0507d06de"
    },
    {
      "barId": 283820,
      "path": "sdk",
      "remoteUri": "https://github.com/dotnet/sdk",
      "commitSha": "a32122e2a003583f77a1ca95a8df19fb4794d6ed"
    },
    {
      "barId": 282656,
      "path": "source-build-reference-packages",
      "remoteUri": "https://github.com/dotnet/source-build-reference-packages",
      "commitSha": "fdb961b0749fa58221e92915a7a7bbec65d40251"
    },
    {
      "barId": 277912,
      "path": "sourcelink",
      "remoteUri": "https://github.com/dotnet/sourcelink",
      "commitSha": "9b949eeb2d5dba635c06ae936b50d2141b0aabe2"
    },
    {
      "barId": 277806,
      "path": "symreader",
      "remoteUri": "https://github.com/dotnet/symreader",
      "commitSha": "9994998c0b0fab5efd5cbe2e13a3ea74f4e8e6e1"
    },
    {
      "barId": 279652,
      "path": "templating",
      "remoteUri": "https://github.com/dotnet/templating",
      "commitSha": "fcc5f2933e4ad7fbfc85a9c4e78d9bfa3e967eb7"
    },
    {
      "barId": 283780,
      "path": "vstest",
      "remoteUri": "https://github.com/microsoft/vstest",
      "commitSha": "72b78d01fc6ef2b0c25a4730f8d7605cbc306952"
    },
    {
      "barId": 280421,
      "path": "windowsdesktop",
      "remoteUri": "https://github.com/dotnet/windowsdesktop",
      "commitSha": "e2dc1b239ab7828c6ccf3395db5f6e72af652549"
    },
    {
      "barId": 282630,
      "path": "winforms",
      "remoteUri": "https://github.com/dotnet/winforms",
      "commitSha": "2b9471644494f912a5ea1f559ed7e2d443a631aa"
    },
    {
      "barId": 283925,
      "path": "wpf",
      "remoteUri": "https://github.com/dotnet/wpf",
      "commitSha": "5f7badbf99ee5bc487c8dc792679617755e47903"
    },
    {
      "barId": 278018,
      "path": "xdt",
      "remoteUri": "https://github.com/dotnet/xdt",
      "commitSha": "ec086785dfa9af4a0dc58eca3e5c969e3d0c6003"
    }
  ],
  "submodules": [
    {
      "path": "aspnetcore/src/submodules/googletest",
      "remoteUri": "https://github.com/google/googletest",
      "commitSha": "373af2e3df71599b87a40ce0e37164523849166b"
    },
    {
      "path": "aspnetcore/src/submodules/MessagePack-CSharp",
      "remoteUri": "https://github.com/aspnet/MessagePack-CSharp.git",
      "commitSha": "9aeb12b9bdb024512ffe2e4bddfa2785dca6e39e"
    },
    {
      "path": "nuget-client/submodules/NuGet.Build.Localization",
      "remoteUri": "https://github.com/NuGet/NuGet.Build.Localization.git",
      "commitSha": "f15db7b7c6f5affbea268632ef8333d2687c8031"
    },
    {
      "path": "source-build-reference-packages/src/externalPackages/src/abstractions-xunit",
      "remoteUri": "https://github.com/xunit/abstractions.xunit",
      "commitSha": "b75d54d73b141709f805c2001b16f3dd4d71539d"
    },
    {
      "path": "source-build-reference-packages/src/externalPackages/src/application-insights",
      "remoteUri": "https://github.com/microsoft/ApplicationInsights-dotnet",
      "commitSha": "2faa7e8b157a431daa2e71785d68abd5fa817b53"
    },
    {
      "path": "source-build-reference-packages/src/externalPackages/src/azure-activedirectory-identitymodel-extensions-for-dotnet",
      "remoteUri": "https://github.com/AzureAD/azure-activedirectory-identitymodel-extensions-for-dotnet.git",
      "commitSha": "e67b25be77532af9ba405670b34b4d263d505fde"
    },
    {
      "path": "source-build-reference-packages/src/externalPackages/src/cssparser",
      "remoteUri": "https://github.com/dotnet/cssparser",
      "commitSha": "0d59611784841735a7778a67aa6e9d8d000c861f"
    },
    {
      "path": "source-build-reference-packages/src/externalPackages/src/docker-creds-provider",
      "remoteUri": "https://github.com/mthalman/docker-creds-provider",
      "commitSha": "6e1ecd0a80755f9f0e88dc23b98b52f51a77c65e"
    },
    {
      "path": "source-build-reference-packages/src/externalPackages/src/humanizer",
      "remoteUri": "https://github.com/Humanizr/Humanizer",
      "commitSha": "3ebc38de585fc641a04b0e78ed69468453b0f8a1"
    },
    {
      "path": "source-build-reference-packages/src/externalPackages/src/MSBuildLocator",
      "remoteUri": "https://github.com/microsoft/MSBuildLocator",
      "commitSha": "6235ee4484ceb8f9db32826ae252b0a2aad0955e"
    },
    {
      "path": "source-build-reference-packages/src/externalPackages/src/newtonsoft-json",
      "remoteUri": "https://github.com/JamesNK/Newtonsoft.Json.git",
      "commitSha": "0a2e291c0d9c0c7675d445703e51750363a549ef"
    },
    {
      "path": "source-build-reference-packages/src/externalPackages/src/spectre-console",
      "remoteUri": "https://github.com/spectreconsole/spectre.console",
      "commitSha": "68fcfe0de4c0602b1c4d4c3cf58ea70e9f06388c"
    },
    {
      "path": "source-build-reference-packages/src/externalPackages/src/vs-solutionpersistence",
      "remoteUri": "https://github.com/microsoft/vs-solutionpersistence.git",
      "commitSha": "0b6f82a4073ce0ff0419991ea0cd6dd6898a51ac"
    }
  ]
}<|MERGE_RESOLUTION|>--- conflicted
+++ resolved
@@ -73,17 +73,10 @@
       "commitSha": "2e4463b743f9e569ba6885c03e3d3b98473c54a5"
     },
     {
-<<<<<<< HEAD
       "barId": 284025,
       "path": "roslyn",
       "remoteUri": "https://github.com/dotnet/roslyn",
       "commitSha": "23b7f16750ee4ba4f1ca58ad82216cda4b1904be"
-=======
-      "barId": 283849,
-      "path": "roslyn",
-      "remoteUri": "https://github.com/dotnet/roslyn",
-      "commitSha": "945ecc20d0daab725d7d13484ec27f7f01644b06"
->>>>>>> 248e036e
     },
     {
       "barId": 283801,
