{
  "repositories": [
    {
      "barId": 279908,
      "path": "arcade",
      "remoteUri": "https://github.com/dotnet/arcade",
      "commitSha": "bc34438ebc563e85fa31f010c3c376eaaf67b91c"
    },
    {
      "barId": 279856,
      "path": "aspnetcore",
      "remoteUri": "https://github.com/dotnet/aspnetcore",
      "commitSha": "334fe40eecd4e8d5c73c0486fc188f07639018da"
    },
    {
      "barId": 277712,
      "path": "cecil",
      "remoteUri": "https://github.com/dotnet/cecil",
      "commitSha": "2a768f2c8a54077cd7d788bb135caeb4d7206a15"
    },
    {
      "barId": 278546,
      "path": "command-line-api",
      "remoteUri": "https://github.com/dotnet/command-line-api",
      "commitSha": "0b4618bc860374941e605d8eb1d2bc29c32801db"
    },
    {
      "barId": 277832,
      "path": "deployment-tools",
      "remoteUri": "https://github.com/dotnet/deployment-tools",
      "commitSha": "fb3ca0862ecf66f2ca281723e4db5c040ca37afe"
    },
    {
      "barId": 279003,
      "path": "diagnostics",
      "remoteUri": "https://github.com/dotnet/diagnostics",
      "commitSha": "a321e262b120841f4bd7651da46826589404ac66"
    },
    {
      "barId": 279826,
      "path": "efcore",
      "remoteUri": "https://github.com/dotnet/efcore",
      "commitSha": "b9db0f637ac5b3a292a162eb3471f2be79d6820b"
    },
    {
      "barId": 278900,
      "path": "emsdk",
      "remoteUri": "https://github.com/dotnet/emsdk",
      "commitSha": "8e74ba43cab6ddac051bf98184d96aa903ae2240"
    },
    {
      "barId": 279321,
      "path": "fsharp",
      "remoteUri": "https://github.com/dotnet/fsharp",
      "commitSha": "a3e663d51d5ee259c27b199a038b5fe7a2b3f5e6"
    },
    {
      "barId": 279799,
      "path": "msbuild",
      "remoteUri": "https://github.com/dotnet/msbuild",
      "commitSha": "b85b8a5813da73efd3920c98a03d1c7666c83006"
    },
    {
      "barId": 279847,
      "path": "nuget-client",
      "remoteUri": "https://github.com/nuget/nuget.client",
      "commitSha": "56f4657d7585ec12b61c623756ca4b2b810c4863"
    },
    {
<<<<<<< HEAD
      "barId": 280065,
      "path": "razor",
      "remoteUri": "https://github.com/dotnet/razor",
      "commitSha": "e8cac27e19f34ec2f105f75a4e0b9093221d7582"
=======
      "barId": 279547,
      "path": "razor",
      "remoteUri": "https://github.com/dotnet/razor",
      "commitSha": "64d001100992653a06a7e1da94eee01da62b74f7"
>>>>>>> 4b87d6e3
    },
    {
      "barId": 279493,
      "path": "roslyn",
      "remoteUri": "https://github.com/dotnet/roslyn",
      "commitSha": "7c7cfd9c3fee9f3be48c1f8b7f1d139cfb3f5942"
    },
    {
      "barId": 279869,
      "path": "runtime",
      "remoteUri": "https://github.com/dotnet/runtime",
      "commitSha": "090dd070138d70eb4397ba5fdc1f525e3331b75f"
    },
    {
      "barId": 277711,
      "path": "scenario-tests",
      "remoteUri": "https://github.com/dotnet/scenario-tests",
      "commitSha": "082359066ee0064039b9b1f1f025bdd0507d06de"
    },
    {
      "barId": 279852,
      "path": "sdk",
      "remoteUri": "https://github.com/dotnet/sdk",
      "commitSha": "7adbd114e3d8e44e518f0e811622048d3b98108c"
    },
    {
      "barId": 279269,
      "path": "source-build-reference-packages",
      "remoteUri": "https://github.com/dotnet/source-build-reference-packages",
      "commitSha": "299471506deb40dc03945ecc920932f95027fec8"
    },
    {
      "barId": 277912,
      "path": "sourcelink",
      "remoteUri": "https://github.com/dotnet/sourcelink",
      "commitSha": "9b949eeb2d5dba635c06ae936b50d2141b0aabe2"
    },
    {
      "barId": 277806,
      "path": "symreader",
      "remoteUri": "https://github.com/dotnet/symreader",
      "commitSha": "9994998c0b0fab5efd5cbe2e13a3ea74f4e8e6e1"
    },
    {
      "barId": 278461,
      "path": "templating",
      "remoteUri": "https://github.com/dotnet/templating",
      "commitSha": "b67630f060f02a6f5ef7cfcea731dce0d13e1ad6"
    },
    {
      "barId": 278912,
      "path": "vstest",
      "remoteUri": "https://github.com/microsoft/vstest",
      "commitSha": "4d2e4b05ee14d1b06d0029c97c1109ba8d09e93a"
    },
    {
      "barId": 278644,
      "path": "windowsdesktop",
      "remoteUri": "https://github.com/dotnet/windowsdesktop",
      "commitSha": "5cf429afe4ec59b46e8b792bb1aac1bdd5f2d235"
    },
    {
      "barId": 279362,
      "path": "winforms",
      "remoteUri": "https://github.com/dotnet/winforms",
      "commitSha": "7fa23ac13d4ccdd667b04dea308925760f28b92e"
    },
    {
      "barId": 279242,
      "path": "wpf",
      "remoteUri": "https://github.com/dotnet/wpf",
      "commitSha": "e103fb80eb329adb54a804ba88f12e65cabd8744"
    },
    {
      "barId": 278018,
      "path": "xdt",
      "remoteUri": "https://github.com/dotnet/xdt",
      "commitSha": "ec086785dfa9af4a0dc58eca3e5c969e3d0c6003"
    }
  ],
  "submodules": [
    {
      "path": "aspnetcore/src/submodules/googletest",
      "remoteUri": "https://github.com/google/googletest",
      "commitSha": "373af2e3df71599b87a40ce0e37164523849166b"
    },
    {
      "path": "aspnetcore/src/submodules/MessagePack-CSharp",
      "remoteUri": "https://github.com/aspnet/MessagePack-CSharp.git",
      "commitSha": "9aeb12b9bdb024512ffe2e4bddfa2785dca6e39e"
    },
    {
      "path": "nuget-client/submodules/NuGet.Build.Localization",
      "remoteUri": "https://github.com/NuGet/NuGet.Build.Localization.git",
      "commitSha": "f15db7b7c6f5affbea268632ef8333d2687c8031"
    },
    {
      "path": "source-build-reference-packages/src/externalPackages/src/abstractions-xunit",
      "remoteUri": "https://github.com/xunit/abstractions.xunit",
      "commitSha": "b75d54d73b141709f805c2001b16f3dd4d71539d"
    },
    {
      "path": "source-build-reference-packages/src/externalPackages/src/application-insights",
      "remoteUri": "https://github.com/microsoft/ApplicationInsights-dotnet",
      "commitSha": "2faa7e8b157a431daa2e71785d68abd5fa817b53"
    },
    {
      "path": "source-build-reference-packages/src/externalPackages/src/azure-activedirectory-identitymodel-extensions-for-dotnet",
      "remoteUri": "https://github.com/AzureAD/azure-activedirectory-identitymodel-extensions-for-dotnet.git",
      "commitSha": "e67b25be77532af9ba405670b34b4d263d505fde"
    },
    {
      "path": "source-build-reference-packages/src/externalPackages/src/cssparser",
      "remoteUri": "https://github.com/dotnet/cssparser",
      "commitSha": "0d59611784841735a7778a67aa6e9d8d000c861f"
    },
    {
      "path": "source-build-reference-packages/src/externalPackages/src/docker-creds-provider",
      "remoteUri": "https://github.com/mthalman/docker-creds-provider",
      "commitSha": "6e1ecd0a80755f9f0e88dc23b98b52f51a77c65e"
    },
    {
      "path": "source-build-reference-packages/src/externalPackages/src/humanizer",
      "remoteUri": "https://github.com/Humanizr/Humanizer",
      "commitSha": "3ebc38de585fc641a04b0e78ed69468453b0f8a1"
    },
    {
      "path": "source-build-reference-packages/src/externalPackages/src/MSBuildLocator",
      "remoteUri": "https://github.com/microsoft/MSBuildLocator",
      "commitSha": "6235ee4484ceb8f9db32826ae252b0a2aad0955e"
    },
    {
      "path": "source-build-reference-packages/src/externalPackages/src/newtonsoft-json",
      "remoteUri": "https://github.com/JamesNK/Newtonsoft.Json.git",
      "commitSha": "0a2e291c0d9c0c7675d445703e51750363a549ef"
    },
    {
      "path": "source-build-reference-packages/src/externalPackages/src/spectre-console",
      "remoteUri": "https://github.com/spectreconsole/spectre.console",
      "commitSha": "68fcfe0de4c0602b1c4d4c3cf58ea70e9f06388c"
    },
    {
      "path": "source-build-reference-packages/src/externalPackages/src/vs-solutionpersistence",
      "remoteUri": "https://github.com/microsoft/vs-solutionpersistence.git",
      "commitSha": "0b6f82a4073ce0ff0419991ea0cd6dd6898a51ac"
    }
  ]
}<|MERGE_RESOLUTION|>--- conflicted
+++ resolved
@@ -67,17 +67,10 @@
       "commitSha": "56f4657d7585ec12b61c623756ca4b2b810c4863"
     },
     {
-<<<<<<< HEAD
       "barId": 280065,
       "path": "razor",
       "remoteUri": "https://github.com/dotnet/razor",
       "commitSha": "e8cac27e19f34ec2f105f75a4e0b9093221d7582"
-=======
-      "barId": 279547,
-      "path": "razor",
-      "remoteUri": "https://github.com/dotnet/razor",
-      "commitSha": "64d001100992653a06a7e1da94eee01da62b74f7"
->>>>>>> 4b87d6e3
     },
     {
       "barId": 279493,
