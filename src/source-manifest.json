{
  "repositories": [
    {
      "packageVersion": "10.0.0-beta.25270.2",
      "barId": 269013,
      "path": "arcade",
      "remoteUri": "https://github.com/dotnet/arcade",
      "commitSha": "dbc44140e227eb6d14a29943fb7ea0c7c3c9aca0"
    },
    {
      "packageVersion": "8.2.2-preview.1.24521.5",
      "barId": null,
      "path": "aspire",
      "remoteUri": "https://github.com/dotnet/aspire",
      "commitSha": "5fa9337a84a52e9bd185d04d156eccbdcf592f74"
    },
    {
      "packageVersion": "10.0.0-preview.6.25270.7",
      "barId": 269066,
      "path": "aspnetcore",
      "remoteUri": "https://github.com/dotnet/aspnetcore",
      "commitSha": "7ba32e7e88a3b8013863b1316b0ca595029d0a26"
    },
    {
      "packageVersion": "0.11.5-alpha.25266.1",
      "barId": 268579,
      "path": "cecil",
      "remoteUri": "https://github.com/dotnet/cecil",
      "commitSha": "50f19ccf4b834a6eab54496486a114ba3839f7b9"
    },
    {
      "packageVersion": "0.1.626501",
      "barId": 268432,
      "path": "command-line-api",
      "remoteUri": "https://github.com/dotnet/command-line-api",
      "commitSha": "bd9602cb9a55977c58bc820ef05bfaeaff56982d"
    },
    {
      "packageVersion": "9.0.0-preview.1.25269.1",
      "barId": 268823,
      "path": "deployment-tools",
      "remoteUri": "https://github.com/dotnet/deployment-tools",
      "commitSha": "24142f7e09afd44317f70ae94801bc6feca0abcc"
    },
    {
      "packageVersion": "9.0.626601",
      "barId": 268685,
      "path": "diagnostics",
      "remoteUri": "https://github.com/dotnet/diagnostics",
      "commitSha": "ce653def0d1969dca0d518a95559b2acc3c6128c"
    },
    {
      "packageVersion": "10.0.0-preview.4.25270.3",
      "barId": 269055,
      "path": "efcore",
      "remoteUri": "https://github.com/dotnet/efcore",
      "commitSha": "e0e8cf056a9ffb88d531ff1d90ef5e1869b62815"
    },
    {
      "packageVersion": "10.0.0-preview.6.25270.1",
      "barId": 268991,
      "path": "emsdk",
      "remoteUri": "https://github.com/dotnet/emsdk",
      "commitSha": "5f075907900e941bba2dce35a483525dce419232"
    },
    {
      "packageVersion": "10.0.100-beta.25270.2",
      "barId": 269002,
      "path": "fsharp",
      "remoteUri": "https://github.com/dotnet/fsharp",
      "commitSha": "13ad6469b0354735c5b259f7e8307648ab7a6c50"
    },
    {
      "packageVersion": "17.15.0-preview-25269-12",
      "barId": 268857,
      "path": "msbuild",
      "remoteUri": "https://github.com/dotnet/msbuild",
      "commitSha": "4b2d01ad2b0ef3ee4a05ed29ff1ec2b558b51f17"
    },
    {
      "packageVersion": "6.15.0-preview.1.50",
      "barId": 267707,
      "path": "nuget-client",
      "remoteUri": "https://github.com/nuget/nuget.client",
      "commitSha": "e4e3b79701686199bc804a06533d2df054924d7e"
    },
    {
      "packageVersion": "10.0.0-preview.25269.1",
      "barId": 268884,
      "path": "razor",
      "remoteUri": "https://github.com/dotnet/razor",
      "commitSha": "7b3b9cdca24c6fa6bb506470a67c3924222bb724"
    },
    {
      "packageVersion": "5.0.0-1.25269.4",
      "barId": 268924,
      "path": "roslyn",
      "remoteUri": "https://github.com/dotnet/roslyn",
      "commitSha": "d219c4febacedbc747ccacdf594f24007a5efbde"
    },
    {
      "packageVersion": "10.0.0-preview.25267.1",
      "barId": 268740,
      "path": "roslyn-analyzers",
      "remoteUri": "https://github.com/dotnet/roslyn-analyzers",
      "commitSha": "5db220ec96a406ab3a095bdf73ffa37fd94a8c9b"
    },
    {
      "packageVersion": "10.0.0-preview.5.25262.10",
      "barId": 269061,
      "path": "runtime",
      "remoteUri": "https://github.com/dotnet/runtime",
      "commitSha": "b6838628f6bb43739af5e7437fd59558b42cde57"
    },
    {
      "packageVersion": "10.0.0-preview.25221.1",
      "barId": 268572,
      "path": "scenario-tests",
      "remoteUri": "https://github.com/dotnet/scenario-tests",
      "commitSha": "ba23e62da145ef04187aabe1e1fb64029fe2317d"
    },
    {
      "packageVersion": "10.0.100-preview.5.25271.2",
      "barId": 269153,
      "path": "sdk",
      "remoteUri": "https://github.com/dotnet/sdk",
      "commitSha": "0fb7ac018963e14db545ec3ed13264858a49834b"
    },
    {
      "packageVersion": "10.0.622801",
      "barId": 268819,
      "path": "source-build-externals",
      "remoteUri": "https://github.com/dotnet/source-build-externals",
      "commitSha": "6eacb34ddd8376376fa7710ee204bb330b1b5646"
    },
    {
      "packageVersion": "",
      "barId": 268821,
      "path": "source-build-reference-packages",
      "remoteUri": "https://github.com/dotnet/source-build-reference-packages",
      "commitSha": "9c6bd2ceb401e034c27e83288438e2d678443092"
    },
    {
      "packageVersion": "10.0.0-beta.25269.3",
      "barId": 268926,
      "path": "sourcelink",
      "remoteUri": "https://github.com/dotnet/sourcelink",
      "commitSha": "2045f54ea5c64e92934a73f177e64487f2658888"
    },
    {
      "packageVersion": "2.2.0-beta.25262.1",
      "barId": 267834,
      "path": "symreader",
      "remoteUri": "https://github.com/dotnet/symreader",
      "commitSha": "d38d92c12935201bb8852096935c267d53592ad9"
    },
    {
      "packageVersion": "10.0.100-preview.5.25270.2",
      "barId": 268978,
      "path": "templating",
      "remoteUri": "https://github.com/dotnet/templating",
      "commitSha": "0dc7b800d970b03419d7dc2edc8512944b74ba1b"
    },
    {
      "packageVersion": "17.15.0-preview-25266-01",
      "barId": 268581,
      "path": "vstest",
      "remoteUri": "https://github.com/microsoft/vstest",
      "commitSha": "f93fcd2943f39c2cbb65d25e3949e21c3190184c"
    },
    {
      "packageVersion": "10.0.0-preview.6.25270.5",
      "barId": 269032,
      "path": "windowsdesktop",
      "remoteUri": "https://github.com/dotnet/windowsdesktop",
      "commitSha": "c5eddc139d2aa3f839454e3362079b9e4905058d"
    },
    {
<<<<<<< HEAD
      "packageVersion": "10.0.0-preview.6.25271.1",
      "barId": 269211,
      "path": "winforms",
      "remoteUri": "https://github.com/dotnet/winforms",
      "commitSha": "49b825a15f309ae0913490c55c318521979fad90"
=======
      "packageVersion": "10.0.0-preview.5.25269.3",
      "barId": 268949,
      "path": "winforms",
      "remoteUri": "https://github.com/dotnet/winforms",
      "commitSha": "ee29cfdb3b7e62cae63f3f85b23e214d1f699e78"
>>>>>>> 97614dd5
    },
    {
      "packageVersion": "10.0.0-preview.5.25268.1",
      "barId": 268783,
      "path": "wpf",
      "remoteUri": "https://github.com/dotnet/wpf",
      "commitSha": "d4436f7c38c5f8816957afc78d4cecafb08d2909"
    },
    {
      "packageVersion": "10.0.0-preview.25269.1",
      "barId": 268931,
      "path": "xdt",
      "remoteUri": "https://github.com/dotnet/xdt",
      "commitSha": "7c4241a4893ba0703dfad18762f217857073b526"
    }
  ],
  "submodules": [
    {
      "path": "aspnetcore/src/submodules/googletest",
      "remoteUri": "https://github.com/google/googletest",
      "commitSha": "571930618fa96eabcd05b573285edbee9fc13bae"
    },
    {
      "path": "aspnetcore/src/submodules/MessagePack-CSharp",
      "remoteUri": "https://github.com/aspnet/MessagePack-CSharp.git",
      "commitSha": "9aeb12b9bdb024512ffe2e4bddfa2785dca6e39e"
    },
    {
      "path": "nuget-client/submodules/NuGet.Build.Localization",
      "remoteUri": "https://github.com/NuGet/NuGet.Build.Localization.git",
      "commitSha": "f15db7b7c6f5affbea268632ef8333d2687c8031"
    },
    {
      "path": "source-build-externals/src/repos/src/abstractions-xunit",
      "remoteUri": "https://github.com/xunit/abstractions.xunit",
      "commitSha": "b75d54d73b141709f805c2001b16f3dd4d71539d"
    },
    {
      "path": "source-build-externals/src/repos/src/application-insights",
      "remoteUri": "https://github.com/microsoft/ApplicationInsights-dotnet",
      "commitSha": "2faa7e8b157a431daa2e71785d68abd5fa817b53"
    },
    {
      "path": "source-build-externals/src/repos/src/azure-activedirectory-identitymodel-extensions-for-dotnet",
      "remoteUri": "https://github.com/AzureAD/azure-activedirectory-identitymodel-extensions-for-dotnet.git",
      "commitSha": "e67b25be77532af9ba405670b34b4d263d505fde"
    },
    {
      "path": "source-build-externals/src/repos/src/cssparser",
      "remoteUri": "https://github.com/dotnet/cssparser",
      "commitSha": "0d59611784841735a7778a67aa6e9d8d000c861f"
    },
    {
      "path": "source-build-externals/src/repos/src/docker-creds-provider",
      "remoteUri": "https://github.com/mthalman/docker-creds-provider",
      "commitSha": "6e1ecd0a80755f9f0e88dc23b98b52f51a77c65e"
    },
    {
      "path": "source-build-externals/src/repos/src/humanizer",
      "remoteUri": "https://github.com/Humanizr/Humanizer",
      "commitSha": "3ebc38de585fc641a04b0e78ed69468453b0f8a1"
    },
    {
      "path": "source-build-externals/src/repos/src/MSBuildLocator",
      "remoteUri": "https://github.com/microsoft/MSBuildLocator",
      "commitSha": "e0281df33274ac3c3e22acc9b07dcb4b31d57dc0"
    },
    {
      "path": "source-build-externals/src/repos/src/newtonsoft-json",
      "remoteUri": "https://github.com/JamesNK/Newtonsoft.Json.git",
      "commitSha": "0a2e291c0d9c0c7675d445703e51750363a549ef"
    },
    {
      "path": "source-build-externals/src/repos/src/vs-solutionpersistence",
      "remoteUri": "https://github.com/microsoft/vs-solutionpersistence.git",
      "commitSha": "0b6f82a4073ce0ff0419991ea0cd6dd6898a51ac"
    },
    {
      "path": "source-build-externals/src/repos/src/xunit",
      "remoteUri": "https://github.com/xunit/xunit",
      "commitSha": "82543a6df6f5f13b5b70f8a9f9ccb41cd676084f"
    },
    {
      "path": "source-build-externals/src/repos/src/xunit/src/xunit.assert/Asserts",
      "remoteUri": "https://github.com/xunit/assert.xunit",
      "commitSha": "cac8b688c193c0f244a0bedf3bb60feeb32d377a"
    },
    {
      "path": "source-build-externals/src/repos/src/xunit/tools/builder/common",
      "remoteUri": "https://github.com/xunit/build-tools-v3",
      "commitSha": "90dba1f5638a4f00d4978a73e23edde5b85061d9"
    },
    {
      "path": "source-build-externals/src/repos/src/xunit/tools/media",
      "remoteUri": "https://github.com/xunit/media",
      "commitSha": "5738b6e86f08e0389c4392b939c20e3eca2d9822"
    }
  ]
}<|MERGE_RESOLUTION|>--- conflicted
+++ resolved
@@ -176,19 +176,11 @@
       "commitSha": "c5eddc139d2aa3f839454e3362079b9e4905058d"
     },
     {
-<<<<<<< HEAD
       "packageVersion": "10.0.0-preview.6.25271.1",
       "barId": 269211,
       "path": "winforms",
       "remoteUri": "https://github.com/dotnet/winforms",
       "commitSha": "49b825a15f309ae0913490c55c318521979fad90"
-=======
-      "packageVersion": "10.0.0-preview.5.25269.3",
-      "barId": 268949,
-      "path": "winforms",
-      "remoteUri": "https://github.com/dotnet/winforms",
-      "commitSha": "ee29cfdb3b7e62cae63f3f85b23e214d1f699e78"
->>>>>>> 97614dd5
     },
     {
       "packageVersion": "10.0.0-preview.5.25268.1",
