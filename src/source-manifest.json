--- conflicted
+++ resolved
@@ -7,17 +7,10 @@
       "commitSha": "4644199e9362b60be8f0d3cf632113bfa64ba208"
     },
     {
-<<<<<<< HEAD
       "barId": 291380,
       "path": "aspnetcore",
       "remoteUri": "https://github.com/dotnet/aspnetcore",
       "commitSha": "24ac6d1b50bfd3aabf0e17eee4599bb7bede6796"
-=======
-      "barId": 291281,
-      "path": "aspnetcore",
-      "remoteUri": "https://github.com/dotnet/aspnetcore",
-      "commitSha": "c07e28bfa41b12fb8f2511948373e86986fd50ca"
->>>>>>> ea77dd14
     },
     {
       "barId": 290928,
