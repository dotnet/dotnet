{
  "repositories": [
    {
      "barId": 286336,
      "path": "arcade",
      "remoteUri": "https://github.com/dotnet/arcade",
      "commitSha": "488413fe104056170673a048a07906314e101e5d"
    },
    {
      "barId": 286659,
      "path": "aspnetcore",
      "remoteUri": "https://github.com/dotnet/aspnetcore",
      "commitSha": "28e5d3421e362e046b5391772159076f6ba382bf"
    },
    {
      "barId": 277712,
      "path": "cecil",
      "remoteUri": "https://github.com/dotnet/cecil",
      "commitSha": "2a768f2c8a54077cd7d788bb135caeb4d7206a15"
    },
    {
      "barId": 278546,
      "path": "command-line-api",
      "remoteUri": "https://github.com/dotnet/command-line-api",
      "commitSha": "0b4618bc860374941e605d8eb1d2bc29c32801db"
    },
    {
      "barId": 284345,
      "path": "deployment-tools",
      "remoteUri": "https://github.com/dotnet/deployment-tools",
      "commitSha": "c0c52874069a4dc0fe1e880014e6a5f316e9d3b8"
    },
    {
      "barId": 286647,
      "path": "diagnostics",
      "remoteUri": "https://github.com/dotnet/diagnostics",
      "commitSha": "53c7e6f445c2d1a918707a609b0fd08c3604c659"
    },
    {
      "barId": 286504,
      "path": "efcore",
      "remoteUri": "https://github.com/dotnet/efcore",
      "commitSha": "aeb51faa01cd61373735650e8294c473764bbcb3"
    },
    {
      "barId": 285755,
      "path": "emsdk",
      "remoteUri": "https://github.com/dotnet/emsdk",
      "commitSha": "aead567b56fe284ee05b3bb324705b76331d4719"
    },
    {
      "barId": 286344,
      "path": "fsharp",
      "remoteUri": "https://github.com/dotnet/fsharp",
      "commitSha": "601a68970ab7c076ead06737657dc3a7c68313a3"
    },
    {
      "barId": 286641,
      "path": "msbuild",
      "remoteUri": "https://github.com/dotnet/msbuild",
      "commitSha": "c6e9d9d7863d4dd071a0b93e26b8b06afd1ea874"
    },
    {
      "barId": 279847,
      "path": "nuget-client",
      "remoteUri": "https://github.com/nuget/nuget.client",
      "commitSha": "56f4657d7585ec12b61c623756ca4b2b810c4863"
    },
    {
      "barId": 286685,
      "path": "razor",
      "remoteUri": "https://github.com/dotnet/razor",
      "commitSha": "f63acaae3950a2f5f834aa09181c1c466b63182d"
    },
    {
      "barId": 286437,
      "path": "roslyn",
      "remoteUri": "https://github.com/dotnet/roslyn",
      "commitSha": "a01d6a0838430706cea74ad38e054c2877ffbfa1"
    },
    {
<<<<<<< HEAD
      "barId": 286877,
      "path": "runtime",
      "remoteUri": "https://github.com/dotnet/runtime",
      "commitSha": "b28b882d2cfa23452fab461b88e0e4e87b52f263"
=======
      "barId": 285169,
      "path": "runtime",
      "remoteUri": "https://github.com/dotnet/runtime",
      "commitSha": "a2f46fc059ce2ce06a3f36c4d63d965163be2200"
>>>>>>> 10e3a7d4
    },
    {
      "barId": 277711,
      "path": "scenario-tests",
      "remoteUri": "https://github.com/dotnet/scenario-tests",
      "commitSha": "082359066ee0064039b9b1f1f025bdd0507d06de"
    },
    {
      "barId": 286401,
      "path": "sdk",
      "remoteUri": "https://github.com/dotnet/sdk",
      "commitSha": "34ffffa2441195767d501c761d04ec78dbd12f74"
    },
    {
      "barId": 285327,
      "path": "source-build-reference-packages",
      "remoteUri": "https://github.com/dotnet/source-build-reference-packages",
      "commitSha": "e6ae81a48df0569bea8f2e5d67a37c768904e33f"
    },
    {
      "barId": 277912,
      "path": "sourcelink",
      "remoteUri": "https://github.com/dotnet/sourcelink",
      "commitSha": "9b949eeb2d5dba635c06ae936b50d2141b0aabe2"
    },
    {
      "barId": 284900,
      "path": "symreader",
      "remoteUri": "https://github.com/dotnet/symreader",
      "commitSha": "26c6c313a35f020dc9fa8c7270a012bcd75fc81b"
    },
    {
      "barId": 286363,
      "path": "templating",
      "remoteUri": "https://github.com/dotnet/templating",
      "commitSha": "de3a6beb89b62577a4d61d8c0c056469d4b6202f"
    },
    {
      "barId": 285989,
      "path": "vstest",
      "remoteUri": "https://github.com/microsoft/vstest",
      "commitSha": "81d120f85fbdddc7b981e910a127bd6ef913cd42"
    },
    {
      "barId": 285071,
      "path": "windowsdesktop",
      "remoteUri": "https://github.com/dotnet/windowsdesktop",
      "commitSha": "95ab55fea8097df56df2372de30cf306ba75c0fc"
    },
    {
      "barId": 286070,
      "path": "winforms",
      "remoteUri": "https://github.com/dotnet/winforms",
      "commitSha": "31e9c898c35be45fad6d8a408349a85dd4d40cb1"
    },
    {
      "barId": 283721,
      "path": "wpf",
      "remoteUri": "https://github.com/dotnet/wpf",
      "commitSha": "519468037f9b797440548c4d744fc7807573026f"
    },
    {
      "barId": 278018,
      "path": "xdt",
      "remoteUri": "https://github.com/dotnet/xdt",
      "commitSha": "ec086785dfa9af4a0dc58eca3e5c969e3d0c6003"
    }
  ],
  "submodules": [
    {
      "path": "aspnetcore/src/submodules/googletest",
      "remoteUri": "https://github.com/google/googletest",
      "commitSha": "279f8479469d22fa772adb454068f854472e1eb9"
    },
    {
      "path": "aspnetcore/src/submodules/MessagePack-CSharp",
      "remoteUri": "https://github.com/aspnet/MessagePack-CSharp.git",
      "commitSha": "9aeb12b9bdb024512ffe2e4bddfa2785dca6e39e"
    },
    {
      "path": "nuget-client/submodules/NuGet.Build.Localization",
      "remoteUri": "https://github.com/NuGet/NuGet.Build.Localization.git",
      "commitSha": "f15db7b7c6f5affbea268632ef8333d2687c8031"
    },
    {
      "path": "source-build-reference-packages/src/externalPackages/src/abstractions-xunit",
      "remoteUri": "https://github.com/xunit/abstractions.xunit",
      "commitSha": "b75d54d73b141709f805c2001b16f3dd4d71539d"
    },
    {
      "path": "source-build-reference-packages/src/externalPackages/src/application-insights",
      "remoteUri": "https://github.com/microsoft/ApplicationInsights-dotnet",
      "commitSha": "2faa7e8b157a431daa2e71785d68abd5fa817b53"
    },
    {
      "path": "source-build-reference-packages/src/externalPackages/src/azure-activedirectory-identitymodel-extensions-for-dotnet",
      "remoteUri": "https://github.com/AzureAD/azure-activedirectory-identitymodel-extensions-for-dotnet.git",
      "commitSha": "e67b25be77532af9ba405670b34b4d263d505fde"
    },
    {
      "path": "source-build-reference-packages/src/externalPackages/src/cssparser",
      "remoteUri": "https://github.com/dotnet/cssparser",
      "commitSha": "0d59611784841735a7778a67aa6e9d8d000c861f"
    },
    {
      "path": "source-build-reference-packages/src/externalPackages/src/docker-creds-provider",
      "remoteUri": "https://github.com/mthalman/docker-creds-provider",
      "commitSha": "6e1ecd0a80755f9f0e88dc23b98b52f51a77c65e"
    },
    {
      "path": "source-build-reference-packages/src/externalPackages/src/humanizer",
      "remoteUri": "https://github.com/Humanizr/Humanizer",
      "commitSha": "3ebc38de585fc641a04b0e78ed69468453b0f8a1"
    },
    {
      "path": "source-build-reference-packages/src/externalPackages/src/MSBuildLocator",
      "remoteUri": "https://github.com/microsoft/MSBuildLocator",
      "commitSha": "6235ee4484ceb8f9db32826ae252b0a2aad0955e"
    },
    {
      "path": "source-build-reference-packages/src/externalPackages/src/newtonsoft-json",
      "remoteUri": "https://github.com/JamesNK/Newtonsoft.Json.git",
      "commitSha": "0a2e291c0d9c0c7675d445703e51750363a549ef"
    },
    {
      "path": "source-build-reference-packages/src/externalPackages/src/spectre-console",
      "remoteUri": "https://github.com/spectreconsole/spectre.console",
      "commitSha": "68fcfe0de4c0602b1c4d4c3cf58ea70e9f06388c"
    },
    {
      "path": "source-build-reference-packages/src/externalPackages/src/vs-solutionpersistence",
      "remoteUri": "https://github.com/microsoft/vs-solutionpersistence.git",
      "commitSha": "0b6f82a4073ce0ff0419991ea0cd6dd6898a51ac"
    }
  ]
}<|MERGE_RESOLUTION|>--- conflicted
+++ resolved
@@ -79,17 +79,10 @@
       "commitSha": "a01d6a0838430706cea74ad38e054c2877ffbfa1"
     },
     {
-<<<<<<< HEAD
       "barId": 286877,
       "path": "runtime",
       "remoteUri": "https://github.com/dotnet/runtime",
       "commitSha": "b28b882d2cfa23452fab461b88e0e4e87b52f263"
-=======
-      "barId": 285169,
-      "path": "runtime",
-      "remoteUri": "https://github.com/dotnet/runtime",
-      "commitSha": "a2f46fc059ce2ce06a3f36c4d63d965163be2200"
->>>>>>> 10e3a7d4
     },
     {
       "barId": 277711,
