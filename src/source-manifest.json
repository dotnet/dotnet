--- conflicted
+++ resolved
@@ -183,19 +183,11 @@
       "commitSha": "10c8369f4fa2a945b7477b9f91e04ddea968c23c"
     },
     {
-<<<<<<< HEAD
       "packageVersion": "10.0.0-preview.5.25265.3",
       "barId": 268423,
       "path": "wpf",
       "remoteUri": "https://github.com/dotnet/wpf",
       "commitSha": "1002fa520a05b240ace9f51a69a60314edc8c762"
-=======
-      "packageVersion": "10.0.0-preview.5.25263.1",
-      "barId": 267953,
-      "path": "wpf",
-      "remoteUri": "https://github.com/dotnet/wpf",
-      "commitSha": "c572f8eea4e2be9805b352762c4526517e7a5dc4"
->>>>>>> 0fee8bcd
     },
     {
       "packageVersion": "10.0.0-preview.25262.1",
