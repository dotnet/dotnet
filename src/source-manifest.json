{
  "repositories": [
    {
      "barId": 286214,
      "path": "arcade",
      "remoteUri": "https://github.com/dotnet/arcade",
      "commitSha": "41dda26a1806c552974e29d5ba476107ec0311a1"
    },
    {
      "barId": 286210,
      "path": "aspnetcore",
      "remoteUri": "https://github.com/dotnet/aspnetcore",
      "commitSha": "569fc4cb6a48d6c8a2b9c31cb5bb5cfbe67c8599"
    },
    {
      "barId": 277712,
      "path": "cecil",
      "remoteUri": "https://github.com/dotnet/cecil",
      "commitSha": "2a768f2c8a54077cd7d788bb135caeb4d7206a15"
    },
    {
      "barId": 278546,
      "path": "command-line-api",
      "remoteUri": "https://github.com/dotnet/command-line-api",
      "commitSha": "0b4618bc860374941e605d8eb1d2bc29c32801db"
    },
    {
      "barId": 284345,
      "path": "deployment-tools",
      "remoteUri": "https://github.com/dotnet/deployment-tools",
      "commitSha": "c0c52874069a4dc0fe1e880014e6a5f316e9d3b8"
    },
    {
      "barId": 285923,
      "path": "diagnostics",
      "remoteUri": "https://github.com/dotnet/diagnostics",
      "commitSha": "f40e210b5da69e3c7585917137322cac01f0dffc"
    },
    {
      "barId": 285872,
      "path": "efcore",
      "remoteUri": "https://github.com/dotnet/efcore",
      "commitSha": "89b2687e54474b8010a48b47d4e32bb571d358c5"
    },
    {
      "barId": 285755,
      "path": "emsdk",
      "remoteUri": "https://github.com/dotnet/emsdk",
      "commitSha": "aead567b56fe284ee05b3bb324705b76331d4719"
    },
    {
<<<<<<< HEAD
      "barId": 286344,
      "path": "fsharp",
      "remoteUri": "https://github.com/dotnet/fsharp",
      "commitSha": "601a68970ab7c076ead06737657dc3a7c68313a3"
=======
      "barId": 285874,
      "path": "fsharp",
      "remoteUri": "https://github.com/dotnet/fsharp",
      "commitSha": "4ca363fd08c5c8fa42fc95cfd8381eb9f64c1d50"
>>>>>>> 2a4d010d
    },
    {
      "barId": 286000,
      "path": "msbuild",
      "remoteUri": "https://github.com/dotnet/msbuild",
      "commitSha": "044c796561d5c06be5c8caeac8a7bf0334e4232d"
    },
    {
      "barId": 279847,
      "path": "nuget-client",
      "remoteUri": "https://github.com/nuget/nuget.client",
      "commitSha": "56f4657d7585ec12b61c623756ca4b2b810c4863"
    },
    {
      "barId": 286082,
      "path": "razor",
      "remoteUri": "https://github.com/dotnet/razor",
      "commitSha": "e1e30f82d7dd6cd3c2695ffd196908f7d94cf3e1"
    },
    {
      "barId": 286031,
      "path": "roslyn",
      "remoteUri": "https://github.com/dotnet/roslyn",
      "commitSha": "827ae8b440db55e71cb5f1e8784148fbd2125f1c"
    },
    {
      "barId": 284614,
      "path": "runtime",
      "remoteUri": "https://github.com/dotnet/runtime",
      "commitSha": "04988ec522218a6bc2fe6aafb37b1a8ae27f0081"
    },
    {
      "barId": 277711,
      "path": "scenario-tests",
      "remoteUri": "https://github.com/dotnet/scenario-tests",
      "commitSha": "082359066ee0064039b9b1f1f025bdd0507d06de"
    },
    {
      "barId": 286068,
      "path": "sdk",
      "remoteUri": "https://github.com/dotnet/sdk",
      "commitSha": "4d6795d295714e740f1661000659c9229c3ce93e"
    },
    {
      "barId": 285327,
      "path": "source-build-reference-packages",
      "remoteUri": "https://github.com/dotnet/source-build-reference-packages",
      "commitSha": "e6ae81a48df0569bea8f2e5d67a37c768904e33f"
    },
    {
      "barId": 277912,
      "path": "sourcelink",
      "remoteUri": "https://github.com/dotnet/sourcelink",
      "commitSha": "9b949eeb2d5dba635c06ae936b50d2141b0aabe2"
    },
    {
      "barId": 284900,
      "path": "symreader",
      "remoteUri": "https://github.com/dotnet/symreader",
      "commitSha": "26c6c313a35f020dc9fa8c7270a012bcd75fc81b"
    },
    {
      "barId": 285579,
      "path": "templating",
      "remoteUri": "https://github.com/dotnet/templating",
      "commitSha": "95c013d05b0da72f91bfd53b436162061f9907ae"
    },
    {
      "barId": 285989,
      "path": "vstest",
      "remoteUri": "https://github.com/microsoft/vstest",
      "commitSha": "81d120f85fbdddc7b981e910a127bd6ef913cd42"
    },
    {
      "barId": 285071,
      "path": "windowsdesktop",
      "remoteUri": "https://github.com/dotnet/windowsdesktop",
      "commitSha": "95ab55fea8097df56df2372de30cf306ba75c0fc"
    },
    {
      "barId": 286070,
      "path": "winforms",
      "remoteUri": "https://github.com/dotnet/winforms",
      "commitSha": "31e9c898c35be45fad6d8a408349a85dd4d40cb1"
    },
    {
      "barId": 283721,
      "path": "wpf",
      "remoteUri": "https://github.com/dotnet/wpf",
      "commitSha": "519468037f9b797440548c4d744fc7807573026f"
    },
    {
      "barId": 278018,
      "path": "xdt",
      "remoteUri": "https://github.com/dotnet/xdt",
      "commitSha": "ec086785dfa9af4a0dc58eca3e5c969e3d0c6003"
    }
  ],
  "submodules": [
    {
      "path": "aspnetcore/src/submodules/googletest",
      "remoteUri": "https://github.com/google/googletest",
      "commitSha": "9706f75b8f91c52a3840cf5d878a7f37ea10ef00"
    },
    {
      "path": "aspnetcore/src/submodules/MessagePack-CSharp",
      "remoteUri": "https://github.com/aspnet/MessagePack-CSharp.git",
      "commitSha": "9aeb12b9bdb024512ffe2e4bddfa2785dca6e39e"
    },
    {
      "path": "nuget-client/submodules/NuGet.Build.Localization",
      "remoteUri": "https://github.com/NuGet/NuGet.Build.Localization.git",
      "commitSha": "f15db7b7c6f5affbea268632ef8333d2687c8031"
    },
    {
      "path": "source-build-reference-packages/src/externalPackages/src/abstractions-xunit",
      "remoteUri": "https://github.com/xunit/abstractions.xunit",
      "commitSha": "b75d54d73b141709f805c2001b16f3dd4d71539d"
    },
    {
      "path": "source-build-reference-packages/src/externalPackages/src/application-insights",
      "remoteUri": "https://github.com/microsoft/ApplicationInsights-dotnet",
      "commitSha": "2faa7e8b157a431daa2e71785d68abd5fa817b53"
    },
    {
      "path": "source-build-reference-packages/src/externalPackages/src/azure-activedirectory-identitymodel-extensions-for-dotnet",
      "remoteUri": "https://github.com/AzureAD/azure-activedirectory-identitymodel-extensions-for-dotnet.git",
      "commitSha": "e67b25be77532af9ba405670b34b4d263d505fde"
    },
    {
      "path": "source-build-reference-packages/src/externalPackages/src/cssparser",
      "remoteUri": "https://github.com/dotnet/cssparser",
      "commitSha": "0d59611784841735a7778a67aa6e9d8d000c861f"
    },
    {
      "path": "source-build-reference-packages/src/externalPackages/src/docker-creds-provider",
      "remoteUri": "https://github.com/mthalman/docker-creds-provider",
      "commitSha": "6e1ecd0a80755f9f0e88dc23b98b52f51a77c65e"
    },
    {
      "path": "source-build-reference-packages/src/externalPackages/src/humanizer",
      "remoteUri": "https://github.com/Humanizr/Humanizer",
      "commitSha": "3ebc38de585fc641a04b0e78ed69468453b0f8a1"
    },
    {
      "path": "source-build-reference-packages/src/externalPackages/src/MSBuildLocator",
      "remoteUri": "https://github.com/microsoft/MSBuildLocator",
      "commitSha": "6235ee4484ceb8f9db32826ae252b0a2aad0955e"
    },
    {
      "path": "source-build-reference-packages/src/externalPackages/src/newtonsoft-json",
      "remoteUri": "https://github.com/JamesNK/Newtonsoft.Json.git",
      "commitSha": "0a2e291c0d9c0c7675d445703e51750363a549ef"
    },
    {
      "path": "source-build-reference-packages/src/externalPackages/src/spectre-console",
      "remoteUri": "https://github.com/spectreconsole/spectre.console",
      "commitSha": "68fcfe0de4c0602b1c4d4c3cf58ea70e9f06388c"
    },
    {
      "path": "source-build-reference-packages/src/externalPackages/src/vs-solutionpersistence",
      "remoteUri": "https://github.com/microsoft/vs-solutionpersistence.git",
      "commitSha": "0b6f82a4073ce0ff0419991ea0cd6dd6898a51ac"
    }
  ]
}<|MERGE_RESOLUTION|>--- conflicted
+++ resolved
@@ -49,17 +49,10 @@
       "commitSha": "aead567b56fe284ee05b3bb324705b76331d4719"
     },
     {
-<<<<<<< HEAD
       "barId": 286344,
       "path": "fsharp",
       "remoteUri": "https://github.com/dotnet/fsharp",
       "commitSha": "601a68970ab7c076ead06737657dc3a7c68313a3"
-=======
-      "barId": 285874,
-      "path": "fsharp",
-      "remoteUri": "https://github.com/dotnet/fsharp",
-      "commitSha": "4ca363fd08c5c8fa42fc95cfd8381eb9f64c1d50"
->>>>>>> 2a4d010d
     },
     {
       "barId": 286000,
