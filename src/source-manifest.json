--- conflicted
+++ resolved
@@ -57,19 +57,11 @@
       "commitSha": "d0237c7e0c3192b00766d6a163fe2a5def526e03"
     },
     {
-<<<<<<< HEAD
       "packageVersion": "10.0.0-preview.5.25269.1",
       "barId": 268866,
       "path": "emsdk",
       "remoteUri": "https://github.com/dotnet/emsdk",
       "commitSha": "3bfc9d79cca95dfa77f3b0539d63ccc1e6ff0b28"
-=======
-      "packageVersion": "10.0.0-preview.5.25266.1",
-      "barId": 268589,
-      "path": "emsdk",
-      "remoteUri": "https://github.com/dotnet/emsdk",
-      "commitSha": "1f91ec07aa2b387b41ec464fd876dca5552150e2"
->>>>>>> d60c3fe8
     },
     {
       "packageVersion": "10.0.100-beta.25266.3",
