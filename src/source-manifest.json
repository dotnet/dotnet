{
  "repositories": [
    {
      "packageVersion": "10.0.0-beta.25305.3",
      "barId": 270773,
      "path": "arcade",
      "remoteUri": "https://github.com/dotnet/arcade",
      "commitSha": "aba421eb78276b26d1a24df7772474806b27aa13"
    },
    {
      "packageVersion": "8.2.2-preview.1.24521.5",
      "barId": null,
      "path": "aspire",
      "remoteUri": "https://github.com/dotnet/aspire",
      "commitSha": "5fa9337a84a52e9bd185d04d156eccbdcf592f74"
    },
    {
      "packageVersion": "10.0.0-preview.6.25309.4",
      "barId": 271062,
      "path": "aspnetcore",
      "remoteUri": "https://github.com/dotnet/aspnetcore",
      "commitSha": "b24508ef43a38a8d1914feb0dc6a82fac80a5da3"
    },
    {
      "packageVersion": "0.11.5-alpha.25302.1",
      "barId": 270241,
      "path": "cecil",
      "remoteUri": "https://github.com/dotnet/cecil",
      "commitSha": "70155a89cb7781f4b7ffe346455939d09a2cd45e"
    },
    {
      "packageVersion": "0.1.630601",
      "barId": 270902,
      "path": "command-line-api",
      "remoteUri": "https://github.com/dotnet/command-line-api",
      "commitSha": "806a6d90bdd57f268bff30f36e2132a26371b08a"
    },
    {
      "packageVersion": "9.0.0-preview.1.25303.2",
      "barId": 270423,
      "path": "deployment-tools",
      "remoteUri": "https://github.com/dotnet/deployment-tools",
      "commitSha": "5301f0fa3815b133330070e76ec30814f3731304"
    },
    {
      "packageVersion": "9.0.630401",
      "barId": 270646,
      "path": "diagnostics",
      "remoteUri": "https://github.com/dotnet/diagnostics",
      "commitSha": "a083d65b84428784901cf8bacdf8403be18fa78f"
    },
    {
      "packageVersion": "10.0.0-preview.6.25309.2",
      "barId": 271019,
      "path": "efcore",
      "remoteUri": "https://github.com/dotnet/efcore",
      "commitSha": "1d37b05e08eb86520b47fc327c7cc5669ae27c67"
    },
    {
      "packageVersion": "10.0.0-preview.6.25305.1",
      "barId": 270692,
      "path": "emsdk",
      "remoteUri": "https://github.com/dotnet/emsdk",
      "commitSha": "2e84b71bab3db3811cccded0468b0d5fcf8f9a6b"
    },
    {
      "packageVersion": "14.0.100-beta.25309.2",
      "barId": 271030,
      "path": "fsharp",
      "remoteUri": "https://github.com/dotnet/fsharp",
      "commitSha": "8f339594ac6ddb2e2bceae0591c1c2cae3830c3c"
    },
    {
      "packageVersion": "17.15.0-preview-25306-09",
      "barId": 270908,
      "path": "msbuild",
      "remoteUri": "https://github.com/dotnet/msbuild",
      "commitSha": "a2c72650e718d971463f7dc7d04c497ca7797136"
    },
    {
      "packageVersion": "6.15.0-preview.1.70",
      "barId": 270051,
      "path": "nuget-client",
      "remoteUri": "https://github.com/nuget/nuget.client",
      "commitSha": "fb8b14ee3c574f9b559fc2057cadd20d55a75526"
    },
    {
      "packageVersion": "10.0.0-preview.25309.4",
      "barId": 271076,
      "path": "razor",
      "remoteUri": "https://github.com/dotnet/razor",
      "commitSha": "645d959493fcb45ea2af8ecb6db9a5439393ea89"
    },
    {
      "packageVersion": "5.0.0-1.25309.8",
      "barId": 271074,
      "path": "roslyn",
      "remoteUri": "https://github.com/dotnet/roslyn",
      "commitSha": "32a262050f41dc6d7a0070439677c08e40f8c8b2"
    },
    {
      "packageVersion": "10.0.0-preview.25305.2",
      "barId": 270822,
      "path": "roslyn-analyzers",
      "remoteUri": "https://github.com/dotnet/roslyn-analyzers",
      "commitSha": "b5c183add7824375fb00c6f4a1614098555b3e62"
    },
    {
      "packageVersion": "10.0.0-preview.5.25262.10",
      "barId": 270326,
      "path": "runtime",
      "remoteUri": "https://github.com/dotnet/runtime",
      "commitSha": "a2c9e7bda0f2edce496c437d2063deb1060caa4a"
    },
    {
      "packageVersion": "10.0.0-preview.25221.1",
      "barId": 270239,
      "path": "scenario-tests",
      "remoteUri": "https://github.com/dotnet/scenario-tests",
      "commitSha": "2a22f9703ddbe56d7d90201a4fdc19b8ed5183b2"
    },
    {
      "packageVersion": "10.0.100-preview.6.25272.9",
      "barId": 271061,
      "path": "sdk",
      "remoteUri": "https://github.com/dotnet/sdk",
      "commitSha": "746f86e0351faa5be82f386a7e54421b43a4e336"
    },
    {
      "packageVersion": "10.0.622801",
      "barId": 270278,
      "path": "source-build-externals",
      "remoteUri": "https://github.com/dotnet/source-build-externals",
      "commitSha": "191d8c1d61d3fdee8f1043b685c468a028017f65"
    },
    {
      "packageVersion": "",
      "barId": 270545,
      "path": "source-build-reference-packages",
      "remoteUri": "https://github.com/dotnet/source-build-reference-packages",
      "commitSha": "9f65308f17fe6db46934a9d3a5a8e7333d64114c"
    },
    {
      "packageVersion": "10.0.0-beta.25302.1",
      "barId": 270321,
      "path": "sourcelink",
      "remoteUri": "https://github.com/dotnet/sourcelink",
      "commitSha": "634059dd61cb2de8a5fbed786093790a78ce0de7"
    },
    {
      "packageVersion": "2.2.0-beta.25303.1",
      "barId": 270394,
      "path": "symreader",
      "remoteUri": "https://github.com/dotnet/symreader",
      "commitSha": "7af3fe9ede611e9f3202b373038ef2400518af5d"
    },
    {
      "packageVersion": "10.0.100-preview.6.25309.1",
      "barId": 271048,
      "path": "templating",
      "remoteUri": "https://github.com/dotnet/templating",
      "commitSha": "1844f23ff256a8421662b7e6aed0d77840e3a46d"
    },
    {
      "packageVersion": "17.15.0-preview-25302-03",
      "barId": 270275,
      "path": "vstest",
      "remoteUri": "https://github.com/microsoft/vstest",
      "commitSha": "107abd3b697cd033c6b037075536fdd089370101"
    },
    {
      "packageVersion": "10.0.0-preview.6.25304.4",
      "barId": 270620,
      "path": "windowsdesktop",
      "remoteUri": "https://github.com/dotnet/windowsdesktop",
      "commitSha": "5002f39499742498f3e509d79934801ad6b880b2"
    },
    {
<<<<<<< HEAD
      "packageVersion": "10.0.0-preview.6.25310.2",
      "barId": 271115,
      "path": "winforms",
      "remoteUri": "https://github.com/dotnet/winforms",
      "commitSha": "4303ed8011f422bda09ab6fbcb4bd15ef70be9a5"
=======
      "packageVersion": "10.0.0-preview.6.25308.2",
      "barId": 270990,
      "path": "winforms",
      "remoteUri": "https://github.com/dotnet/winforms",
      "commitSha": "59367612e9f0ad716a28f0f8a69ebdfa0060bd85"
>>>>>>> 604a6612
    },
    {
      "packageVersion": "10.0.0-preview.6.25308.2",
      "barId": 271002,
      "path": "wpf",
      "remoteUri": "https://github.com/dotnet/wpf",
      "commitSha": "9beecf369197ab2c2d13d86858e6370cfee60fb8"
    },
    {
      "packageVersion": "10.0.0-preview.25303.1",
      "barId": 270396,
      "path": "xdt",
      "remoteUri": "https://github.com/dotnet/xdt",
      "commitSha": "7f4a3dc7c5908b7f5f42f6111358d38633d8efb2"
    }
  ],
  "submodules": [
    {
      "path": "aspnetcore/src/submodules/googletest",
      "remoteUri": "https://github.com/google/googletest",
      "commitSha": "7427a6b5e3e04f895ecad5c647c94629fb2acdc0"
    },
    {
      "path": "aspnetcore/src/submodules/MessagePack-CSharp",
      "remoteUri": "https://github.com/aspnet/MessagePack-CSharp.git",
      "commitSha": "9aeb12b9bdb024512ffe2e4bddfa2785dca6e39e"
    },
    {
      "path": "nuget-client/submodules/NuGet.Build.Localization",
      "remoteUri": "https://github.com/NuGet/NuGet.Build.Localization.git",
      "commitSha": "f15db7b7c6f5affbea268632ef8333d2687c8031"
    },
    {
      "path": "source-build-externals/src/repos/src/abstractions-xunit",
      "remoteUri": "https://github.com/xunit/abstractions.xunit",
      "commitSha": "b75d54d73b141709f805c2001b16f3dd4d71539d"
    },
    {
      "path": "source-build-externals/src/repos/src/application-insights",
      "remoteUri": "https://github.com/microsoft/ApplicationInsights-dotnet",
      "commitSha": "2faa7e8b157a431daa2e71785d68abd5fa817b53"
    },
    {
      "path": "source-build-externals/src/repos/src/azure-activedirectory-identitymodel-extensions-for-dotnet",
      "remoteUri": "https://github.com/AzureAD/azure-activedirectory-identitymodel-extensions-for-dotnet.git",
      "commitSha": "e67b25be77532af9ba405670b34b4d263d505fde"
    },
    {
      "path": "source-build-externals/src/repos/src/cssparser",
      "remoteUri": "https://github.com/dotnet/cssparser",
      "commitSha": "0d59611784841735a7778a67aa6e9d8d000c861f"
    },
    {
      "path": "source-build-externals/src/repos/src/docker-creds-provider",
      "remoteUri": "https://github.com/mthalman/docker-creds-provider",
      "commitSha": "6e1ecd0a80755f9f0e88dc23b98b52f51a77c65e"
    },
    {
      "path": "source-build-externals/src/repos/src/humanizer",
      "remoteUri": "https://github.com/Humanizr/Humanizer",
      "commitSha": "3ebc38de585fc641a04b0e78ed69468453b0f8a1"
    },
    {
      "path": "source-build-externals/src/repos/src/MSBuildLocator",
      "remoteUri": "https://github.com/microsoft/MSBuildLocator",
      "commitSha": "e0281df33274ac3c3e22acc9b07dcb4b31d57dc0"
    },
    {
      "path": "source-build-externals/src/repos/src/newtonsoft-json",
      "remoteUri": "https://github.com/JamesNK/Newtonsoft.Json.git",
      "commitSha": "0a2e291c0d9c0c7675d445703e51750363a549ef"
    },
    {
      "path": "source-build-externals/src/repos/src/vs-solutionpersistence",
      "remoteUri": "https://github.com/microsoft/vs-solutionpersistence.git",
      "commitSha": "0b6f82a4073ce0ff0419991ea0cd6dd6898a51ac"
    },
    {
      "path": "source-build-externals/src/repos/src/xunit",
      "remoteUri": "https://github.com/xunit/xunit",
      "commitSha": "82543a6df6f5f13b5b70f8a9f9ccb41cd676084f"
    },
    {
      "path": "source-build-externals/src/repos/src/xunit/src/xunit.assert/Asserts",
      "remoteUri": "https://github.com/xunit/assert.xunit",
      "commitSha": "cac8b688c193c0f244a0bedf3bb60feeb32d377a"
    },
    {
      "path": "source-build-externals/src/repos/src/xunit/tools/builder/common",
      "remoteUri": "https://github.com/xunit/build-tools-v3",
      "commitSha": "90dba1f5638a4f00d4978a73e23edde5b85061d9"
    },
    {
      "path": "source-build-externals/src/repos/src/xunit/tools/media",
      "remoteUri": "https://github.com/xunit/media",
      "commitSha": "5738b6e86f08e0389c4392b939c20e3eca2d9822"
    }
  ]
}<|MERGE_RESOLUTION|>--- conflicted
+++ resolved
@@ -176,19 +176,11 @@
       "commitSha": "5002f39499742498f3e509d79934801ad6b880b2"
     },
     {
-<<<<<<< HEAD
       "packageVersion": "10.0.0-preview.6.25310.2",
       "barId": 271115,
       "path": "winforms",
       "remoteUri": "https://github.com/dotnet/winforms",
       "commitSha": "4303ed8011f422bda09ab6fbcb4bd15ef70be9a5"
-=======
-      "packageVersion": "10.0.0-preview.6.25308.2",
-      "barId": 270990,
-      "path": "winforms",
-      "remoteUri": "https://github.com/dotnet/winforms",
-      "commitSha": "59367612e9f0ad716a28f0f8a69ebdfa0060bd85"
->>>>>>> 604a6612
     },
     {
       "packageVersion": "10.0.0-preview.6.25308.2",
