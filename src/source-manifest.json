--- conflicted
+++ resolved
@@ -91,17 +91,10 @@
       "commitSha": "082359066ee0064039b9b1f1f025bdd0507d06de"
     },
     {
-<<<<<<< HEAD
       "barId": 286266,
       "path": "sdk",
       "remoteUri": "https://github.com/dotnet/sdk",
       "commitSha": "7b708258b073d09f1c883383ebf5a09cb2f4440d"
-=======
-      "barId": 286006,
-      "path": "sdk",
-      "remoteUri": "https://github.com/dotnet/sdk",
-      "commitSha": "cf932ba08b38f8a148536f5d0e9c98d56280cc24"
->>>>>>> f448387a
     },
     {
       "barId": 282656,
