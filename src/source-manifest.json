{
  "repositories": [
    {
      "packageVersion": "10.0.0-beta.25302.1",
      "barId": 270250,
      "path": "arcade",
      "remoteUri": "https://github.com/dotnet/arcade",
      "commitSha": "83c8fe20d45264a4d85ad8c83f46ea456948c209"
    },
    {
      "packageVersion": "8.2.2-preview.1.24521.5",
      "barId": null,
      "path": "aspire",
      "remoteUri": "https://github.com/dotnet/aspire",
      "commitSha": "5fa9337a84a52e9bd185d04d156eccbdcf592f74"
    },
    {
      "packageVersion": "10.0.0-preview.6.25304.9",
      "barId": 270583,
      "path": "aspnetcore",
      "remoteUri": "https://github.com/dotnet/aspnetcore",
      "commitSha": "4fccb63f0f015411857be1975afdd4c456e2bca3"
    },
    {
      "packageVersion": "0.11.5-alpha.25302.1",
      "barId": 270241,
      "path": "cecil",
      "remoteUri": "https://github.com/dotnet/cecil",
      "commitSha": "70155a89cb7781f4b7ffe346455939d09a2cd45e"
    },
    {
      "packageVersion": "0.1.627903",
      "barId": 270045,
      "path": "command-line-api",
      "remoteUri": "https://github.com/dotnet/command-line-api",
      "commitSha": "3bbc68e8ee1817bb5463c01f86e58b384ceefbd9"
    },
    {
      "packageVersion": "9.0.0-preview.1.25303.2",
      "barId": 270423,
      "path": "deployment-tools",
      "remoteUri": "https://github.com/dotnet/deployment-tools",
      "commitSha": "5301f0fa3815b133330070e76ec30814f3731304"
    },
    {
      "packageVersion": "9.0.628001",
      "barId": 270143,
      "path": "diagnostics",
      "remoteUri": "https://github.com/dotnet/diagnostics",
      "commitSha": "8bbc63df036b0c31c865fc1ee0060564caf40f85"
    },
    {
      "packageVersion": "10.0.0-preview.6.25303.2",
      "barId": 270492,
      "path": "efcore",
      "remoteUri": "https://github.com/dotnet/efcore",
      "commitSha": "8fdfbad5a1b76b2aa20abf98c2a83584db517727"
    },
    {
      "packageVersion": "10.0.0-preview.6.25304.3",
      "barId": 270574,
      "path": "emsdk",
      "remoteUri": "https://github.com/dotnet/emsdk",
      "commitSha": "9ee2989dcf365fa3c9cd9bdc9ddbb079c064b486"
    },
    {
      "packageVersion": "10.0.100-beta.25279.2",
      "barId": 270008,
      "path": "fsharp",
      "remoteUri": "https://github.com/dotnet/fsharp",
      "commitSha": "6bf3bd99a595a42fce25b9ce45f13ab2d7546e57"
    },
    {
      "packageVersion": "17.15.0-preview-25304-02",
      "barId": 270499,
      "path": "msbuild",
      "remoteUri": "https://github.com/dotnet/msbuild",
      "commitSha": "c74300841d44ab7c3ae814c96a45ac83c5bd456d"
    },
    {
      "packageVersion": "6.15.0-preview.1.70",
      "barId": 270051,
      "path": "nuget-client",
      "remoteUri": "https://github.com/nuget/nuget.client",
      "commitSha": "fb8b14ee3c574f9b559fc2057cadd20d55a75526"
    },
    {
      "packageVersion": "10.0.0-preview.25303.5",
      "barId": 270490,
      "path": "razor",
      "remoteUri": "https://github.com/dotnet/razor",
      "commitSha": "80dcfc7f6cf9d561f72d2fc3f539128a3ba2af91"
    },
    {
      "packageVersion": "5.0.0-1.25303.3",
      "barId": 270461,
      "path": "roslyn",
      "remoteUri": "https://github.com/dotnet/roslyn",
      "commitSha": "29042282fc7df3b3c229a9c8d9090b131096bd3a"
    },
    {
      "packageVersion": "10.0.0-preview.25303.1",
      "barId": 270483,
      "path": "roslyn-analyzers",
      "remoteUri": "https://github.com/dotnet/roslyn-analyzers",
      "commitSha": "b9f50ce025ef0bf95e97d6765ce9f2db6aa1a584"
    },
    {
      "packageVersion": "10.0.0-preview.5.25262.10",
      "barId": 270326,
      "path": "runtime",
      "remoteUri": "https://github.com/dotnet/runtime",
      "commitSha": "a2c9e7bda0f2edce496c437d2063deb1060caa4a"
    },
    {
      "packageVersion": "10.0.0-preview.25221.1",
      "barId": 270239,
      "path": "scenario-tests",
      "remoteUri": "https://github.com/dotnet/scenario-tests",
      "commitSha": "2a22f9703ddbe56d7d90201a4fdc19b8ed5183b2"
    },
    {
      "packageVersion": "10.0.100-preview.6.25272.9",
      "barId": 270526,
      "path": "sdk",
      "remoteUri": "https://github.com/dotnet/sdk",
      "commitSha": "427918c5c680e1ee087438e85fcb572e509ea26d"
    },
    {
      "packageVersion": "10.0.622801",
      "barId": 270278,
      "path": "source-build-externals",
      "remoteUri": "https://github.com/dotnet/source-build-externals",
      "commitSha": "191d8c1d61d3fdee8f1043b685c468a028017f65"
    },
    {
      "packageVersion": "",
      "barId": 270545,
      "path": "source-build-reference-packages",
      "remoteUri": "https://github.com/dotnet/source-build-reference-packages",
      "commitSha": "9f65308f17fe6db46934a9d3a5a8e7333d64114c"
    },
    {
      "packageVersion": "10.0.0-beta.25302.1",
      "barId": 270321,
      "path": "sourcelink",
      "remoteUri": "https://github.com/dotnet/sourcelink",
      "commitSha": "634059dd61cb2de8a5fbed786093790a78ce0de7"
    },
    {
      "packageVersion": "2.2.0-beta.25303.1",
      "barId": 270394,
      "path": "symreader",
      "remoteUri": "https://github.com/dotnet/symreader",
      "commitSha": "7af3fe9ede611e9f3202b373038ef2400518af5d"
    },
    {
      "packageVersion": "10.0.100-preview.5.25303.2",
      "barId": 270500,
      "path": "templating",
      "remoteUri": "https://github.com/dotnet/templating",
      "commitSha": "b1e4e40e94eb28a3d2404b35526994943d84dfd8"
    },
    {
      "packageVersion": "17.15.0-preview-25302-03",
      "barId": 270275,
      "path": "vstest",
      "remoteUri": "https://github.com/microsoft/vstest",
      "commitSha": "107abd3b697cd033c6b037075536fdd089370101"
    },
    {
      "packageVersion": "10.0.0-preview.6.25303.1",
      "barId": 270481,
      "path": "windowsdesktop",
      "remoteUri": "https://github.com/dotnet/windowsdesktop",
      "commitSha": "0991adbc9347b57965f6050d7f7271b5b6a42da4"
    },
    {
<<<<<<< HEAD
      "packageVersion": "10.0.0-preview.6.25304.4",
      "barId": 270630,
      "path": "winforms",
      "remoteUri": "https://github.com/dotnet/winforms",
      "commitSha": "4b461fda6b0a07047609813303bdc5e920d9b785"
=======
      "packageVersion": "10.0.0-preview.6.25303.5",
      "barId": 270485,
      "path": "winforms",
      "remoteUri": "https://github.com/dotnet/winforms",
      "commitSha": "d1eeebef07fb41030fbffb9142dbb499ecdc4386"
>>>>>>> d25d3482
    },
    {
      "packageVersion": "10.0.0-preview.6.25304.2",
      "barId": 270514,
      "path": "wpf",
      "remoteUri": "https://github.com/dotnet/wpf",
      "commitSha": "3439f20fb8c685af6d9247e8fd2978cac42e74ac"
    },
    {
      "packageVersion": "10.0.0-preview.25303.1",
      "barId": 270396,
      "path": "xdt",
      "remoteUri": "https://github.com/dotnet/xdt",
      "commitSha": "7f4a3dc7c5908b7f5f42f6111358d38633d8efb2"
    }
  ],
  "submodules": [
    {
      "path": "aspnetcore/src/submodules/googletest",
      "remoteUri": "https://github.com/google/googletest",
      "commitSha": "7427a6b5e3e04f895ecad5c647c94629fb2acdc0"
    },
    {
      "path": "aspnetcore/src/submodules/MessagePack-CSharp",
      "remoteUri": "https://github.com/aspnet/MessagePack-CSharp.git",
      "commitSha": "9aeb12b9bdb024512ffe2e4bddfa2785dca6e39e"
    },
    {
      "path": "nuget-client/submodules/NuGet.Build.Localization",
      "remoteUri": "https://github.com/NuGet/NuGet.Build.Localization.git",
      "commitSha": "f15db7b7c6f5affbea268632ef8333d2687c8031"
    },
    {
      "path": "source-build-externals/src/repos/src/abstractions-xunit",
      "remoteUri": "https://github.com/xunit/abstractions.xunit",
      "commitSha": "b75d54d73b141709f805c2001b16f3dd4d71539d"
    },
    {
      "path": "source-build-externals/src/repos/src/application-insights",
      "remoteUri": "https://github.com/microsoft/ApplicationInsights-dotnet",
      "commitSha": "2faa7e8b157a431daa2e71785d68abd5fa817b53"
    },
    {
      "path": "source-build-externals/src/repos/src/azure-activedirectory-identitymodel-extensions-for-dotnet",
      "remoteUri": "https://github.com/AzureAD/azure-activedirectory-identitymodel-extensions-for-dotnet.git",
      "commitSha": "e67b25be77532af9ba405670b34b4d263d505fde"
    },
    {
      "path": "source-build-externals/src/repos/src/cssparser",
      "remoteUri": "https://github.com/dotnet/cssparser",
      "commitSha": "0d59611784841735a7778a67aa6e9d8d000c861f"
    },
    {
      "path": "source-build-externals/src/repos/src/docker-creds-provider",
      "remoteUri": "https://github.com/mthalman/docker-creds-provider",
      "commitSha": "6e1ecd0a80755f9f0e88dc23b98b52f51a77c65e"
    },
    {
      "path": "source-build-externals/src/repos/src/humanizer",
      "remoteUri": "https://github.com/Humanizr/Humanizer",
      "commitSha": "3ebc38de585fc641a04b0e78ed69468453b0f8a1"
    },
    {
      "path": "source-build-externals/src/repos/src/MSBuildLocator",
      "remoteUri": "https://github.com/microsoft/MSBuildLocator",
      "commitSha": "e0281df33274ac3c3e22acc9b07dcb4b31d57dc0"
    },
    {
      "path": "source-build-externals/src/repos/src/newtonsoft-json",
      "remoteUri": "https://github.com/JamesNK/Newtonsoft.Json.git",
      "commitSha": "0a2e291c0d9c0c7675d445703e51750363a549ef"
    },
    {
      "path": "source-build-externals/src/repos/src/vs-solutionpersistence",
      "remoteUri": "https://github.com/microsoft/vs-solutionpersistence.git",
      "commitSha": "0b6f82a4073ce0ff0419991ea0cd6dd6898a51ac"
    },
    {
      "path": "source-build-externals/src/repos/src/xunit",
      "remoteUri": "https://github.com/xunit/xunit",
      "commitSha": "82543a6df6f5f13b5b70f8a9f9ccb41cd676084f"
    },
    {
      "path": "source-build-externals/src/repos/src/xunit/src/xunit.assert/Asserts",
      "remoteUri": "https://github.com/xunit/assert.xunit",
      "commitSha": "cac8b688c193c0f244a0bedf3bb60feeb32d377a"
    },
    {
      "path": "source-build-externals/src/repos/src/xunit/tools/builder/common",
      "remoteUri": "https://github.com/xunit/build-tools-v3",
      "commitSha": "90dba1f5638a4f00d4978a73e23edde5b85061d9"
    },
    {
      "path": "source-build-externals/src/repos/src/xunit/tools/media",
      "remoteUri": "https://github.com/xunit/media",
      "commitSha": "5738b6e86f08e0389c4392b939c20e3eca2d9822"
    }
  ]
}<|MERGE_RESOLUTION|>--- conflicted
+++ resolved
@@ -176,19 +176,11 @@
       "commitSha": "0991adbc9347b57965f6050d7f7271b5b6a42da4"
     },
     {
-<<<<<<< HEAD
       "packageVersion": "10.0.0-preview.6.25304.4",
       "barId": 270630,
       "path": "winforms",
       "remoteUri": "https://github.com/dotnet/winforms",
       "commitSha": "4b461fda6b0a07047609813303bdc5e920d9b785"
-=======
-      "packageVersion": "10.0.0-preview.6.25303.5",
-      "barId": 270485,
-      "path": "winforms",
-      "remoteUri": "https://github.com/dotnet/winforms",
-      "commitSha": "d1eeebef07fb41030fbffb9142dbb499ecdc4386"
->>>>>>> d25d3482
     },
     {
       "packageVersion": "10.0.0-preview.6.25304.2",
