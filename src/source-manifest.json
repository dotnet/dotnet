--- conflicted
+++ resolved
@@ -115,17 +115,10 @@
       "commitSha": "26c6c313a35f020dc9fa8c7270a012bcd75fc81b"
     },
     {
-<<<<<<< HEAD
       "barId": 286363,
       "path": "templating",
       "remoteUri": "https://github.com/dotnet/templating",
       "commitSha": "de3a6beb89b62577a4d61d8c0c056469d4b6202f"
-=======
-      "barId": 285579,
-      "path": "templating",
-      "remoteUri": "https://github.com/dotnet/templating",
-      "commitSha": "95c013d05b0da72f91bfd53b436162061f9907ae"
->>>>>>> 2a4d010d
     },
     {
       "barId": 285989,
