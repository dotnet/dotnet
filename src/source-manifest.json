{
  "repositories": [
    {
      "barId": 288750,
      "path": "arcade",
      "remoteUri": "https://github.com/dotnet/arcade",
      "commitSha": "d48732057be73512b3bac9c01eeacd59398c16d5"
    },
    {
      "barId": 288521,
      "path": "aspnetcore",
      "remoteUri": "https://github.com/dotnet/aspnetcore",
      "commitSha": "d0981493512b1eb464658eb2165a3f4e4da2a6df"
    },
    {
      "barId": 277712,
      "path": "cecil",
      "remoteUri": "https://github.com/dotnet/cecil",
      "commitSha": "2a768f2c8a54077cd7d788bb135caeb4d7206a15"
    },
    {
      "barId": 278546,
      "path": "command-line-api",
      "remoteUri": "https://github.com/dotnet/command-line-api",
      "commitSha": "0b4618bc860374941e605d8eb1d2bc29c32801db"
    },
    {
      "barId": 284345,
      "path": "deployment-tools",
      "remoteUri": "https://github.com/dotnet/deployment-tools",
      "commitSha": "c0c52874069a4dc0fe1e880014e6a5f316e9d3b8"
    },
    {
      "barId": 288647,
      "path": "diagnostics",
      "remoteUri": "https://github.com/dotnet/diagnostics",
      "commitSha": "73f1fdca8d9fb191297a7e687790b804f4e78ef5"
    },
    {
      "barId": 288595,
      "path": "efcore",
      "remoteUri": "https://github.com/dotnet/efcore",
      "commitSha": "af2d7b886edfc378446d36583fb1d5d6496d8c1d"
    },
    {
      "barId": 285755,
      "path": "emsdk",
      "remoteUri": "https://github.com/dotnet/emsdk",
      "commitSha": "aead567b56fe284ee05b3bb324705b76331d4719"
    },
    {
      "barId": 288352,
      "path": "fsharp",
      "remoteUri": "https://github.com/dotnet/fsharp",
      "commitSha": "12efe3b5121d8a662d1431763796dfd278af9129"
    },
    {
      "barId": 288357,
      "path": "msbuild",
      "remoteUri": "https://github.com/dotnet/msbuild",
      "commitSha": "ad915a4f47346b746998dabaa541a7e3bab1d6cd"
    },
    {
      "barId": 279847,
      "path": "nuget-client",
      "remoteUri": "https://github.com/nuget/nuget.client",
      "commitSha": "56f4657d7585ec12b61c623756ca4b2b810c4863"
    },
    {
      "barId": 288869,
      "path": "razor",
      "remoteUri": "https://github.com/dotnet/razor",
      "commitSha": "fac6edfc349e4cf0a2b404ffb082706215535367"
    },
    {
      "barId": 286437,
      "path": "roslyn",
      "remoteUri": "https://github.com/dotnet/roslyn",
      "commitSha": "a01d6a0838430706cea74ad38e054c2877ffbfa1"
    },
    {
      "barId": 288883,
      "path": "runtime",
      "remoteUri": "https://github.com/dotnet/runtime",
      "commitSha": "25800e6537cd47a0a0533fb63bb0fa60d600ec45"
    },
    {
      "barId": 277711,
      "path": "scenario-tests",
      "remoteUri": "https://github.com/dotnet/scenario-tests",
      "commitSha": "082359066ee0064039b9b1f1f025bdd0507d06de"
    },
    {
      "barId": 288443,
      "path": "sdk",
      "remoteUri": "https://github.com/dotnet/sdk",
      "commitSha": "65384c6536d6c6f6afa9c13dc023b1848f0ef69e"
    },
    {
      "barId": 287497,
      "path": "source-build-reference-packages",
      "remoteUri": "https://github.com/dotnet/source-build-reference-packages",
      "commitSha": "0eed3a94644603ef1c0095bc3f1bff525fff876e"
    },
    {
      "barId": 277912,
      "path": "sourcelink",
      "remoteUri": "https://github.com/dotnet/sourcelink",
      "commitSha": "9b949eeb2d5dba635c06ae936b50d2141b0aabe2"
    },
    {
      "barId": 287040,
      "path": "symreader",
      "remoteUri": "https://github.com/dotnet/symreader",
      "commitSha": "ee968d4a1bf717f4bba3a4ffc3f93b5c9870b117"
    },
    {
      "barId": 287762,
      "path": "templating",
      "remoteUri": "https://github.com/dotnet/templating",
      "commitSha": "0cb802c2e5a42e897598ac4ad238f4892bfc7896"
    },
    {
      "barId": 285989,
      "path": "vstest",
      "remoteUri": "https://github.com/microsoft/vstest",
      "commitSha": "81d120f85fbdddc7b981e910a127bd6ef913cd42"
    },
    {
      "barId": 287041,
      "path": "windowsdesktop",
      "remoteUri": "https://github.com/dotnet/windowsdesktop",
      "commitSha": "9f2ae28ea4f111e6a336682484e5aa412e114f3c"
    },
    {
<<<<<<< HEAD
      "barId": 288897,
      "path": "winforms",
      "remoteUri": "https://github.com/dotnet/winforms",
      "commitSha": "33e6bf9e164878acd6d2620b17be77a145e163f6"
=======
      "barId": 288416,
      "path": "winforms",
      "remoteUri": "https://github.com/dotnet/winforms",
      "commitSha": "42921f7308430b0667df9c8a88c53253e09b0cee"
>>>>>>> 6ca513d3
    },
    {
      "barId": 283721,
      "path": "wpf",
      "remoteUri": "https://github.com/dotnet/wpf",
      "commitSha": "519468037f9b797440548c4d744fc7807573026f"
    },
    {
      "barId": 278018,
      "path": "xdt",
      "remoteUri": "https://github.com/dotnet/xdt",
      "commitSha": "ec086785dfa9af4a0dc58eca3e5c969e3d0c6003"
    }
  ],
  "submodules": [
    {
      "path": "aspnetcore/src/submodules/googletest",
      "remoteUri": "https://github.com/google/googletest",
      "commitSha": "b2b9072ecbe874f5937054653ef8f2731eb0f010"
    },
    {
      "path": "aspnetcore/src/submodules/MessagePack-CSharp",
      "remoteUri": "https://github.com/aspnet/MessagePack-CSharp.git",
      "commitSha": "9aeb12b9bdb024512ffe2e4bddfa2785dca6e39e"
    },
    {
      "path": "nuget-client/submodules/NuGet.Build.Localization",
      "remoteUri": "https://github.com/NuGet/NuGet.Build.Localization.git",
      "commitSha": "f15db7b7c6f5affbea268632ef8333d2687c8031"
    },
    {
      "path": "source-build-reference-packages/src/externalPackages/src/abstractions-xunit",
      "remoteUri": "https://github.com/xunit/abstractions.xunit",
      "commitSha": "b75d54d73b141709f805c2001b16f3dd4d71539d"
    },
    {
      "path": "source-build-reference-packages/src/externalPackages/src/application-insights",
      "remoteUri": "https://github.com/microsoft/ApplicationInsights-dotnet",
      "commitSha": "2faa7e8b157a431daa2e71785d68abd5fa817b53"
    },
    {
      "path": "source-build-reference-packages/src/externalPackages/src/azure-activedirectory-identitymodel-extensions-for-dotnet",
      "remoteUri": "https://github.com/AzureAD/azure-activedirectory-identitymodel-extensions-for-dotnet.git",
      "commitSha": "e67b25be77532af9ba405670b34b4d263d505fde"
    },
    {
      "path": "source-build-reference-packages/src/externalPackages/src/cssparser",
      "remoteUri": "https://github.com/dotnet/cssparser",
      "commitSha": "0d59611784841735a7778a67aa6e9d8d000c861f"
    },
    {
      "path": "source-build-reference-packages/src/externalPackages/src/docker-creds-provider",
      "remoteUri": "https://github.com/mthalman/docker-creds-provider",
      "commitSha": "6e1ecd0a80755f9f0e88dc23b98b52f51a77c65e"
    },
    {
      "path": "source-build-reference-packages/src/externalPackages/src/humanizer",
      "remoteUri": "https://github.com/Humanizr/Humanizer",
      "commitSha": "3ebc38de585fc641a04b0e78ed69468453b0f8a1"
    },
    {
      "path": "source-build-reference-packages/src/externalPackages/src/MSBuildLocator",
      "remoteUri": "https://github.com/microsoft/MSBuildLocator",
      "commitSha": "694ff392b2dcf6ac58fe865afd1c982eb9449014"
    },
    {
      "path": "source-build-reference-packages/src/externalPackages/src/newtonsoft-json",
      "remoteUri": "https://github.com/JamesNK/Newtonsoft.Json.git",
      "commitSha": "0a2e291c0d9c0c7675d445703e51750363a549ef"
    },
    {
      "path": "source-build-reference-packages/src/externalPackages/src/spectre-console",
      "remoteUri": "https://github.com/spectreconsole/spectre.console",
      "commitSha": "68fcfe0de4c0602b1c4d4c3cf58ea70e9f06388c"
    },
    {
      "path": "source-build-reference-packages/src/externalPackages/src/vs-solutionpersistence",
      "remoteUri": "https://github.com/microsoft/vs-solutionpersistence.git",
      "commitSha": "0b6f82a4073ce0ff0419991ea0cd6dd6898a51ac"
    }
  ]
}<|MERGE_RESOLUTION|>--- conflicted
+++ resolved
@@ -133,17 +133,10 @@
       "commitSha": "9f2ae28ea4f111e6a336682484e5aa412e114f3c"
     },
     {
-<<<<<<< HEAD
       "barId": 288897,
       "path": "winforms",
       "remoteUri": "https://github.com/dotnet/winforms",
       "commitSha": "33e6bf9e164878acd6d2620b17be77a145e163f6"
-=======
-      "barId": 288416,
-      "path": "winforms",
-      "remoteUri": "https://github.com/dotnet/winforms",
-      "commitSha": "42921f7308430b0667df9c8a88c53253e09b0cee"
->>>>>>> 6ca513d3
     },
     {
       "barId": 283721,
