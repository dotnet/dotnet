--- conflicted
+++ resolved
@@ -91,17 +91,10 @@
       "commitSha": "082359066ee0064039b9b1f1f025bdd0507d06de"
     },
     {
-<<<<<<< HEAD
       "barId": 287237,
       "path": "sdk",
       "remoteUri": "https://github.com/dotnet/sdk",
       "commitSha": "668c6c910d32ac71364b54756c82e01c99f61c3d"
-=======
-      "barId": 287085,
-      "path": "sdk",
-      "remoteUri": "https://github.com/dotnet/sdk",
-      "commitSha": "4223d2f78f7e5b33c6366fa170c3e4a5a1686a26"
->>>>>>> be28ec77
     },
     {
       "barId": 285327,
