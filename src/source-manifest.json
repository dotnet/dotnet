{
  "repositories": [
    {
      "packageVersion": "10.0.0-beta.25271.2",
      "barId": 269183,
      "path": "arcade",
      "remoteUri": "https://github.com/dotnet/arcade",
      "commitSha": "12d3a9f5d6138e22270694574e73e4c58a815795"
    },
    {
      "packageVersion": "8.2.2-preview.1.24521.5",
      "barId": null,
      "path": "aspire",
      "remoteUri": "https://github.com/dotnet/aspire",
      "commitSha": "5fa9337a84a52e9bd185d04d156eccbdcf592f74"
    },
    {
<<<<<<< HEAD
      "packageVersion": "10.0.0-preview.6.25278.8",
      "barId": 269905,
      "path": "aspnetcore",
      "remoteUri": "https://github.com/dotnet/aspnetcore",
      "commitSha": "49dc7ec1922a44ef808a3bd5dfc3dc09350b3f21"
=======
      "packageVersion": "10.0.0-preview.6.25277.5",
      "barId": 269725,
      "path": "aspnetcore",
      "remoteUri": "https://github.com/dotnet/aspnetcore",
      "commitSha": "e849f2052624e7fe981c1ab158414014d2339b23"
>>>>>>> f94a58a2
    },
    {
      "packageVersion": "0.11.5-alpha.25266.1",
      "barId": 268579,
      "path": "cecil",
      "remoteUri": "https://github.com/dotnet/cecil",
      "commitSha": "50f19ccf4b834a6eab54496486a114ba3839f7b9"
    },
    {
      "packageVersion": "0.1.627701",
      "barId": 269717,
      "path": "command-line-api",
      "remoteUri": "https://github.com/dotnet/command-line-api",
      "commitSha": "e22447d0a07219d3d5ddf7b345b53561e3bde7a9"
    },
    {
      "packageVersion": "9.0.0-preview.1.25269.1",
      "barId": 268823,
      "path": "deployment-tools",
      "remoteUri": "https://github.com/dotnet/deployment-tools",
      "commitSha": "24142f7e09afd44317f70ae94801bc6feca0abcc"
    },
    {
      "packageVersion": "9.0.627301",
      "barId": 269462,
      "path": "diagnostics",
      "remoteUri": "https://github.com/dotnet/diagnostics",
      "commitSha": "5996972195ecc1c85a0201dff6f579bf4d9fbd6e"
    },
    {
      "packageVersion": "10.0.0-preview.6.25276.2",
      "barId": 269635,
      "path": "efcore",
      "remoteUri": "https://github.com/dotnet/efcore",
      "commitSha": "7caf11e0d08a61a931dd046900a10ec96a59cfc8"
    },
    {
      "packageVersion": "10.0.0-preview.6.25277.1",
      "barId": 269650,
      "path": "emsdk",
      "remoteUri": "https://github.com/dotnet/emsdk",
      "commitSha": "80d3bcc1ac4785e6c5e348a9caf6125873ecb30d"
    },
    {
      "packageVersion": "10.0.100-beta.25270.2",
      "barId": 269002,
      "path": "fsharp",
      "remoteUri": "https://github.com/dotnet/fsharp",
      "commitSha": "13ad6469b0354735c5b259f7e8307648ab7a6c50"
    },
    {
      "packageVersion": "17.15.0-preview-25277-08",
      "barId": 269692,
      "path": "msbuild",
      "remoteUri": "https://github.com/dotnet/msbuild",
      "commitSha": "3c72a46efb237364e23601459fff7879c42d1aa0"
    },
    {
      "packageVersion": "6.15.0-preview.1.65",
      "barId": 269359,
      "path": "nuget-client",
      "remoteUri": "https://github.com/nuget/nuget.client",
      "commitSha": "58c248e36695c9586c486e8876a43046e0817d41"
    },
    {
      "packageVersion": "10.0.0-preview.25277.1",
      "barId": 269645,
      "path": "razor",
      "remoteUri": "https://github.com/dotnet/razor",
      "commitSha": "955c6f1d293ecf56ae29c42e4d7fd35aaa7d2d52"
    },
    {
      "packageVersion": "5.0.0-1.25277.7",
      "barId": 269736,
      "path": "roslyn",
      "remoteUri": "https://github.com/dotnet/roslyn",
      "commitSha": "4381944dc18c7def52ee2b690e8ccc4b12fe9ea9"
    },
    {
      "packageVersion": "10.0.0-preview.25276.1",
      "barId": 269626,
      "path": "roslyn-analyzers",
      "remoteUri": "https://github.com/dotnet/roslyn-analyzers",
      "commitSha": "4d5446e3c9269d88d062819d9b09e8e5397fd6eb"
    },
    {
      "packageVersion": "10.0.0-preview.5.25262.10",
      "barId": 269735,
      "path": "runtime",
      "remoteUri": "https://github.com/dotnet/runtime",
      "commitSha": "ab3d27fd2425f4403fcfbd04d93122d1f8bcb508"
    },
    {
      "packageVersion": "10.0.0-preview.25221.1",
      "barId": 268572,
      "path": "scenario-tests",
      "remoteUri": "https://github.com/dotnet/scenario-tests",
      "commitSha": "ba23e62da145ef04187aabe1e1fb64029fe2317d"
    },
    {
      "packageVersion": "10.0.100-preview.6.25272.9",
      "barId": 269694,
      "path": "sdk",
      "remoteUri": "https://github.com/dotnet/sdk",
      "commitSha": "39c03282e67a91f4e2c71cf56e69271afb860d37"
    },
    {
      "packageVersion": "10.0.622801",
      "barId": 269640,
      "path": "source-build-externals",
      "remoteUri": "https://github.com/dotnet/source-build-externals",
      "commitSha": "9c353b86754dc74d2508aaecca0d68549a601eab"
    },
    {
      "packageVersion": "",
      "barId": 269647,
      "path": "source-build-reference-packages",
      "remoteUri": "https://github.com/dotnet/source-build-reference-packages",
      "commitSha": "90b1fdf80b6fa1208ff386a2df6fe4528d0c3c6a"
    },
    {
      "packageVersion": "10.0.0-beta.25277.2",
      "barId": 269734,
      "path": "sourcelink",
      "remoteUri": "https://github.com/dotnet/sourcelink",
      "commitSha": "fa3ad19fe7f6d6565dba740ea152057d96bad5d5"
    },
    {
      "packageVersion": "2.2.0-beta.25262.1",
      "barId": 267834,
      "path": "symreader",
      "remoteUri": "https://github.com/dotnet/symreader",
      "commitSha": "d38d92c12935201bb8852096935c267d53592ad9"
    },
    {
      "packageVersion": "10.0.100-preview.5.25275.1",
      "barId": 269560,
      "path": "templating",
      "remoteUri": "https://github.com/dotnet/templating",
      "commitSha": "889846f9e3ec0c3e07da8f9923ebfd009e4dec0a"
    },
    {
      "packageVersion": "17.15.0-preview-25272-02",
      "barId": 269265,
      "path": "vstest",
      "remoteUri": "https://github.com/microsoft/vstest",
      "commitSha": "e894393f92f748898e4e1ef7608892cb16e00163"
    },
    {
      "packageVersion": "10.0.0-preview.6.25276.2",
      "barId": 269624,
      "path": "windowsdesktop",
      "remoteUri": "https://github.com/dotnet/windowsdesktop",
      "commitSha": "7d2928c18a684bd0561e899b7b82594174ae1d14"
    },
    {
      "packageVersion": "10.0.0-preview.6.25277.2",
      "barId": 269733,
      "path": "winforms",
      "remoteUri": "https://github.com/dotnet/winforms",
      "commitSha": "9db17fd379a4b2f36f6ac274b4700fafd4713876"
    },
    {
      "packageVersion": "10.0.0-preview.6.25277.1",
      "barId": 269663,
      "path": "wpf",
      "remoteUri": "https://github.com/dotnet/wpf",
      "commitSha": "061f0464d39e2d7fc6a5cee2c1470f1a9cd025ee"
    },
    {
      "packageVersion": "10.0.0-preview.25269.1",
      "barId": 268931,
      "path": "xdt",
      "remoteUri": "https://github.com/dotnet/xdt",
      "commitSha": "7c4241a4893ba0703dfad18762f217857073b526"
    }
  ],
  "submodules": [
    {
      "path": "aspnetcore/src/submodules/googletest",
      "remoteUri": "https://github.com/google/googletest",
      "commitSha": "09ffd0015395354774c059a17d9f5bee36177ff9"
    },
    {
      "path": "aspnetcore/src/submodules/MessagePack-CSharp",
      "remoteUri": "https://github.com/aspnet/MessagePack-CSharp.git",
      "commitSha": "9aeb12b9bdb024512ffe2e4bddfa2785dca6e39e"
    },
    {
      "path": "nuget-client/submodules/NuGet.Build.Localization",
      "remoteUri": "https://github.com/NuGet/NuGet.Build.Localization.git",
      "commitSha": "f15db7b7c6f5affbea268632ef8333d2687c8031"
    },
    {
      "path": "source-build-externals/src/repos/src/abstractions-xunit",
      "remoteUri": "https://github.com/xunit/abstractions.xunit",
      "commitSha": "b75d54d73b141709f805c2001b16f3dd4d71539d"
    },
    {
      "path": "source-build-externals/src/repos/src/application-insights",
      "remoteUri": "https://github.com/microsoft/ApplicationInsights-dotnet",
      "commitSha": "2faa7e8b157a431daa2e71785d68abd5fa817b53"
    },
    {
      "path": "source-build-externals/src/repos/src/azure-activedirectory-identitymodel-extensions-for-dotnet",
      "remoteUri": "https://github.com/AzureAD/azure-activedirectory-identitymodel-extensions-for-dotnet.git",
      "commitSha": "e67b25be77532af9ba405670b34b4d263d505fde"
    },
    {
      "path": "source-build-externals/src/repos/src/cssparser",
      "remoteUri": "https://github.com/dotnet/cssparser",
      "commitSha": "0d59611784841735a7778a67aa6e9d8d000c861f"
    },
    {
      "path": "source-build-externals/src/repos/src/docker-creds-provider",
      "remoteUri": "https://github.com/mthalman/docker-creds-provider",
      "commitSha": "6e1ecd0a80755f9f0e88dc23b98b52f51a77c65e"
    },
    {
      "path": "source-build-externals/src/repos/src/humanizer",
      "remoteUri": "https://github.com/Humanizr/Humanizer",
      "commitSha": "3ebc38de585fc641a04b0e78ed69468453b0f8a1"
    },
    {
      "path": "source-build-externals/src/repos/src/MSBuildLocator",
      "remoteUri": "https://github.com/microsoft/MSBuildLocator",
      "commitSha": "e0281df33274ac3c3e22acc9b07dcb4b31d57dc0"
    },
    {
      "path": "source-build-externals/src/repos/src/newtonsoft-json",
      "remoteUri": "https://github.com/JamesNK/Newtonsoft.Json.git",
      "commitSha": "0a2e291c0d9c0c7675d445703e51750363a549ef"
    },
    {
      "path": "source-build-externals/src/repos/src/vs-solutionpersistence",
      "remoteUri": "https://github.com/microsoft/vs-solutionpersistence.git",
      "commitSha": "0b6f82a4073ce0ff0419991ea0cd6dd6898a51ac"
    },
    {
      "path": "source-build-externals/src/repos/src/xunit",
      "remoteUri": "https://github.com/xunit/xunit",
      "commitSha": "82543a6df6f5f13b5b70f8a9f9ccb41cd676084f"
    },
    {
      "path": "source-build-externals/src/repos/src/xunit/src/xunit.assert/Asserts",
      "remoteUri": "https://github.com/xunit/assert.xunit",
      "commitSha": "cac8b688c193c0f244a0bedf3bb60feeb32d377a"
    },
    {
      "path": "source-build-externals/src/repos/src/xunit/tools/builder/common",
      "remoteUri": "https://github.com/xunit/build-tools-v3",
      "commitSha": "90dba1f5638a4f00d4978a73e23edde5b85061d9"
    },
    {
      "path": "source-build-externals/src/repos/src/xunit/tools/media",
      "remoteUri": "https://github.com/xunit/media",
      "commitSha": "5738b6e86f08e0389c4392b939c20e3eca2d9822"
    }
  ]
}<|MERGE_RESOLUTION|>--- conflicted
+++ resolved
@@ -15,19 +15,11 @@
       "commitSha": "5fa9337a84a52e9bd185d04d156eccbdcf592f74"
     },
     {
-<<<<<<< HEAD
       "packageVersion": "10.0.0-preview.6.25278.8",
       "barId": 269905,
       "path": "aspnetcore",
       "remoteUri": "https://github.com/dotnet/aspnetcore",
       "commitSha": "49dc7ec1922a44ef808a3bd5dfc3dc09350b3f21"
-=======
-      "packageVersion": "10.0.0-preview.6.25277.5",
-      "barId": 269725,
-      "path": "aspnetcore",
-      "remoteUri": "https://github.com/dotnet/aspnetcore",
-      "commitSha": "e849f2052624e7fe981c1ab158414014d2339b23"
->>>>>>> f94a58a2
     },
     {
       "packageVersion": "0.11.5-alpha.25266.1",
