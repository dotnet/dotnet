{
  "repositories": [
    {
      "barId": 286821,
      "path": "arcade",
      "remoteUri": "https://github.com/dotnet/arcade",
      "commitSha": "e8ca69398033dd1eea35e9667bf857234465de2b"
    },
    {
      "barId": 287510,
      "path": "aspnetcore",
      "remoteUri": "https://github.com/dotnet/aspnetcore",
      "commitSha": "32228b9fa8ef4ea0a7e68fc1ec69c32ffa791adb"
    },
    {
      "barId": 279211,
      "path": "cecil",
      "remoteUri": "https://github.com/dotnet/cecil",
      "commitSha": "27abc57253a0d3010418e877fdfb35f9fa6806b9"
    },
    {
      "barId": 279170,
      "path": "command-line-api",
      "remoteUri": "https://github.com/dotnet/command-line-api",
      "commitSha": "e292617c0f829bfe777c7ad51467c6a509a9aff8"
    },
    {
      "barId": 284345,
      "path": "deployment-tools",
      "remoteUri": "https://github.com/dotnet/deployment-tools",
      "commitSha": "c0c52874069a4dc0fe1e880014e6a5f316e9d3b8"
    },
    {
      "barId": 287331,
      "path": "diagnostics",
      "remoteUri": "https://github.com/dotnet/diagnostics",
      "commitSha": "05321bc8e158478204d312c9de45dbb9eeddf0a2"
    },
    {
      "barId": 287416,
      "path": "efcore",
      "remoteUri": "https://github.com/dotnet/efcore",
      "commitSha": "456f97264be60ccdb1474621f8b2e60a6722c82e"
    },
    {
      "barId": 283436,
      "path": "emsdk",
      "remoteUri": "https://github.com/dotnet/emsdk",
      "commitSha": "36bb70920a16cdfe30540412069796113d9f3e5c"
    },
    {
      "barId": 285891,
      "path": "fsharp",
      "remoteUri": "https://github.com/dotnet/fsharp",
      "commitSha": "2cb9ee0a5d63b52ad7bfbd9364b90b991a26fd72"
    },
    {
      "barId": 285653,
      "path": "msbuild",
      "remoteUri": "https://github.com/dotnet/msbuild",
      "commitSha": "ef8ee47aa94a43657e516677db73ed77bdbe92bf"
    },
    {
      "barId": 286446,
      "path": "nuget-client",
      "remoteUri": "https://github.com/nuget/nuget.client",
      "commitSha": "5514d935e3e77d90d931758cf9e2589735b905a3"
    },
    {
      "barId": 287531,
      "path": "razor",
      "remoteUri": "https://github.com/dotnet/razor",
      "commitSha": "967dc4f230a5eea690b563d1526c4c07b89ea897"
    },
    {
      "barId": 287262,
      "path": "roslyn",
      "remoteUri": "https://github.com/dotnet/roslyn",
      "commitSha": "739dc0e352a331e8a41cd66c09d2edf359255365"
    },
    {
      "barId": 287444,
      "path": "runtime",
      "remoteUri": "https://github.com/dotnet/runtime",
      "commitSha": "10307514ae71110167780d0229b61095d16ae3a3"
    },
    {
      "barId": 277711,
      "path": "scenario-tests",
      "remoteUri": "https://github.com/dotnet/scenario-tests",
      "commitSha": "082359066ee0064039b9b1f1f025bdd0507d06de"
    },
    {
      "barId": 287581,
      "path": "sdk",
      "remoteUri": "https://github.com/dotnet/sdk",
      "commitSha": "f6115a4e2a9f0ce931da611010c3f5b2fcfdf8e1"
    },
    {
<<<<<<< HEAD
      "barId": 287593,
      "path": "source-build-reference-packages",
      "remoteUri": "https://github.com/dotnet/source-build-reference-packages",
      "commitSha": "2beeb9176ed657f8ec4d9773c514a52c69abb629"
=======
      "barId": 287459,
      "path": "source-build-reference-packages",
      "remoteUri": "https://github.com/dotnet/source-build-reference-packages",
      "commitSha": "b385687ccf8e30fdbee0111adbf72b4003b5d287"
>>>>>>> c737522b
    },
    {
      "barId": 287042,
      "path": "sourcelink",
      "remoteUri": "https://github.com/dotnet/sourcelink",
      "commitSha": "307eb51fb9878894d4812276b85ac94293cd7b16"
    },
    {
      "barId": 287040,
      "path": "symreader",
      "remoteUri": "https://github.com/dotnet/symreader",
      "commitSha": "ee968d4a1bf717f4bba3a4ffc3f93b5c9870b117"
    },
    {
      "barId": 287390,
      "path": "templating",
      "remoteUri": "https://github.com/dotnet/templating",
      "commitSha": "e3fa6845d03322a83d240e32e693beb34747c074"
    },
    {
      "barId": 285355,
      "path": "vstest",
      "remoteUri": "https://github.com/microsoft/vstest",
      "commitSha": "740c6833bf93da474c364c36b55fd616c8e9f3d0"
    },
    {
      "barId": 280421,
      "path": "windowsdesktop",
      "remoteUri": "https://github.com/dotnet/windowsdesktop",
      "commitSha": "e2dc1b239ab7828c6ccf3395db5f6e72af652549"
    },
    {
      "barId": 282630,
      "path": "winforms",
      "remoteUri": "https://github.com/dotnet/winforms",
      "commitSha": "2b9471644494f912a5ea1f559ed7e2d443a631aa"
    },
    {
      "barId": 287409,
      "path": "wpf",
      "remoteUri": "https://github.com/dotnet/wpf",
      "commitSha": "8409237906c778eeb16662b444a24b46a07a0976"
    },
    {
      "barId": 278018,
      "path": "xdt",
      "remoteUri": "https://github.com/dotnet/xdt",
      "commitSha": "ec086785dfa9af4a0dc58eca3e5c969e3d0c6003"
    }
  ],
  "submodules": [
    {
      "path": "aspnetcore/src/submodules/googletest",
      "remoteUri": "https://github.com/google/googletest",
      "commitSha": "373af2e3df71599b87a40ce0e37164523849166b"
    },
    {
      "path": "aspnetcore/src/submodules/MessagePack-CSharp",
      "remoteUri": "https://github.com/aspnet/MessagePack-CSharp.git",
      "commitSha": "9aeb12b9bdb024512ffe2e4bddfa2785dca6e39e"
    },
    {
      "path": "nuget-client/submodules/NuGet.Build.Localization",
      "remoteUri": "https://github.com/NuGet/NuGet.Build.Localization.git",
      "commitSha": "f15db7b7c6f5affbea268632ef8333d2687c8031"
    },
    {
      "path": "source-build-reference-packages/src/externalPackages/src/abstractions-xunit",
      "remoteUri": "https://github.com/xunit/abstractions.xunit",
      "commitSha": "b75d54d73b141709f805c2001b16f3dd4d71539d"
    },
    {
      "path": "source-build-reference-packages/src/externalPackages/src/application-insights",
      "remoteUri": "https://github.com/microsoft/ApplicationInsights-dotnet",
      "commitSha": "2faa7e8b157a431daa2e71785d68abd5fa817b53"
    },
    {
      "path": "source-build-reference-packages/src/externalPackages/src/azure-activedirectory-identitymodel-extensions-for-dotnet",
      "remoteUri": "https://github.com/AzureAD/azure-activedirectory-identitymodel-extensions-for-dotnet.git",
      "commitSha": "e67b25be77532af9ba405670b34b4d263d505fde"
    },
    {
      "path": "source-build-reference-packages/src/externalPackages/src/cssparser",
      "remoteUri": "https://github.com/dotnet/cssparser",
      "commitSha": "0d59611784841735a7778a67aa6e9d8d000c861f"
    },
    {
      "path": "source-build-reference-packages/src/externalPackages/src/docker-creds-provider",
      "remoteUri": "https://github.com/mthalman/docker-creds-provider",
      "commitSha": "6e1ecd0a80755f9f0e88dc23b98b52f51a77c65e"
    },
    {
      "path": "source-build-reference-packages/src/externalPackages/src/humanizer",
      "remoteUri": "https://github.com/Humanizr/Humanizer",
      "commitSha": "3ebc38de585fc641a04b0e78ed69468453b0f8a1"
    },
    {
      "path": "source-build-reference-packages/src/externalPackages/src/MSBuildLocator",
      "remoteUri": "https://github.com/microsoft/MSBuildLocator",
      "commitSha": "694ff392b2dcf6ac58fe865afd1c982eb9449014"
    },
    {
      "path": "source-build-reference-packages/src/externalPackages/src/newtonsoft-json",
      "remoteUri": "https://github.com/JamesNK/Newtonsoft.Json.git",
      "commitSha": "0a2e291c0d9c0c7675d445703e51750363a549ef"
    },
    {
      "path": "source-build-reference-packages/src/externalPackages/src/spectre-console",
      "remoteUri": "https://github.com/spectreconsole/spectre.console",
      "commitSha": "68fcfe0de4c0602b1c4d4c3cf58ea70e9f06388c"
    },
    {
      "path": "source-build-reference-packages/src/externalPackages/src/vs-solutionpersistence",
      "remoteUri": "https://github.com/microsoft/vs-solutionpersistence.git",
      "commitSha": "0b6f82a4073ce0ff0419991ea0cd6dd6898a51ac"
    }
  ]
}<|MERGE_RESOLUTION|>--- conflicted
+++ resolved
@@ -97,17 +97,10 @@
       "commitSha": "f6115a4e2a9f0ce931da611010c3f5b2fcfdf8e1"
     },
     {
-<<<<<<< HEAD
       "barId": 287593,
       "path": "source-build-reference-packages",
       "remoteUri": "https://github.com/dotnet/source-build-reference-packages",
       "commitSha": "2beeb9176ed657f8ec4d9773c514a52c69abb629"
-=======
-      "barId": 287459,
-      "path": "source-build-reference-packages",
-      "remoteUri": "https://github.com/dotnet/source-build-reference-packages",
-      "commitSha": "b385687ccf8e30fdbee0111adbf72b4003b5d287"
->>>>>>> c737522b
     },
     {
       "barId": 287042,
