{
  "repositories": [
    {
      "packageVersion": "10.0.0-beta.25305.3",
      "barId": 270773,
      "path": "arcade",
      "remoteUri": "https://github.com/dotnet/arcade",
      "commitSha": "aba421eb78276b26d1a24df7772474806b27aa13"
    },
    {
      "packageVersion": "8.2.2-preview.1.24521.5",
      "barId": null,
      "path": "aspire",
      "remoteUri": "https://github.com/dotnet/aspire",
      "commitSha": "5fa9337a84a52e9bd185d04d156eccbdcf592f74"
    },
    {
      "packageVersion": "10.0.0-preview.6.25311.17",
      "barId": 271403,
      "path": "aspnetcore",
      "remoteUri": "https://github.com/dotnet/aspnetcore",
      "commitSha": "16438b6e3e694a76186a49a8e700548423e549ea"
    },
    {
      "packageVersion": "0.11.5-alpha.25302.1",
      "barId": 270241,
      "path": "cecil",
      "remoteUri": "https://github.com/dotnet/cecil",
      "commitSha": "70155a89cb7781f4b7ffe346455939d09a2cd45e"
    },
    {
      "packageVersion": "0.1.630601",
      "barId": 270902,
      "path": "command-line-api",
      "remoteUri": "https://github.com/dotnet/command-line-api",
      "commitSha": "806a6d90bdd57f268bff30f36e2132a26371b08a"
    },
    {
      "packageVersion": "9.0.0-preview.1.25303.2",
      "barId": 270423,
      "path": "deployment-tools",
      "remoteUri": "https://github.com/dotnet/deployment-tools",
      "commitSha": "5301f0fa3815b133330070e76ec30814f3731304"
    },
    {
      "packageVersion": "9.0.630401",
      "barId": 270646,
      "path": "diagnostics",
      "remoteUri": "https://github.com/dotnet/diagnostics",
      "commitSha": "a083d65b84428784901cf8bacdf8403be18fa78f"
    },
    {
      "packageVersion": "10.0.0-preview.6.25311.2",
      "barId": 271286,
      "path": "efcore",
      "remoteUri": "https://github.com/dotnet/efcore",
      "commitSha": "0b17ca47d38d79e2dae578300526d3c3a58384ba"
    },
    {
      "packageVersion": "10.0.0-preview.6.25311.2",
      "barId": 271365,
      "path": "emsdk",
      "remoteUri": "https://github.com/dotnet/emsdk",
      "commitSha": "b02fffdc35a4ac28cff204e18feb9e82534fbce8"
    },
    {
      "packageVersion": "14.0.100-beta.25310.2",
      "barId": 271131,
      "path": "fsharp",
      "remoteUri": "https://github.com/dotnet/fsharp",
      "commitSha": "fcca759f0dad365248b4ca0f365a055c929c4a02"
    },
    {
      "packageVersion": "17.15.0-preview-25306-09",
      "barId": 270908,
      "path": "msbuild",
      "remoteUri": "https://github.com/dotnet/msbuild",
      "commitSha": "a2c72650e718d971463f7dc7d04c497ca7797136"
    },
    {
      "packageVersion": "6.15.0-preview.1.70",
      "barId": 270051,
      "path": "nuget-client",
      "remoteUri": "https://github.com/nuget/nuget.client",
      "commitSha": "fb8b14ee3c574f9b559fc2057cadd20d55a75526"
    },
    {
      "packageVersion": "10.0.0-preview.25311.9",
      "barId": 271395,
      "path": "razor",
      "remoteUri": "https://github.com/dotnet/razor",
      "commitSha": "302ae2be67e647dab45069533df280d40839a6e1"
    },
    {
      "packageVersion": "5.0.0-1.25310.10",
      "barId": 271210,
      "path": "roslyn",
      "remoteUri": "https://github.com/dotnet/roslyn",
      "commitSha": "25357a9fcf6a1180c4a3418863727e551b89afaf"
    },
    {
<<<<<<< HEAD
      "packageVersion": "10.0.0-preview.25311.2",
      "barId": 271419,
      "path": "roslyn-analyzers",
      "remoteUri": "https://github.com/dotnet/roslyn-analyzers",
      "commitSha": "4209caba2f1b8d3bd35bfd653b35a8cb780cdcb0"
=======
      "packageVersion": "10.0.0-preview.25309.1",
      "barId": 271087,
      "path": "roslyn-analyzers",
      "remoteUri": "https://github.com/dotnet/roslyn-analyzers",
      "commitSha": "d72f60b9124ae5a25538dbceab7b3590ce309641"
>>>>>>> 01475cca
    },
    {
      "packageVersion": "10.0.0-preview.5.25262.10",
      "barId": 271196,
      "path": "runtime",
      "remoteUri": "https://github.com/dotnet/runtime",
      "commitSha": "5415b7342d44af9c974905760539f198fad13682"
    },
    {
      "packageVersion": "10.0.0-preview.25221.1",
      "barId": 270239,
      "path": "scenario-tests",
      "remoteUri": "https://github.com/dotnet/scenario-tests",
      "commitSha": "2a22f9703ddbe56d7d90201a4fdc19b8ed5183b2"
    },
    {
      "packageVersion": "10.0.100-preview.6.25272.9",
      "barId": 271391,
      "path": "sdk",
      "remoteUri": "https://github.com/dotnet/sdk",
      "commitSha": "1a2c7afed8912d5bf7ccf53a5e2b1e0c7ed25b27"
    },
    {
      "packageVersion": "10.0.622801",
      "barId": 270278,
      "path": "source-build-externals",
      "remoteUri": "https://github.com/dotnet/source-build-externals",
      "commitSha": "191d8c1d61d3fdee8f1043b685c468a028017f65"
    },
    {
      "packageVersion": "",
      "barId": 271361,
      "path": "source-build-reference-packages",
      "remoteUri": "https://github.com/dotnet/source-build-reference-packages",
      "commitSha": "56e736fb7e17e936ea0fde3ebe57a30539d87c55"
    },
    {
      "packageVersion": "10.0.0-beta.25302.1",
      "barId": 270321,
      "path": "sourcelink",
      "remoteUri": "https://github.com/dotnet/sourcelink",
      "commitSha": "634059dd61cb2de8a5fbed786093790a78ce0de7"
    },
    {
      "packageVersion": "2.2.0-beta.25303.1",
      "barId": 270394,
      "path": "symreader",
      "remoteUri": "https://github.com/dotnet/symreader",
      "commitSha": "7af3fe9ede611e9f3202b373038ef2400518af5d"
    },
    {
      "packageVersion": "10.0.100-preview.6.25310.4",
      "barId": 271254,
      "path": "templating",
      "remoteUri": "https://github.com/dotnet/templating",
      "commitSha": "e37a790474d9a0a60403f20d36f49bd4f6ce15a2"
    },
    {
      "packageVersion": "17.15.0-preview-25302-03",
      "barId": 270275,
      "path": "vstest",
      "remoteUri": "https://github.com/microsoft/vstest",
      "commitSha": "107abd3b697cd033c6b037075536fdd089370101"
    },
    {
      "packageVersion": "10.0.0-preview.6.25310.3",
      "barId": 271221,
      "path": "windowsdesktop",
      "remoteUri": "https://github.com/dotnet/windowsdesktop",
      "commitSha": "e540e7de6bdafbc59bf89586eddc93b23d8d75f6"
    },
    {
      "packageVersion": "10.0.0-preview.6.25311.6",
      "barId": 271368,
      "path": "winforms",
      "remoteUri": "https://github.com/dotnet/winforms",
      "commitSha": "264f3093c826ece167b2c600f50d5bd57b973287"
    },
    {
      "packageVersion": "10.0.0-preview.6.25310.4",
      "barId": 271256,
      "path": "wpf",
      "remoteUri": "https://github.com/dotnet/wpf",
      "commitSha": "b4d57bf294c0999b614355afbd68932859321917"
    },
    {
      "packageVersion": "10.0.0-preview.25303.1",
      "barId": 270396,
      "path": "xdt",
      "remoteUri": "https://github.com/dotnet/xdt",
      "commitSha": "7f4a3dc7c5908b7f5f42f6111358d38633d8efb2"
    }
  ],
  "submodules": [
    {
      "path": "aspnetcore/src/submodules/googletest",
      "remoteUri": "https://github.com/google/googletest",
      "commitSha": "7e2c425db2c2e024b2807bfe6d386f4ff068d0d6"
    },
    {
      "path": "aspnetcore/src/submodules/MessagePack-CSharp",
      "remoteUri": "https://github.com/aspnet/MessagePack-CSharp.git",
      "commitSha": "9aeb12b9bdb024512ffe2e4bddfa2785dca6e39e"
    },
    {
      "path": "nuget-client/submodules/NuGet.Build.Localization",
      "remoteUri": "https://github.com/NuGet/NuGet.Build.Localization.git",
      "commitSha": "f15db7b7c6f5affbea268632ef8333d2687c8031"
    },
    {
      "path": "source-build-externals/src/repos/src/abstractions-xunit",
      "remoteUri": "https://github.com/xunit/abstractions.xunit",
      "commitSha": "b75d54d73b141709f805c2001b16f3dd4d71539d"
    },
    {
      "path": "source-build-externals/src/repos/src/application-insights",
      "remoteUri": "https://github.com/microsoft/ApplicationInsights-dotnet",
      "commitSha": "2faa7e8b157a431daa2e71785d68abd5fa817b53"
    },
    {
      "path": "source-build-externals/src/repos/src/azure-activedirectory-identitymodel-extensions-for-dotnet",
      "remoteUri": "https://github.com/AzureAD/azure-activedirectory-identitymodel-extensions-for-dotnet.git",
      "commitSha": "e67b25be77532af9ba405670b34b4d263d505fde"
    },
    {
      "path": "source-build-externals/src/repos/src/cssparser",
      "remoteUri": "https://github.com/dotnet/cssparser",
      "commitSha": "0d59611784841735a7778a67aa6e9d8d000c861f"
    },
    {
      "path": "source-build-externals/src/repos/src/docker-creds-provider",
      "remoteUri": "https://github.com/mthalman/docker-creds-provider",
      "commitSha": "6e1ecd0a80755f9f0e88dc23b98b52f51a77c65e"
    },
    {
      "path": "source-build-externals/src/repos/src/humanizer",
      "remoteUri": "https://github.com/Humanizr/Humanizer",
      "commitSha": "3ebc38de585fc641a04b0e78ed69468453b0f8a1"
    },
    {
      "path": "source-build-externals/src/repos/src/MSBuildLocator",
      "remoteUri": "https://github.com/microsoft/MSBuildLocator",
      "commitSha": "e0281df33274ac3c3e22acc9b07dcb4b31d57dc0"
    },
    {
      "path": "source-build-externals/src/repos/src/newtonsoft-json",
      "remoteUri": "https://github.com/JamesNK/Newtonsoft.Json.git",
      "commitSha": "0a2e291c0d9c0c7675d445703e51750363a549ef"
    },
    {
      "path": "source-build-externals/src/repos/src/vs-solutionpersistence",
      "remoteUri": "https://github.com/microsoft/vs-solutionpersistence.git",
      "commitSha": "0b6f82a4073ce0ff0419991ea0cd6dd6898a51ac"
    },
    {
      "path": "source-build-externals/src/repos/src/xunit",
      "remoteUri": "https://github.com/xunit/xunit",
      "commitSha": "82543a6df6f5f13b5b70f8a9f9ccb41cd676084f"
    },
    {
      "path": "source-build-externals/src/repos/src/xunit/src/xunit.assert/Asserts",
      "remoteUri": "https://github.com/xunit/assert.xunit",
      "commitSha": "cac8b688c193c0f244a0bedf3bb60feeb32d377a"
    },
    {
      "path": "source-build-externals/src/repos/src/xunit/tools/builder/common",
      "remoteUri": "https://github.com/xunit/build-tools-v3",
      "commitSha": "90dba1f5638a4f00d4978a73e23edde5b85061d9"
    },
    {
      "path": "source-build-externals/src/repos/src/xunit/tools/media",
      "remoteUri": "https://github.com/xunit/media",
      "commitSha": "5738b6e86f08e0389c4392b939c20e3eca2d9822"
    }
  ]
}<|MERGE_RESOLUTION|>--- conflicted
+++ resolved
@@ -99,19 +99,11 @@
       "commitSha": "25357a9fcf6a1180c4a3418863727e551b89afaf"
     },
     {
-<<<<<<< HEAD
       "packageVersion": "10.0.0-preview.25311.2",
       "barId": 271419,
       "path": "roslyn-analyzers",
       "remoteUri": "https://github.com/dotnet/roslyn-analyzers",
       "commitSha": "4209caba2f1b8d3bd35bfd653b35a8cb780cdcb0"
-=======
-      "packageVersion": "10.0.0-preview.25309.1",
-      "barId": 271087,
-      "path": "roslyn-analyzers",
-      "remoteUri": "https://github.com/dotnet/roslyn-analyzers",
-      "commitSha": "d72f60b9124ae5a25538dbceab7b3590ce309641"
->>>>>>> 01475cca
     },
     {
       "packageVersion": "10.0.0-preview.5.25262.10",
