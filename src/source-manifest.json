{
  "repositories": [
    {
      "packageVersion": "10.0.0-beta.25253.1",
      "barId": 266741,
      "path": "arcade",
      "remoteUri": "https://github.com/dotnet/arcade",
      "commitSha": "cdf9c563205c673b7df205e24564aa48dbc341c3"
    },
    {
      "packageVersion": "8.2.2-preview.1.24521.5",
      "barId": null,
      "path": "aspire",
      "remoteUri": "https://github.com/dotnet/aspire",
      "commitSha": "5fa9337a84a52e9bd185d04d156eccbdcf592f74"
    },
    {
      "packageVersion": "10.0.0-preview.5.25256.3",
      "barId": 267098,
      "path": "aspnetcore",
      "remoteUri": "https://github.com/dotnet/aspnetcore",
      "commitSha": "754e56eea0d88f36653af0da1f9c00186d93cec8"
    },
    {
      "packageVersion": "0.11.5-alpha.25252.1",
      "barId": 266716,
      "path": "cecil",
      "remoteUri": "https://github.com/dotnet/cecil",
      "commitSha": "ace481b2c118341192e9ac0caceb17cede03ed47"
    },
    {
      "packageVersion": "0.1.625601",
      "barId": 266966,
      "path": "command-line-api",
      "remoteUri": "https://github.com/dotnet/command-line-api",
      "commitSha": "493a1d270887d7c51372fd17f774ea44b0c3101a"
    },
    {
      "packageVersion": "9.0.0-preview.1.25255.1",
      "barId": 266805,
      "path": "deployment-tools",
      "remoteUri": "https://github.com/dotnet/deployment-tools",
      "commitSha": "6b4bb9fae2d5c2caa1c5da1b49a045239bbbae3a"
    },
    {
      "packageVersion": "9.0.625601",
      "barId": 267066,
      "path": "diagnostics",
      "remoteUri": "https://github.com/dotnet/diagnostics",
      "commitSha": "aebf15d23e5a25ab718e780a29d8aca9a5280425"
    },
    {
      "packageVersion": "10.0.0-preview.5.25255.1",
      "barId": 266798,
      "path": "efcore",
      "remoteUri": "https://github.com/dotnet/efcore",
      "commitSha": "9b42f3657525ea451573d241c86d09f5b08fe6dd"
    },
    {
      "packageVersion": "10.0.0-preview.5.25256.2",
      "barId": 267033,
      "path": "emsdk",
      "remoteUri": "https://github.com/dotnet/emsdk",
      "commitSha": "235b2cb3cf0f855c953eb9561601d61c8d9639da"
    },
    {
      "packageVersion": "10.0.100-beta.25224.6",
      "barId": 265640,
      "path": "fsharp",
      "remoteUri": "https://github.com/dotnet/fsharp",
      "commitSha": "e8bfd3562774b2939c252d907de2f3173a2bd5bd"
    },
    {
      "packageVersion": "17.15.0-preview-25256-09",
      "barId": 266992,
      "path": "msbuild",
      "remoteUri": "https://github.com/dotnet/msbuild",
      "commitSha": "d819c2b9a11abac6d920dd9797fab95d285b9525"
    },
    {
      "packageVersion": "6.15.0-preview.1.37",
      "barId": 266635,
      "path": "nuget-client",
      "remoteUri": "https://github.com/nuget/nuget.client",
      "commitSha": "41fb88a624e61dce1fa05a5d0771b41ab7aff7a9"
    },
    {
      "packageVersion": "10.0.0-preview.25256.6",
      "barId": 267107,
      "path": "razor",
      "remoteUri": "https://github.com/dotnet/razor",
      "commitSha": "b05db17aaab05af990487ef20bb2641180dd4e07"
    },
    {
      "packageVersion": "5.0.0-1.25256.10",
      "barId": 267076,
      "path": "roslyn",
      "remoteUri": "https://github.com/dotnet/roslyn",
      "commitSha": "c53bdd8a47076f10a54c729a36829edf81e7c647"
    },
    {
      "packageVersion": "10.0.0-preview.25229.1",
      "barId": 266348,
      "path": "roslyn-analyzers",
      "remoteUri": "https://github.com/dotnet/roslyn-analyzers",
      "commitSha": "ba7afc0f470c9b92b88c9468420942b2d1d57355"
    },
    {
      "packageVersion": "10.0.0-preview.5.25256.10",
      "barId": 267117,
      "path": "runtime",
      "remoteUri": "https://github.com/dotnet/runtime",
      "commitSha": "c0ca2c220c8b931ee017278fdf022bb22f202f1f"
    },
    {
      "packageVersion": "10.0.0-preview.25221.1",
      "barId": 266989,
      "path": "scenario-tests",
      "remoteUri": "https://github.com/dotnet/scenario-tests",
      "commitSha": "3ba55042a88ef20d2aba4475d7622d3fa14c0527"
    },
    {
      "packageVersion": "10.0.100-preview.5.25255.3",
      "barId": 266866,
      "path": "sdk",
      "remoteUri": "https://github.com/dotnet/sdk",
      "commitSha": "86317d70a92223dff361e28d2874188219c7560b"
    },
    {
      "packageVersion": "10.0.622801",
      "barId": 267118,
      "path": "source-build-externals",
      "remoteUri": "https://github.com/dotnet/source-build-externals",
      "commitSha": "044a3e9abbc4d1db3a81a6432a09eef84ef38429"
    },
    {
      "packageVersion": "",
      "barId": 267115,
      "path": "source-build-reference-packages",
      "remoteUri": "https://github.com/dotnet/source-build-reference-packages",
      "commitSha": "3ffb4153a8ae7b0dacf680e578ebdd59c5c1c347"
    },
    {
      "packageVersion": "10.0.0-beta.25256.2",
      "barId": 267094,
      "path": "sourcelink",
      "remoteUri": "https://github.com/dotnet/sourcelink",
      "commitSha": "a90f9e3167b0a4c4a3baef96d9c49a706c49b878"
    },
    {
      "packageVersion": "2.2.0-beta.25256.1",
      "barId": 266957,
      "path": "symreader",
      "remoteUri": "https://github.com/dotnet/symreader",
      "commitSha": "6565fef44c1528244224690207a3f0c2a4b9295a"
    },
    {
      "packageVersion": "10.0.100-preview.5.25255.2",
      "barId": 266950,
      "path": "templating",
      "remoteUri": "https://github.com/dotnet/templating",
      "commitSha": "28fd77b2d071120535f75fee51fa99d329593bff"
    },
    {
      "packageVersion": "17.15.0-preview-25224-01",
      "barId": 265567,
      "path": "vstest",
      "remoteUri": "https://github.com/microsoft/vstest",
      "commitSha": "2e6d9288d3aa0269ae710844f3aa9e0a3981b26e"
    },
    {
      "packageVersion": "10.0.0-preview.5.25255.3",
      "barId": 266929,
      "path": "windowsdesktop",
      "remoteUri": "https://github.com/dotnet/windowsdesktop",
      "commitSha": "5e47aa9943c5533cf26cd1387a3f4111712bec9f"
    },
    {
<<<<<<< HEAD
      "packageVersion": "10.0.0-preview.5.25256.3",
      "barId": 267099,
      "path": "winforms",
      "remoteUri": "https://github.com/dotnet/winforms",
      "commitSha": "a5a50fe1a5c6fb00eec67a7680a9e7b905ac6c84"
=======
      "packageVersion": "10.0.0-preview.5.25255.2",
      "barId": 266934,
      "path": "winforms",
      "remoteUri": "https://github.com/dotnet/winforms",
      "commitSha": "71a8e958321289b92887e21d1a9cfc9a6e77a3de"
>>>>>>> 954d6157
    },
    {
      "packageVersion": "10.0.0-preview.5.25255.1",
      "barId": 266795,
      "path": "wpf",
      "remoteUri": "https://github.com/dotnet/wpf",
      "commitSha": "e188e3587630e370a711fe9566a9011a7c5a181b"
    },
    {
      "packageVersion": "10.0.0-preview.25256.1",
      "barId": 266956,
      "path": "xdt",
      "remoteUri": "https://github.com/dotnet/xdt",
      "commitSha": "5098b3b8971f7ac5951b7dad57ca72ac56de1a87"
    }
  ],
  "submodules": [
    {
      "path": "aspnetcore/src/submodules/googletest",
      "remoteUri": "https://github.com/google/googletest",
      "commitSha": "90a41521142c978131f38c6da07b4eb96a9f1ff6"
    },
    {
      "path": "aspnetcore/src/submodules/MessagePack-CSharp",
      "remoteUri": "https://github.com/aspnet/MessagePack-CSharp.git",
      "commitSha": "9aeb12b9bdb024512ffe2e4bddfa2785dca6e39e"
    },
    {
      "path": "nuget-client/submodules/NuGet.Build.Localization",
      "remoteUri": "https://github.com/NuGet/NuGet.Build.Localization.git",
      "commitSha": "f15db7b7c6f5affbea268632ef8333d2687c8031"
    },
    {
      "path": "source-build-externals/src/abstractions-xunit",
      "remoteUri": "https://github.com/xunit/abstractions.xunit",
      "commitSha": "b75d54d73b141709f805c2001b16f3dd4d71539d"
    },
    {
      "path": "source-build-externals/src/application-insights",
      "remoteUri": "https://github.com/microsoft/ApplicationInsights-dotnet",
      "commitSha": "2faa7e8b157a431daa2e71785d68abd5fa817b53"
    },
    {
      "path": "source-build-externals/src/azure-activedirectory-identitymodel-extensions-for-dotnet",
      "remoteUri": "https://github.com/AzureAD/azure-activedirectory-identitymodel-extensions-for-dotnet.git",
      "commitSha": "e67b25be77532af9ba405670b34b4d263d505fde"
    },
    {
      "path": "source-build-externals/src/cssparser",
      "remoteUri": "https://github.com/dotnet/cssparser",
      "commitSha": "0d59611784841735a7778a67aa6e9d8d000c861f"
    },
    {
      "path": "source-build-externals/src/docker-creds-provider",
      "remoteUri": "https://github.com/mthalman/docker-creds-provider",
      "commitSha": "6e1ecd0a80755f9f0e88dc23b98b52f51a77c65e"
    },
    {
      "path": "source-build-externals/src/humanizer",
      "remoteUri": "https://github.com/Humanizr/Humanizer",
      "commitSha": "3ebc38de585fc641a04b0e78ed69468453b0f8a1"
    },
    {
      "path": "source-build-externals/src/MSBuildLocator",
      "remoteUri": "https://github.com/microsoft/MSBuildLocator",
      "commitSha": "e0281df33274ac3c3e22acc9b07dcb4b31d57dc0"
    },
    {
      "path": "source-build-externals/src/newtonsoft-json",
      "remoteUri": "https://github.com/JamesNK/Newtonsoft.Json.git",
      "commitSha": "0a2e291c0d9c0c7675d445703e51750363a549ef"
    },
    {
      "path": "source-build-externals/src/vs-solutionpersistence",
      "remoteUri": "https://github.com/microsoft/vs-solutionpersistence.git",
      "commitSha": "0b6f82a4073ce0ff0419991ea0cd6dd6898a51ac"
    },
    {
      "path": "source-build-externals/src/xunit",
      "remoteUri": "https://github.com/xunit/xunit",
      "commitSha": "82543a6df6f5f13b5b70f8a9f9ccb41cd676084f"
    },
    {
      "path": "source-build-externals/src/xunit/src/xunit.assert/Asserts",
      "remoteUri": "https://github.com/xunit/assert.xunit",
      "commitSha": "cac8b688c193c0f244a0bedf3bb60feeb32d377a"
    },
    {
      "path": "source-build-externals/src/xunit/tools/builder/common",
      "remoteUri": "https://github.com/xunit/build-tools-v3",
      "commitSha": "90dba1f5638a4f00d4978a73e23edde5b85061d9"
    },
    {
      "path": "source-build-externals/src/xunit/tools/media",
      "remoteUri": "https://github.com/xunit/media",
      "commitSha": "5738b6e86f08e0389c4392b939c20e3eca2d9822"
    }
  ]
}<|MERGE_RESOLUTION|>--- conflicted
+++ resolved
@@ -176,19 +176,11 @@
       "commitSha": "5e47aa9943c5533cf26cd1387a3f4111712bec9f"
     },
     {
-<<<<<<< HEAD
       "packageVersion": "10.0.0-preview.5.25256.3",
       "barId": 267099,
       "path": "winforms",
       "remoteUri": "https://github.com/dotnet/winforms",
       "commitSha": "a5a50fe1a5c6fb00eec67a7680a9e7b905ac6c84"
-=======
-      "packageVersion": "10.0.0-preview.5.25255.2",
-      "barId": 266934,
-      "path": "winforms",
-      "remoteUri": "https://github.com/dotnet/winforms",
-      "commitSha": "71a8e958321289b92887e21d1a9cfc9a6e77a3de"
->>>>>>> 954d6157
     },
     {
       "packageVersion": "10.0.0-preview.5.25255.1",
