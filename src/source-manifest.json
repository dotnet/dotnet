--- conflicted
+++ resolved
@@ -79,17 +79,10 @@
       "commitSha": "a70b5c16d07b7cba6c4955034a0c5957c86eb6e5"
     },
     {
-<<<<<<< HEAD
       "barId": 282358,
       "path": "runtime",
       "remoteUri": "https://github.com/dotnet/runtime",
       "commitSha": "9b915620ac95c77dad75cdaca43d2d8e0ee8e895"
-=======
-      "barId": 282138,
-      "path": "runtime",
-      "remoteUri": "https://github.com/dotnet/runtime",
-      "commitSha": "6883bb253dc5a7682f934ddfe1d840f3e3819c8d"
->>>>>>> 08ef1cd4
     },
     {
       "barId": 277711,
