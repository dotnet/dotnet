{
  "repositories": [
    {
      "barId": 286336,
      "path": "arcade",
      "remoteUri": "https://github.com/dotnet/arcade",
      "commitSha": "488413fe104056170673a048a07906314e101e5d"
    },
    {
      "barId": 286659,
      "path": "aspnetcore",
      "remoteUri": "https://github.com/dotnet/aspnetcore",
      "commitSha": "28e5d3421e362e046b5391772159076f6ba382bf"
    },
    {
      "barId": 277712,
      "path": "cecil",
      "remoteUri": "https://github.com/dotnet/cecil",
      "commitSha": "2a768f2c8a54077cd7d788bb135caeb4d7206a15"
    },
    {
      "barId": 278546,
      "path": "command-line-api",
      "remoteUri": "https://github.com/dotnet/command-line-api",
      "commitSha": "0b4618bc860374941e605d8eb1d2bc29c32801db"
    },
    {
      "barId": 284345,
      "path": "deployment-tools",
      "remoteUri": "https://github.com/dotnet/deployment-tools",
      "commitSha": "c0c52874069a4dc0fe1e880014e6a5f316e9d3b8"
    },
    {
      "barId": 286647,
      "path": "diagnostics",
      "remoteUri": "https://github.com/dotnet/diagnostics",
      "commitSha": "53c7e6f445c2d1a918707a609b0fd08c3604c659"
    },
    {
<<<<<<< HEAD
      "barId": 286796,
      "path": "efcore",
      "remoteUri": "https://github.com/dotnet/efcore",
      "commitSha": "8b7511e835dcebfd3c8aa5aa242b95da1bce8eb4"
=======
      "barId": 286504,
      "path": "efcore",
      "remoteUri": "https://github.com/dotnet/efcore",
      "commitSha": "aeb51faa01cd61373735650e8294c473764bbcb3"
>>>>>>> 10e3a7d4
    },
    {
      "barId": 285755,
      "path": "emsdk",
      "remoteUri": "https://github.com/dotnet/emsdk",
      "commitSha": "aead567b56fe284ee05b3bb324705b76331d4719"
    },
    {
      "barId": 286344,
      "path": "fsharp",
      "remoteUri": "https://github.com/dotnet/fsharp",
      "commitSha": "601a68970ab7c076ead06737657dc3a7c68313a3"
    },
    {
      "barId": 286641,
      "path": "msbuild",
      "remoteUri": "https://github.com/dotnet/msbuild",
      "commitSha": "c6e9d9d7863d4dd071a0b93e26b8b06afd1ea874"
    },
    {
      "barId": 279847,
      "path": "nuget-client",
      "remoteUri": "https://github.com/nuget/nuget.client",
      "commitSha": "56f4657d7585ec12b61c623756ca4b2b810c4863"
    },
    {
      "barId": 286685,
      "path": "razor",
      "remoteUri": "https://github.com/dotnet/razor",
      "commitSha": "f63acaae3950a2f5f834aa09181c1c466b63182d"
    },
    {
      "barId": 286437,
      "path": "roslyn",
      "remoteUri": "https://github.com/dotnet/roslyn",
      "commitSha": "a01d6a0838430706cea74ad38e054c2877ffbfa1"
    },
    {
      "barId": 285169,
      "path": "runtime",
      "remoteUri": "https://github.com/dotnet/runtime",
      "commitSha": "a2f46fc059ce2ce06a3f36c4d63d965163be2200"
    },
    {
      "barId": 277711,
      "path": "scenario-tests",
      "remoteUri": "https://github.com/dotnet/scenario-tests",
      "commitSha": "082359066ee0064039b9b1f1f025bdd0507d06de"
    },
    {
      "barId": 286401,
      "path": "sdk",
      "remoteUri": "https://github.com/dotnet/sdk",
      "commitSha": "34ffffa2441195767d501c761d04ec78dbd12f74"
    },
    {
      "barId": 285327,
      "path": "source-build-reference-packages",
      "remoteUri": "https://github.com/dotnet/source-build-reference-packages",
      "commitSha": "e6ae81a48df0569bea8f2e5d67a37c768904e33f"
    },
    {
      "barId": 277912,
      "path": "sourcelink",
      "remoteUri": "https://github.com/dotnet/sourcelink",
      "commitSha": "9b949eeb2d5dba635c06ae936b50d2141b0aabe2"
    },
    {
      "barId": 284900,
      "path": "symreader",
      "remoteUri": "https://github.com/dotnet/symreader",
      "commitSha": "26c6c313a35f020dc9fa8c7270a012bcd75fc81b"
    },
    {
      "barId": 286363,
      "path": "templating",
      "remoteUri": "https://github.com/dotnet/templating",
      "commitSha": "de3a6beb89b62577a4d61d8c0c056469d4b6202f"
    },
    {
      "barId": 285989,
      "path": "vstest",
      "remoteUri": "https://github.com/microsoft/vstest",
      "commitSha": "81d120f85fbdddc7b981e910a127bd6ef913cd42"
    },
    {
      "barId": 285071,
      "path": "windowsdesktop",
      "remoteUri": "https://github.com/dotnet/windowsdesktop",
      "commitSha": "95ab55fea8097df56df2372de30cf306ba75c0fc"
    },
    {
      "barId": 286070,
      "path": "winforms",
      "remoteUri": "https://github.com/dotnet/winforms",
      "commitSha": "31e9c898c35be45fad6d8a408349a85dd4d40cb1"
    },
    {
      "barId": 283721,
      "path": "wpf",
      "remoteUri": "https://github.com/dotnet/wpf",
      "commitSha": "519468037f9b797440548c4d744fc7807573026f"
    },
    {
      "barId": 278018,
      "path": "xdt",
      "remoteUri": "https://github.com/dotnet/xdt",
      "commitSha": "ec086785dfa9af4a0dc58eca3e5c969e3d0c6003"
    }
  ],
  "submodules": [
    {
      "path": "aspnetcore/src/submodules/googletest",
      "remoteUri": "https://github.com/google/googletest",
      "commitSha": "279f8479469d22fa772adb454068f854472e1eb9"
    },
    {
      "path": "aspnetcore/src/submodules/MessagePack-CSharp",
      "remoteUri": "https://github.com/aspnet/MessagePack-CSharp.git",
      "commitSha": "9aeb12b9bdb024512ffe2e4bddfa2785dca6e39e"
    },
    {
      "path": "nuget-client/submodules/NuGet.Build.Localization",
      "remoteUri": "https://github.com/NuGet/NuGet.Build.Localization.git",
      "commitSha": "f15db7b7c6f5affbea268632ef8333d2687c8031"
    },
    {
      "path": "source-build-reference-packages/src/externalPackages/src/abstractions-xunit",
      "remoteUri": "https://github.com/xunit/abstractions.xunit",
      "commitSha": "b75d54d73b141709f805c2001b16f3dd4d71539d"
    },
    {
      "path": "source-build-reference-packages/src/externalPackages/src/application-insights",
      "remoteUri": "https://github.com/microsoft/ApplicationInsights-dotnet",
      "commitSha": "2faa7e8b157a431daa2e71785d68abd5fa817b53"
    },
    {
      "path": "source-build-reference-packages/src/externalPackages/src/azure-activedirectory-identitymodel-extensions-for-dotnet",
      "remoteUri": "https://github.com/AzureAD/azure-activedirectory-identitymodel-extensions-for-dotnet.git",
      "commitSha": "e67b25be77532af9ba405670b34b4d263d505fde"
    },
    {
      "path": "source-build-reference-packages/src/externalPackages/src/cssparser",
      "remoteUri": "https://github.com/dotnet/cssparser",
      "commitSha": "0d59611784841735a7778a67aa6e9d8d000c861f"
    },
    {
      "path": "source-build-reference-packages/src/externalPackages/src/docker-creds-provider",
      "remoteUri": "https://github.com/mthalman/docker-creds-provider",
      "commitSha": "6e1ecd0a80755f9f0e88dc23b98b52f51a77c65e"
    },
    {
      "path": "source-build-reference-packages/src/externalPackages/src/humanizer",
      "remoteUri": "https://github.com/Humanizr/Humanizer",
      "commitSha": "3ebc38de585fc641a04b0e78ed69468453b0f8a1"
    },
    {
      "path": "source-build-reference-packages/src/externalPackages/src/MSBuildLocator",
      "remoteUri": "https://github.com/microsoft/MSBuildLocator",
      "commitSha": "6235ee4484ceb8f9db32826ae252b0a2aad0955e"
    },
    {
      "path": "source-build-reference-packages/src/externalPackages/src/newtonsoft-json",
      "remoteUri": "https://github.com/JamesNK/Newtonsoft.Json.git",
      "commitSha": "0a2e291c0d9c0c7675d445703e51750363a549ef"
    },
    {
      "path": "source-build-reference-packages/src/externalPackages/src/spectre-console",
      "remoteUri": "https://github.com/spectreconsole/spectre.console",
      "commitSha": "68fcfe0de4c0602b1c4d4c3cf58ea70e9f06388c"
    },
    {
      "path": "source-build-reference-packages/src/externalPackages/src/vs-solutionpersistence",
      "remoteUri": "https://github.com/microsoft/vs-solutionpersistence.git",
      "commitSha": "0b6f82a4073ce0ff0419991ea0cd6dd6898a51ac"
    }
  ]
}<|MERGE_RESOLUTION|>--- conflicted
+++ resolved
@@ -37,17 +37,10 @@
       "commitSha": "53c7e6f445c2d1a918707a609b0fd08c3604c659"
     },
     {
-<<<<<<< HEAD
       "barId": 286796,
       "path": "efcore",
       "remoteUri": "https://github.com/dotnet/efcore",
       "commitSha": "8b7511e835dcebfd3c8aa5aa242b95da1bce8eb4"
-=======
-      "barId": 286504,
-      "path": "efcore",
-      "remoteUri": "https://github.com/dotnet/efcore",
-      "commitSha": "aeb51faa01cd61373735650e8294c473764bbcb3"
->>>>>>> 10e3a7d4
     },
     {
       "barId": 285755,
