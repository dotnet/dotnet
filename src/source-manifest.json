{
  "repositories": [
    {
      "barId": 284841,
      "path": "arcade",
      "remoteUri": "https://github.com/dotnet/arcade",
      "commitSha": "a4c9a07d978c070ef5c19d2ec9f811d6a5b20914"
    },
    {
      "barId": 284639,
      "path": "aspnetcore",
      "remoteUri": "https://github.com/dotnet/aspnetcore",
      "commitSha": "8d296106fa62df773bc7740746905d064605195a"
    },
    {
      "barId": 279211,
      "path": "cecil",
      "remoteUri": "https://github.com/dotnet/cecil",
      "commitSha": "27abc57253a0d3010418e877fdfb35f9fa6806b9"
    },
    {
      "barId": 279170,
      "path": "command-line-api",
      "remoteUri": "https://github.com/dotnet/command-line-api",
      "commitSha": "e292617c0f829bfe777c7ad51467c6a509a9aff8"
    },
    {
      "barId": 284345,
      "path": "deployment-tools",
      "remoteUri": "https://github.com/dotnet/deployment-tools",
      "commitSha": "c0c52874069a4dc0fe1e880014e6a5f316e9d3b8"
    },
    {
      "barId": 284990,
      "path": "diagnostics",
      "remoteUri": "https://github.com/dotnet/diagnostics",
      "commitSha": "46eddddffcb272342504d143b46cba130783e75b"
    },
    {
      "barId": 284682,
      "path": "efcore",
      "remoteUri": "https://github.com/dotnet/efcore",
      "commitSha": "3c78edc6df0abcaafc25441451c474ba9f7ed471"
    },
    {
      "barId": 283436,
      "path": "emsdk",
      "remoteUri": "https://github.com/dotnet/emsdk",
      "commitSha": "36bb70920a16cdfe30540412069796113d9f3e5c"
    },
    {
      "barId": 284860,
      "path": "fsharp",
      "remoteUri": "https://github.com/dotnet/fsharp",
      "commitSha": "8d12fd301c5a52649b09f2e31dba2ae0cf757419"
    },
    {
      "barId": 284523,
      "path": "msbuild",
      "remoteUri": "https://github.com/dotnet/msbuild",
      "commitSha": "5480b47bbc592c6feedca7c57c9863ba01e0c52c"
    },
    {
      "barId": 284434,
      "path": "nuget-client",
      "remoteUri": "https://github.com/nuget/nuget.client",
      "commitSha": "28eeb0947095a716b98b5c34454625708cb3ac76"
    },
    {
      "barId": 285013,
      "path": "razor",
      "remoteUri": "https://github.com/dotnet/razor",
      "commitSha": "909624c615247ce1bc4b81cd76c67f0011ce018e"
    },
    {
      "barId": 284599,
      "path": "roslyn",
      "remoteUri": "https://github.com/dotnet/roslyn",
      "commitSha": "7831533f68b1c1520c0bbad5292b28e11dfd7e58"
    },
    {
      "barId": 284921,
      "path": "runtime",
      "remoteUri": "https://github.com/dotnet/runtime",
      "commitSha": "e04af3c706cb4ea3775e9689f510944d4da5382c"
    },
    {
      "barId": 277711,
      "path": "scenario-tests",
      "remoteUri": "https://github.com/dotnet/scenario-tests",
      "commitSha": "082359066ee0064039b9b1f1f025bdd0507d06de"
    },
    {
      "barId": 284072,
      "path": "sdk",
      "remoteUri": "https://github.com/dotnet/sdk",
      "commitSha": "b7b9812866f245761b3af8d526bede699e170efc"
    },
    {
      "barId": 282656,
      "path": "source-build-reference-packages",
      "remoteUri": "https://github.com/dotnet/source-build-reference-packages",
      "commitSha": "fdb961b0749fa58221e92915a7a7bbec65d40251"
    },
    {
      "barId": 277912,
      "path": "sourcelink",
      "remoteUri": "https://github.com/dotnet/sourcelink",
      "commitSha": "9b949eeb2d5dba635c06ae936b50d2141b0aabe2"
    },
    {
      "barId": 284900,
      "path": "symreader",
      "remoteUri": "https://github.com/dotnet/symreader",
      "commitSha": "26c6c313a35f020dc9fa8c7270a012bcd75fc81b"
    },
    {
      "barId": 279652,
      "path": "templating",
      "remoteUri": "https://github.com/dotnet/templating",
      "commitSha": "fcc5f2933e4ad7fbfc85a9c4e78d9bfa3e967eb7"
    },
    {
<<<<<<< HEAD
      "barId": 285070,
      "path": "vstest",
      "remoteUri": "https://github.com/microsoft/vstest",
      "commitSha": "2e77a1e216bc5a5356db2409f69993ab1af9b137"
=======
      "barId": 284881,
      "path": "vstest",
      "remoteUri": "https://github.com/microsoft/vstest",
      "commitSha": "e3d46becf95c5458be68693b58b787cc6df576bb"
>>>>>>> e72b5bbe
    },
    {
      "barId": 280421,
      "path": "windowsdesktop",
      "remoteUri": "https://github.com/dotnet/windowsdesktop",
      "commitSha": "e2dc1b239ab7828c6ccf3395db5f6e72af652549"
    },
    {
      "barId": 282630,
      "path": "winforms",
      "remoteUri": "https://github.com/dotnet/winforms",
      "commitSha": "2b9471644494f912a5ea1f559ed7e2d443a631aa"
    },
    {
      "barId": 284453,
      "path": "wpf",
      "remoteUri": "https://github.com/dotnet/wpf",
      "commitSha": "a94c8eb81ba1e5ea9f6e282a717cd52270548589"
    },
    {
      "barId": 278018,
      "path": "xdt",
      "remoteUri": "https://github.com/dotnet/xdt",
      "commitSha": "ec086785dfa9af4a0dc58eca3e5c969e3d0c6003"
    }
  ],
  "submodules": [
    {
      "path": "aspnetcore/src/submodules/googletest",
      "remoteUri": "https://github.com/google/googletest",
      "commitSha": "373af2e3df71599b87a40ce0e37164523849166b"
    },
    {
      "path": "aspnetcore/src/submodules/MessagePack-CSharp",
      "remoteUri": "https://github.com/aspnet/MessagePack-CSharp.git",
      "commitSha": "9aeb12b9bdb024512ffe2e4bddfa2785dca6e39e"
    },
    {
      "path": "nuget-client/submodules/NuGet.Build.Localization",
      "remoteUri": "https://github.com/NuGet/NuGet.Build.Localization.git",
      "commitSha": "f15db7b7c6f5affbea268632ef8333d2687c8031"
    },
    {
      "path": "source-build-reference-packages/src/externalPackages/src/abstractions-xunit",
      "remoteUri": "https://github.com/xunit/abstractions.xunit",
      "commitSha": "b75d54d73b141709f805c2001b16f3dd4d71539d"
    },
    {
      "path": "source-build-reference-packages/src/externalPackages/src/application-insights",
      "remoteUri": "https://github.com/microsoft/ApplicationInsights-dotnet",
      "commitSha": "2faa7e8b157a431daa2e71785d68abd5fa817b53"
    },
    {
      "path": "source-build-reference-packages/src/externalPackages/src/azure-activedirectory-identitymodel-extensions-for-dotnet",
      "remoteUri": "https://github.com/AzureAD/azure-activedirectory-identitymodel-extensions-for-dotnet.git",
      "commitSha": "e67b25be77532af9ba405670b34b4d263d505fde"
    },
    {
      "path": "source-build-reference-packages/src/externalPackages/src/cssparser",
      "remoteUri": "https://github.com/dotnet/cssparser",
      "commitSha": "0d59611784841735a7778a67aa6e9d8d000c861f"
    },
    {
      "path": "source-build-reference-packages/src/externalPackages/src/docker-creds-provider",
      "remoteUri": "https://github.com/mthalman/docker-creds-provider",
      "commitSha": "6e1ecd0a80755f9f0e88dc23b98b52f51a77c65e"
    },
    {
      "path": "source-build-reference-packages/src/externalPackages/src/humanizer",
      "remoteUri": "https://github.com/Humanizr/Humanizer",
      "commitSha": "3ebc38de585fc641a04b0e78ed69468453b0f8a1"
    },
    {
      "path": "source-build-reference-packages/src/externalPackages/src/MSBuildLocator",
      "remoteUri": "https://github.com/microsoft/MSBuildLocator",
      "commitSha": "6235ee4484ceb8f9db32826ae252b0a2aad0955e"
    },
    {
      "path": "source-build-reference-packages/src/externalPackages/src/newtonsoft-json",
      "remoteUri": "https://github.com/JamesNK/Newtonsoft.Json.git",
      "commitSha": "0a2e291c0d9c0c7675d445703e51750363a549ef"
    },
    {
      "path": "source-build-reference-packages/src/externalPackages/src/spectre-console",
      "remoteUri": "https://github.com/spectreconsole/spectre.console",
      "commitSha": "68fcfe0de4c0602b1c4d4c3cf58ea70e9f06388c"
    },
    {
      "path": "source-build-reference-packages/src/externalPackages/src/vs-solutionpersistence",
      "remoteUri": "https://github.com/microsoft/vs-solutionpersistence.git",
      "commitSha": "0b6f82a4073ce0ff0419991ea0cd6dd6898a51ac"
    }
  ]
}<|MERGE_RESOLUTION|>--- conflicted
+++ resolved
@@ -121,17 +121,10 @@
       "commitSha": "fcc5f2933e4ad7fbfc85a9c4e78d9bfa3e967eb7"
     },
     {
-<<<<<<< HEAD
       "barId": 285070,
       "path": "vstest",
       "remoteUri": "https://github.com/microsoft/vstest",
       "commitSha": "2e77a1e216bc5a5356db2409f69993ab1af9b137"
-=======
-      "barId": 284881,
-      "path": "vstest",
-      "remoteUri": "https://github.com/microsoft/vstest",
-      "commitSha": "e3d46becf95c5458be68693b58b787cc6df576bb"
->>>>>>> e72b5bbe
     },
     {
       "barId": 280421,
