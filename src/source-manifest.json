{
  "repositories": [
    {
      "barId": 287813,
      "path": "arcade",
      "remoteUri": "https://github.com/dotnet/arcade",
      "commitSha": "aa655f2234364a19ff75d99cbe0da4506eff7624"
    },
    {
      "barId": 287630,
      "path": "aspnetcore",
      "remoteUri": "https://github.com/dotnet/aspnetcore",
      "commitSha": "7387de91234d3ef751fa50b3d1bfede4130213ff"
    },
    {
      "barId": 279211,
      "path": "cecil",
      "remoteUri": "https://github.com/dotnet/cecil",
      "commitSha": "27abc57253a0d3010418e877fdfb35f9fa6806b9"
    },
    {
      "barId": 279170,
      "path": "command-line-api",
      "remoteUri": "https://github.com/dotnet/command-line-api",
      "commitSha": "e292617c0f829bfe777c7ad51467c6a509a9aff8"
    },
    {
      "barId": 284345,
      "path": "deployment-tools",
      "remoteUri": "https://github.com/dotnet/deployment-tools",
      "commitSha": "c0c52874069a4dc0fe1e880014e6a5f316e9d3b8"
    },
    {
      "barId": 288040,
      "path": "diagnostics",
      "remoteUri": "https://github.com/dotnet/diagnostics",
      "commitSha": "fee8d6975fa81e7379d62d536b3c74de20b4d24a"
    },
    {
      "barId": 287881,
      "path": "efcore",
      "remoteUri": "https://github.com/dotnet/efcore",
      "commitSha": "12b8d44bf691d2e6933a6d1003647cce4f13c3d3"
    },
    {
      "barId": 283436,
      "path": "emsdk",
      "remoteUri": "https://github.com/dotnet/emsdk",
      "commitSha": "36bb70920a16cdfe30540412069796113d9f3e5c"
    },
    {
      "barId": 285891,
      "path": "fsharp",
      "remoteUri": "https://github.com/dotnet/fsharp",
      "commitSha": "2cb9ee0a5d63b52ad7bfbd9364b90b991a26fd72"
    },
    {
      "barId": 287967,
      "path": "msbuild",
      "remoteUri": "https://github.com/dotnet/msbuild",
      "commitSha": "995a3dce41788caebf2b8ca6602a7431f08bfd06"
    },
    {
      "barId": 286446,
      "path": "nuget-client",
      "remoteUri": "https://github.com/nuget/nuget.client",
      "commitSha": "5514d935e3e77d90d931758cf9e2589735b905a3"
    },
    {
      "barId": 287531,
      "path": "razor",
      "remoteUri": "https://github.com/dotnet/razor",
      "commitSha": "967dc4f230a5eea690b563d1526c4c07b89ea897"
    },
    {
      "barId": 287262,
      "path": "roslyn",
      "remoteUri": "https://github.com/dotnet/roslyn",
      "commitSha": "739dc0e352a331e8a41cd66c09d2edf359255365"
    },
    {
      "barId": 288058,
      "path": "runtime",
      "remoteUri": "https://github.com/dotnet/runtime",
      "commitSha": "60629d14374c56f1cb51819049ad1fa529307f8d"
    },
    {
      "barId": 277711,
      "path": "scenario-tests",
      "remoteUri": "https://github.com/dotnet/scenario-tests",
      "commitSha": "082359066ee0064039b9b1f1f025bdd0507d06de"
    },
    {
      "barId": 288240,
      "path": "sdk",
      "remoteUri": "https://github.com/dotnet/sdk",
      "commitSha": "e6bc966cc3d1348265b0831c6daca23267169d8f"
    },
    {
      "barId": 288171,
      "path": "source-build-reference-packages",
      "remoteUri": "https://github.com/dotnet/source-build-reference-packages",
      "commitSha": "a9094d44f73d94289ed70c1f23e0a0dad64f4e5b"
    },
    {
      "barId": 287042,
      "path": "sourcelink",
      "remoteUri": "https://github.com/dotnet/sourcelink",
      "commitSha": "307eb51fb9878894d4812276b85ac94293cd7b16"
    },
    {
      "barId": 287040,
      "path": "symreader",
      "remoteUri": "https://github.com/dotnet/symreader",
      "commitSha": "ee968d4a1bf717f4bba3a4ffc3f93b5c9870b117"
    },
    {
      "barId": 287390,
      "path": "templating",
      "remoteUri": "https://github.com/dotnet/templating",
      "commitSha": "e3fa6845d03322a83d240e32e693beb34747c074"
    },
    {
      "barId": 287819,
      "path": "vstest",
      "remoteUri": "https://github.com/microsoft/vstest",
      "commitSha": "697c1270eebc92c531f27265dd0ff60211b088bb"
    },
    {
      "barId": 287916,
      "path": "windowsdesktop",
      "remoteUri": "https://github.com/dotnet/windowsdesktop",
      "commitSha": "da5c1d5aea74c2cedb284c4fe7b3457b47958914"
    },
    {
      "barId": 288278,
      "path": "winforms",
      "remoteUri": "https://github.com/dotnet/winforms",
      "commitSha": "93e65c061f2b41186b66dbfe4330865b5af9dfdc"
    },
    {
<<<<<<< HEAD
      "barId": 288307,
      "path": "wpf",
      "remoteUri": "https://github.com/dotnet/wpf",
      "commitSha": "220d249248947f86cbc2728ab6ecb51efe7fe03d"
=======
      "barId": 287944,
      "path": "wpf",
      "remoteUri": "https://github.com/dotnet/wpf",
      "commitSha": "72ca82c7a0f57eb8d0168246468b9cc1a6c14a5a"
>>>>>>> 48a4f68c
    },
    {
      "barId": 278018,
      "path": "xdt",
      "remoteUri": "https://github.com/dotnet/xdt",
      "commitSha": "ec086785dfa9af4a0dc58eca3e5c969e3d0c6003"
    }
  ],
  "submodules": [
    {
      "path": "aspnetcore/src/submodules/googletest",
      "remoteUri": "https://github.com/google/googletest",
      "commitSha": "373af2e3df71599b87a40ce0e37164523849166b"
    },
    {
      "path": "aspnetcore/src/submodules/MessagePack-CSharp",
      "remoteUri": "https://github.com/aspnet/MessagePack-CSharp.git",
      "commitSha": "9aeb12b9bdb024512ffe2e4bddfa2785dca6e39e"
    },
    {
      "path": "nuget-client/submodules/NuGet.Build.Localization",
      "remoteUri": "https://github.com/NuGet/NuGet.Build.Localization.git",
      "commitSha": "f15db7b7c6f5affbea268632ef8333d2687c8031"
    },
    {
      "path": "source-build-reference-packages/src/externalPackages/src/abstractions-xunit",
      "remoteUri": "https://github.com/xunit/abstractions.xunit",
      "commitSha": "b75d54d73b141709f805c2001b16f3dd4d71539d"
    },
    {
      "path": "source-build-reference-packages/src/externalPackages/src/application-insights",
      "remoteUri": "https://github.com/microsoft/ApplicationInsights-dotnet",
      "commitSha": "2faa7e8b157a431daa2e71785d68abd5fa817b53"
    },
    {
      "path": "source-build-reference-packages/src/externalPackages/src/azure-activedirectory-identitymodel-extensions-for-dotnet",
      "remoteUri": "https://github.com/AzureAD/azure-activedirectory-identitymodel-extensions-for-dotnet.git",
      "commitSha": "e67b25be77532af9ba405670b34b4d263d505fde"
    },
    {
      "path": "source-build-reference-packages/src/externalPackages/src/cssparser",
      "remoteUri": "https://github.com/dotnet/cssparser",
      "commitSha": "0d59611784841735a7778a67aa6e9d8d000c861f"
    },
    {
      "path": "source-build-reference-packages/src/externalPackages/src/docker-creds-provider",
      "remoteUri": "https://github.com/mthalman/docker-creds-provider",
      "commitSha": "6e1ecd0a80755f9f0e88dc23b98b52f51a77c65e"
    },
    {
      "path": "source-build-reference-packages/src/externalPackages/src/humanizer",
      "remoteUri": "https://github.com/Humanizr/Humanizer",
      "commitSha": "3ebc38de585fc641a04b0e78ed69468453b0f8a1"
    },
    {
      "path": "source-build-reference-packages/src/externalPackages/src/MSBuildLocator",
      "remoteUri": "https://github.com/microsoft/MSBuildLocator",
      "commitSha": "694ff392b2dcf6ac58fe865afd1c982eb9449014"
    },
    {
      "path": "source-build-reference-packages/src/externalPackages/src/newtonsoft-json",
      "remoteUri": "https://github.com/JamesNK/Newtonsoft.Json.git",
      "commitSha": "0a2e291c0d9c0c7675d445703e51750363a549ef"
    },
    {
      "path": "source-build-reference-packages/src/externalPackages/src/spectre-console",
      "remoteUri": "https://github.com/spectreconsole/spectre.console",
      "commitSha": "68fcfe0de4c0602b1c4d4c3cf58ea70e9f06388c"
    },
    {
      "path": "source-build-reference-packages/src/externalPackages/src/vs-solutionpersistence",
      "remoteUri": "https://github.com/microsoft/vs-solutionpersistence.git",
      "commitSha": "0b6f82a4073ce0ff0419991ea0cd6dd6898a51ac"
    }
  ]
}<|MERGE_RESOLUTION|>--- conflicted
+++ resolved
@@ -139,17 +139,10 @@
       "commitSha": "93e65c061f2b41186b66dbfe4330865b5af9dfdc"
     },
     {
-<<<<<<< HEAD
       "barId": 288307,
       "path": "wpf",
       "remoteUri": "https://github.com/dotnet/wpf",
       "commitSha": "220d249248947f86cbc2728ab6ecb51efe7fe03d"
-=======
-      "barId": 287944,
-      "path": "wpf",
-      "remoteUri": "https://github.com/dotnet/wpf",
-      "commitSha": "72ca82c7a0f57eb8d0168246468b9cc1a6c14a5a"
->>>>>>> 48a4f68c
     },
     {
       "barId": 278018,
