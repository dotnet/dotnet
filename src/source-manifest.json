--- conflicted
+++ resolved
@@ -91,17 +91,10 @@
       "commitSha": "082359066ee0064039b9b1f1f025bdd0507d06de"
     },
     {
-<<<<<<< HEAD
       "barId": 287649,
       "path": "sdk",
       "remoteUri": "https://github.com/dotnet/sdk",
       "commitSha": "0235c63abd7d470d8701643be7fd7b003bdc0ae4"
-=======
-      "barId": 287606,
-      "path": "sdk",
-      "remoteUri": "https://github.com/dotnet/sdk",
-      "commitSha": "fec417b441e589331f35ad7b8d26832cb2f88821"
->>>>>>> 0c9bb252
     },
     {
       "barId": 287593,
