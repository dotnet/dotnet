--- conflicted
+++ resolved
@@ -79,17 +79,10 @@
       "commitSha": "ebf60fd9876294d15a47407b468709db1b31cc91"
     },
     {
-<<<<<<< HEAD
       "barId": 285716,
       "path": "runtime",
       "remoteUri": "https://github.com/dotnet/runtime",
       "commitSha": "1e4efee18634828dcdb7779a8edd327afc846224"
-=======
-      "barId": 285367,
-      "path": "runtime",
-      "remoteUri": "https://github.com/dotnet/runtime",
-      "commitSha": "ac8761856f2b7f3767cb5bfc585862e32dfd7795"
->>>>>>> eec20a41
     },
     {
       "barId": 277711,
