--- conflicted
+++ resolved
@@ -141,19 +141,11 @@
       "commitSha": "3ffb4153a8ae7b0dacf680e578ebdd59c5c1c347"
     },
     {
-<<<<<<< HEAD
       "packageVersion": "10.0.0-beta.25258.2",
       "barId": 267530,
       "path": "sourcelink",
       "remoteUri": "https://github.com/dotnet/sourcelink",
       "commitSha": "b1cdbdfa41d0f0135dbdb574cd47c7010dd5cf94"
-=======
-      "packageVersion": "10.0.0-beta.25256.2",
-      "barId": 267094,
-      "path": "sourcelink",
-      "remoteUri": "https://github.com/dotnet/sourcelink",
-      "commitSha": "a90f9e3167b0a4c4a3baef96d9c49a706c49b878"
->>>>>>> 2732e35f
     },
     {
       "packageVersion": "2.2.0-beta.25256.1",
