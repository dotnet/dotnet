--- conflicted
+++ resolved
@@ -133,17 +133,10 @@
       "commitSha": "5cf429afe4ec59b46e8b792bb1aac1bdd5f2d235"
     },
     {
-<<<<<<< HEAD
       "barId": 282066,
       "path": "winforms",
       "remoteUri": "https://github.com/dotnet/winforms",
       "commitSha": "6aad94d7facdeef18139d7d0be78d29b26fab14b"
-=======
-      "barId": 281889,
-      "path": "winforms",
-      "remoteUri": "https://github.com/dotnet/winforms",
-      "commitSha": "e84c0eccb855f3a73d92b5e0422063d040068a04"
->>>>>>> 37e7d4a0
     },
     {
       "barId": 279242,
