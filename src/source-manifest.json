--- conflicted
+++ resolved
@@ -1,19 +1,11 @@
 {
   "repositories": [
     {
-<<<<<<< HEAD
       "packageVersion": "10.0.0-beta.25229.4",
       "barId": 266263,
       "path": "arcade",
       "remoteUri": "https://github.com/dotnet/arcade",
       "commitSha": "e46d1266547513110e67a3e4709fe8ecdfb20849"
-=======
-      "packageVersion": "10.0.0-beta.25228.1",
-      "barId": 266037,
-      "path": "arcade",
-      "remoteUri": "https://github.com/dotnet/arcade",
-      "commitSha": "79ecdf3ef50e5e8e9d2b02e7113ec37c4219eeb5"
->>>>>>> e2ac4269
     },
     {
       "packageVersion": "8.2.2-preview.1.24521.5",
