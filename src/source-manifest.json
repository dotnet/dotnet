{
  "repositories": [
    {
      "barId": 286821,
      "path": "arcade",
      "remoteUri": "https://github.com/dotnet/arcade",
      "commitSha": "e8ca69398033dd1eea35e9667bf857234465de2b"
    },
    {
      "barId": 287082,
      "path": "aspnetcore",
      "remoteUri": "https://github.com/dotnet/aspnetcore",
      "commitSha": "ca23a78fe760b894c5eb94b0c0d531418614a0c4"
    },
    {
      "barId": 279211,
      "path": "cecil",
      "remoteUri": "https://github.com/dotnet/cecil",
      "commitSha": "27abc57253a0d3010418e877fdfb35f9fa6806b9"
    },
    {
      "barId": 279170,
      "path": "command-line-api",
      "remoteUri": "https://github.com/dotnet/command-line-api",
      "commitSha": "e292617c0f829bfe777c7ad51467c6a509a9aff8"
    },
    {
      "barId": 284345,
      "path": "deployment-tools",
      "remoteUri": "https://github.com/dotnet/deployment-tools",
      "commitSha": "c0c52874069a4dc0fe1e880014e6a5f316e9d3b8"
    },
    {
      "barId": 286647,
      "path": "diagnostics",
      "remoteUri": "https://github.com/dotnet/diagnostics",
      "commitSha": "53c7e6f445c2d1a918707a609b0fd08c3604c659"
    },
    {
      "barId": 287058,
      "path": "efcore",
      "remoteUri": "https://github.com/dotnet/efcore",
      "commitSha": "211a6ec0b39f9f2c41aa561b81d6d675059c03f1"
    },
    {
      "barId": 283436,
      "path": "emsdk",
      "remoteUri": "https://github.com/dotnet/emsdk",
      "commitSha": "36bb70920a16cdfe30540412069796113d9f3e5c"
    },
    {
      "barId": 285891,
      "path": "fsharp",
      "remoteUri": "https://github.com/dotnet/fsharp",
      "commitSha": "2cb9ee0a5d63b52ad7bfbd9364b90b991a26fd72"
    },
    {
      "barId": 285457,
      "path": "msbuild",
      "remoteUri": "https://github.com/dotnet/msbuild",
      "commitSha": "dc755eb75a2a1f6a82036588da128eb859d96e8e"
    },
    {
      "barId": 286446,
      "path": "nuget-client",
      "remoteUri": "https://github.com/nuget/nuget.client",
      "commitSha": "5514d935e3e77d90d931758cf9e2589735b905a3"
    },
    {
      "barId": 286870,
      "path": "razor",
      "remoteUri": "https://github.com/dotnet/razor",
      "commitSha": "48a2659b91e7032c97ea024751a6ea9469a94d7f"
    },
    {
      "barId": 286854,
      "path": "roslyn",
      "remoteUri": "https://github.com/dotnet/roslyn",
      "commitSha": "7463b65f5c25bd1e4180609bf8aaaa9436833a15"
    },
    {
      "barId": 287019,
      "path": "runtime",
      "remoteUri": "https://github.com/dotnet/runtime",
      "commitSha": "7d43e0fca9c154b82f2aba04573a57d0f9e15c2d"
    },
    {
      "barId": 277711,
      "path": "scenario-tests",
      "remoteUri": "https://github.com/dotnet/scenario-tests",
      "commitSha": "082359066ee0064039b9b1f1f025bdd0507d06de"
    },
    {
<<<<<<< HEAD
      "barId": 287157,
      "path": "sdk",
      "remoteUri": "https://github.com/dotnet/sdk",
      "commitSha": "c92a32ff53dd25396b4603ca481dd078d97fcab8"
=======
      "barId": 287032,
      "path": "sdk",
      "remoteUri": "https://github.com/dotnet/sdk",
      "commitSha": "eb84f04bf3a59dfe2a4df9abb6c55fb9c524bed3"
>>>>>>> 06c50f1c
    },
    {
      "barId": 282656,
      "path": "source-build-reference-packages",
      "remoteUri": "https://github.com/dotnet/source-build-reference-packages",
      "commitSha": "fdb961b0749fa58221e92915a7a7bbec65d40251"
    },
    {
      "barId": 286928,
      "path": "sourcelink",
      "remoteUri": "https://github.com/dotnet/sourcelink",
      "commitSha": "a9562142aa6c9e094cb6cf6da28132fdfc2aed0e"
    },
    {
      "barId": 284900,
      "path": "symreader",
      "remoteUri": "https://github.com/dotnet/symreader",
      "commitSha": "26c6c313a35f020dc9fa8c7270a012bcd75fc81b"
    },
    {
      "barId": 286484,
      "path": "templating",
      "remoteUri": "https://github.com/dotnet/templating",
      "commitSha": "89fd90b5b2016cff0ee924dca2c8bf71b4935a39"
    },
    {
      "barId": 285355,
      "path": "vstest",
      "remoteUri": "https://github.com/microsoft/vstest",
      "commitSha": "740c6833bf93da474c364c36b55fd616c8e9f3d0"
    },
    {
      "barId": 280421,
      "path": "windowsdesktop",
      "remoteUri": "https://github.com/dotnet/windowsdesktop",
      "commitSha": "e2dc1b239ab7828c6ccf3395db5f6e72af652549"
    },
    {
      "barId": 282630,
      "path": "winforms",
      "remoteUri": "https://github.com/dotnet/winforms",
      "commitSha": "2b9471644494f912a5ea1f559ed7e2d443a631aa"
    },
    {
      "barId": 284453,
      "path": "wpf",
      "remoteUri": "https://github.com/dotnet/wpf",
      "commitSha": "a94c8eb81ba1e5ea9f6e282a717cd52270548589"
    },
    {
      "barId": 278018,
      "path": "xdt",
      "remoteUri": "https://github.com/dotnet/xdt",
      "commitSha": "ec086785dfa9af4a0dc58eca3e5c969e3d0c6003"
    }
  ],
  "submodules": [
    {
      "path": "aspnetcore/src/submodules/googletest",
      "remoteUri": "https://github.com/google/googletest",
      "commitSha": "373af2e3df71599b87a40ce0e37164523849166b"
    },
    {
      "path": "aspnetcore/src/submodules/MessagePack-CSharp",
      "remoteUri": "https://github.com/aspnet/MessagePack-CSharp.git",
      "commitSha": "9aeb12b9bdb024512ffe2e4bddfa2785dca6e39e"
    },
    {
      "path": "nuget-client/submodules/NuGet.Build.Localization",
      "remoteUri": "https://github.com/NuGet/NuGet.Build.Localization.git",
      "commitSha": "f15db7b7c6f5affbea268632ef8333d2687c8031"
    },
    {
      "path": "source-build-reference-packages/src/externalPackages/src/abstractions-xunit",
      "remoteUri": "https://github.com/xunit/abstractions.xunit",
      "commitSha": "b75d54d73b141709f805c2001b16f3dd4d71539d"
    },
    {
      "path": "source-build-reference-packages/src/externalPackages/src/application-insights",
      "remoteUri": "https://github.com/microsoft/ApplicationInsights-dotnet",
      "commitSha": "2faa7e8b157a431daa2e71785d68abd5fa817b53"
    },
    {
      "path": "source-build-reference-packages/src/externalPackages/src/azure-activedirectory-identitymodel-extensions-for-dotnet",
      "remoteUri": "https://github.com/AzureAD/azure-activedirectory-identitymodel-extensions-for-dotnet.git",
      "commitSha": "e67b25be77532af9ba405670b34b4d263d505fde"
    },
    {
      "path": "source-build-reference-packages/src/externalPackages/src/cssparser",
      "remoteUri": "https://github.com/dotnet/cssparser",
      "commitSha": "0d59611784841735a7778a67aa6e9d8d000c861f"
    },
    {
      "path": "source-build-reference-packages/src/externalPackages/src/docker-creds-provider",
      "remoteUri": "https://github.com/mthalman/docker-creds-provider",
      "commitSha": "6e1ecd0a80755f9f0e88dc23b98b52f51a77c65e"
    },
    {
      "path": "source-build-reference-packages/src/externalPackages/src/humanizer",
      "remoteUri": "https://github.com/Humanizr/Humanizer",
      "commitSha": "3ebc38de585fc641a04b0e78ed69468453b0f8a1"
    },
    {
      "path": "source-build-reference-packages/src/externalPackages/src/MSBuildLocator",
      "remoteUri": "https://github.com/microsoft/MSBuildLocator",
      "commitSha": "6235ee4484ceb8f9db32826ae252b0a2aad0955e"
    },
    {
      "path": "source-build-reference-packages/src/externalPackages/src/newtonsoft-json",
      "remoteUri": "https://github.com/JamesNK/Newtonsoft.Json.git",
      "commitSha": "0a2e291c0d9c0c7675d445703e51750363a549ef"
    },
    {
      "path": "source-build-reference-packages/src/externalPackages/src/spectre-console",
      "remoteUri": "https://github.com/spectreconsole/spectre.console",
      "commitSha": "68fcfe0de4c0602b1c4d4c3cf58ea70e9f06388c"
    },
    {
      "path": "source-build-reference-packages/src/externalPackages/src/vs-solutionpersistence",
      "remoteUri": "https://github.com/microsoft/vs-solutionpersistence.git",
      "commitSha": "0b6f82a4073ce0ff0419991ea0cd6dd6898a51ac"
    }
  ]
}<|MERGE_RESOLUTION|>--- conflicted
+++ resolved
@@ -91,17 +91,10 @@
       "commitSha": "082359066ee0064039b9b1f1f025bdd0507d06de"
     },
     {
-<<<<<<< HEAD
       "barId": 287157,
       "path": "sdk",
       "remoteUri": "https://github.com/dotnet/sdk",
       "commitSha": "c92a32ff53dd25396b4603ca481dd078d97fcab8"
-=======
-      "barId": 287032,
-      "path": "sdk",
-      "remoteUri": "https://github.com/dotnet/sdk",
-      "commitSha": "eb84f04bf3a59dfe2a4df9abb6c55fb9c524bed3"
->>>>>>> 06c50f1c
     },
     {
       "barId": 282656,
