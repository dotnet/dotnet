{
  "repositories": [
    {
      "barId": 289702,
      "path": "arcade",
      "remoteUri": "https://github.com/dotnet/arcade",
      "commitSha": "987d1a73ea67d323c0fc7537bce8ec65d87eb43f"
    },
    {
      "barId": 290940,
      "path": "aspnetcore",
      "remoteUri": "https://github.com/dotnet/aspnetcore",
      "commitSha": "b98361f73df50fbf47e8333d0cec895b65e5182d"
    },
    {
      "barId": 279211,
      "path": "cecil",
      "remoteUri": "https://github.com/dotnet/cecil",
      "commitSha": "27abc57253a0d3010418e877fdfb35f9fa6806b9"
    },
    {
      "barId": 290826,
      "path": "command-line-api",
      "remoteUri": "https://github.com/dotnet/command-line-api",
      "commitSha": "c7b5e07cfed85e88c162dc1c916efaff03742e6e"
    },
    {
      "barId": 290946,
      "path": "deployment-tools",
      "remoteUri": "https://github.com/dotnet/deployment-tools",
      "commitSha": "fc1554ce9a8ff286f4f53bc88d53613c2b3f9a32"
    },
    {
      "barId": 288647,
      "path": "diagnostics",
      "remoteUri": "https://github.com/dotnet/diagnostics",
      "commitSha": "73f1fdca8d9fb191297a7e687790b804f4e78ef5"
    },
    {
      "barId": 290532,
      "path": "efcore",
      "remoteUri": "https://github.com/dotnet/efcore",
      "commitSha": "bed4f28f82734fb01aea18635af6b527f152960f"
    },
    {
      "barId": 289621,
      "path": "emsdk",
      "remoteUri": "https://github.com/dotnet/emsdk",
      "commitSha": "c23cc3527adf1f65d58a2333e0fd206483f5f815"
    },
    {
      "barId": 289816,
      "path": "fsharp",
      "remoteUri": "https://github.com/dotnet/fsharp",
      "commitSha": "fdb422958deeb2aa06de8290328d57d0cf9e3fd2"
    },
    {
      "barId": 290990,
      "path": "msbuild",
      "remoteUri": "https://github.com/dotnet/msbuild",
      "commitSha": "e22287bf154ea3f7a145a18d21938b0d9c881754"
    },
    {
      "barId": 286446,
      "path": "nuget-client",
      "remoteUri": "https://github.com/nuget/nuget.client",
      "commitSha": "5514d935e3e77d90d931758cf9e2589735b905a3"
    },
    {
      "barId": 287531,
      "path": "razor",
      "remoteUri": "https://github.com/dotnet/razor",
      "commitSha": "967dc4f230a5eea690b563d1526c4c07b89ea897"
    },
    {
      "barId": 290987,
      "path": "roslyn",
      "remoteUri": "https://github.com/dotnet/roslyn",
      "commitSha": "1b81707869465e9cf56f262510d5de945735b012"
    },
    {
      "barId": 289639,
      "path": "runtime",
      "remoteUri": "https://github.com/dotnet/runtime",
      "commitSha": "765b715223fe612d0e982d9ff3d88ed88a059a65"
    },
    {
      "barId": 291014,
      "path": "scenario-tests",
      "remoteUri": "https://github.com/dotnet/scenario-tests",
      "commitSha": "f29ac531ec59b79ff12335835ae4a69cde51156a"
    },
    {
      "barId": 290769,
      "path": "sdk",
      "remoteUri": "https://github.com/dotnet/sdk",
      "commitSha": "9a2e4e9dd1256f493a961721d06d278a636fca1a"
    },
    {
      "barId": 291118,
      "path": "source-build-reference-packages",
      "remoteUri": "https://github.com/dotnet/source-build-reference-packages",
      "commitSha": "49632d61e289d10db866e28221a92963d0193023"
    },
    {
      "barId": 287042,
      "path": "sourcelink",
      "remoteUri": "https://github.com/dotnet/sourcelink",
      "commitSha": "307eb51fb9878894d4812276b85ac94293cd7b16"
    },
    {
      "barId": 291125,
      "path": "symreader",
      "remoteUri": "https://github.com/dotnet/symreader",
      "commitSha": "1536a1ca256a4e9f804b2073464ca8e4f4794702"
    },
    {
      "barId": 291074,
      "path": "templating",
      "remoteUri": "https://github.com/dotnet/templating",
      "commitSha": "e67bf6909f8b2d53f614edaf25c65285c2408585"
    },
    {
      "barId": 287819,
      "path": "vstest",
      "remoteUri": "https://github.com/microsoft/vstest",
      "commitSha": "697c1270eebc92c531f27265dd0ff60211b088bb"
    },
    {
      "barId": 289732,
      "path": "windowsdesktop",
      "remoteUri": "https://github.com/dotnet/windowsdesktop",
      "commitSha": "dddb7a4a4a834496cbd3e58c356fc4ff244e29ad"
    },
    {
      "barId": 290308,
      "path": "winforms",
      "remoteUri": "https://github.com/dotnet/winforms",
      "commitSha": "62f001bbdf5794cda4c36ab34f93f79bf7971278"
    },
    {
<<<<<<< HEAD
      "barId": 291208,
      "path": "wpf",
      "remoteUri": "https://github.com/dotnet/wpf",
      "commitSha": "2a8aedc74281421f143b60c2cefd27eced989c27"
=======
      "barId": 291047,
      "path": "wpf",
      "remoteUri": "https://github.com/dotnet/wpf",
      "commitSha": "40f5d516fc562e24365d8443f8e3394d008b2164"
>>>>>>> f43045eb
    },
    {
      "barId": 278018,
      "path": "xdt",
      "remoteUri": "https://github.com/dotnet/xdt",
      "commitSha": "ec086785dfa9af4a0dc58eca3e5c969e3d0c6003"
    }
  ],
  "submodules": [
    {
      "path": "aspnetcore/src/submodules/googletest",
      "remoteUri": "https://github.com/google/googletest",
      "commitSha": "373af2e3df71599b87a40ce0e37164523849166b"
    },
    {
      "path": "aspnetcore/src/submodules/MessagePack-CSharp",
      "remoteUri": "https://github.com/aspnet/MessagePack-CSharp.git",
      "commitSha": "9aeb12b9bdb024512ffe2e4bddfa2785dca6e39e"
    },
    {
      "path": "nuget-client/submodules/NuGet.Build.Localization",
      "remoteUri": "https://github.com/NuGet/NuGet.Build.Localization.git",
      "commitSha": "f15db7b7c6f5affbea268632ef8333d2687c8031"
    },
    {
      "path": "source-build-reference-packages/src/externalPackages/src/abstractions-xunit",
      "remoteUri": "https://github.com/xunit/abstractions.xunit",
      "commitSha": "b75d54d73b141709f805c2001b16f3dd4d71539d"
    },
    {
      "path": "source-build-reference-packages/src/externalPackages/src/application-insights",
      "remoteUri": "https://github.com/microsoft/ApplicationInsights-dotnet",
      "commitSha": "2faa7e8b157a431daa2e71785d68abd5fa817b53"
    },
    {
      "path": "source-build-reference-packages/src/externalPackages/src/azure-activedirectory-identitymodel-extensions-for-dotnet",
      "remoteUri": "https://github.com/AzureAD/azure-activedirectory-identitymodel-extensions-for-dotnet.git",
      "commitSha": "e67b25be77532af9ba405670b34b4d263d505fde"
    },
    {
      "path": "source-build-reference-packages/src/externalPackages/src/cssparser",
      "remoteUri": "https://github.com/dotnet/cssparser",
      "commitSha": "0d59611784841735a7778a67aa6e9d8d000c861f"
    },
    {
      "path": "source-build-reference-packages/src/externalPackages/src/docker-creds-provider",
      "remoteUri": "https://github.com/mthalman/docker-creds-provider",
      "commitSha": "6e1ecd0a80755f9f0e88dc23b98b52f51a77c65e"
    },
    {
      "path": "source-build-reference-packages/src/externalPackages/src/humanizer",
      "remoteUri": "https://github.com/Humanizr/Humanizer",
      "commitSha": "3ebc38de585fc641a04b0e78ed69468453b0f8a1"
    },
    {
      "path": "source-build-reference-packages/src/externalPackages/src/MSBuildLocator",
      "remoteUri": "https://github.com/microsoft/MSBuildLocator",
      "commitSha": "694ff392b2dcf6ac58fe865afd1c982eb9449014"
    },
    {
      "path": "source-build-reference-packages/src/externalPackages/src/newtonsoft-json",
      "remoteUri": "https://github.com/JamesNK/Newtonsoft.Json.git",
      "commitSha": "0a2e291c0d9c0c7675d445703e51750363a549ef"
    },
    {
      "path": "source-build-reference-packages/src/externalPackages/src/spectre-console",
      "remoteUri": "https://github.com/spectreconsole/spectre.console",
      "commitSha": "68fcfe0de4c0602b1c4d4c3cf58ea70e9f06388c"
    },
    {
      "path": "source-build-reference-packages/src/externalPackages/src/vs-solutionpersistence",
      "remoteUri": "https://github.com/microsoft/vs-solutionpersistence.git",
      "commitSha": "0b6f82a4073ce0ff0419991ea0cd6dd6898a51ac"
    }
  ]
}<|MERGE_RESOLUTION|>--- conflicted
+++ resolved
@@ -139,17 +139,10 @@
       "commitSha": "62f001bbdf5794cda4c36ab34f93f79bf7971278"
     },
     {
-<<<<<<< HEAD
       "barId": 291208,
       "path": "wpf",
       "remoteUri": "https://github.com/dotnet/wpf",
       "commitSha": "2a8aedc74281421f143b60c2cefd27eced989c27"
-=======
-      "barId": 291047,
-      "path": "wpf",
-      "remoteUri": "https://github.com/dotnet/wpf",
-      "commitSha": "40f5d516fc562e24365d8443f8e3394d008b2164"
->>>>>>> f43045eb
     },
     {
       "barId": 278018,
