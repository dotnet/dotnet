{
  "repositories": [
    {
      "barId": 286336,
      "path": "arcade",
      "remoteUri": "https://github.com/dotnet/arcade",
      "commitSha": "488413fe104056170673a048a07906314e101e5d"
    },
    {
      "barId": 287306,
      "path": "aspnetcore",
      "remoteUri": "https://github.com/dotnet/aspnetcore",
      "commitSha": "b50ab865ec4dcd3d6ac30221288cc36bf189d300"
    },
    {
      "barId": 277712,
      "path": "cecil",
      "remoteUri": "https://github.com/dotnet/cecil",
      "commitSha": "2a768f2c8a54077cd7d788bb135caeb4d7206a15"
    },
    {
      "barId": 278546,
      "path": "command-line-api",
      "remoteUri": "https://github.com/dotnet/command-line-api",
      "commitSha": "0b4618bc860374941e605d8eb1d2bc29c32801db"
    },
    {
      "barId": 284345,
      "path": "deployment-tools",
      "remoteUri": "https://github.com/dotnet/deployment-tools",
      "commitSha": "c0c52874069a4dc0fe1e880014e6a5f316e9d3b8"
    },
    {
      "barId": 287331,
      "path": "diagnostics",
      "remoteUri": "https://github.com/dotnet/diagnostics",
      "commitSha": "05321bc8e158478204d312c9de45dbb9eeddf0a2"
    },
    {
<<<<<<< HEAD
      "barId": 287579,
      "path": "efcore",
      "remoteUri": "https://github.com/dotnet/efcore",
      "commitSha": "f47a6e8a6db979ac1e2eaa4f8f6ab234c33dde81"
=======
      "barId": 287206,
      "path": "efcore",
      "remoteUri": "https://github.com/dotnet/efcore",
      "commitSha": "efc6ddc83f6e710c4f516dfb787f23e395d90909"
>>>>>>> 8762bd92
    },
    {
      "barId": 285755,
      "path": "emsdk",
      "remoteUri": "https://github.com/dotnet/emsdk",
      "commitSha": "aead567b56fe284ee05b3bb324705b76331d4719"
    },
    {
      "barId": 287292,
      "path": "fsharp",
      "remoteUri": "https://github.com/dotnet/fsharp",
      "commitSha": "6a5057737534a1a34ab9a747811df9ea5a45ef0e"
    },
    {
      "barId": 287210,
      "path": "msbuild",
      "remoteUri": "https://github.com/dotnet/msbuild",
      "commitSha": "5e273ccd45ba73d9db9b34fceaf9a110412e64e8"
    },
    {
      "barId": 279847,
      "path": "nuget-client",
      "remoteUri": "https://github.com/nuget/nuget.client",
      "commitSha": "56f4657d7585ec12b61c623756ca4b2b810c4863"
    },
    {
      "barId": 287525,
      "path": "razor",
      "remoteUri": "https://github.com/dotnet/razor",
      "commitSha": "a7b8b2a963731cacd4ec9e9ce570c8f7600fe5e2"
    },
    {
      "barId": 286437,
      "path": "roslyn",
      "remoteUri": "https://github.com/dotnet/roslyn",
      "commitSha": "a01d6a0838430706cea74ad38e054c2877ffbfa1"
    },
    {
      "barId": 287137,
      "path": "runtime",
      "remoteUri": "https://github.com/dotnet/runtime",
      "commitSha": "4f506962bd5c4d1dbf49e0a08b2a4fd9ba688e4b"
    },
    {
      "barId": 277711,
      "path": "scenario-tests",
      "remoteUri": "https://github.com/dotnet/scenario-tests",
      "commitSha": "082359066ee0064039b9b1f1f025bdd0507d06de"
    },
    {
      "barId": 287237,
      "path": "sdk",
      "remoteUri": "https://github.com/dotnet/sdk",
      "commitSha": "668c6c910d32ac71364b54756c82e01c99f61c3d"
    },
    {
      "barId": 287497,
      "path": "source-build-reference-packages",
      "remoteUri": "https://github.com/dotnet/source-build-reference-packages",
      "commitSha": "0eed3a94644603ef1c0095bc3f1bff525fff876e"
    },
    {
      "barId": 277912,
      "path": "sourcelink",
      "remoteUri": "https://github.com/dotnet/sourcelink",
      "commitSha": "9b949eeb2d5dba635c06ae936b50d2141b0aabe2"
    },
    {
      "barId": 287040,
      "path": "symreader",
      "remoteUri": "https://github.com/dotnet/symreader",
      "commitSha": "ee968d4a1bf717f4bba3a4ffc3f93b5c9870b117"
    },
    {
      "barId": 287164,
      "path": "templating",
      "remoteUri": "https://github.com/dotnet/templating",
      "commitSha": "3077da622dcaa12b46c9946e53b509ea3b352b47"
    },
    {
      "barId": 285989,
      "path": "vstest",
      "remoteUri": "https://github.com/microsoft/vstest",
      "commitSha": "81d120f85fbdddc7b981e910a127bd6ef913cd42"
    },
    {
      "barId": 287041,
      "path": "windowsdesktop",
      "remoteUri": "https://github.com/dotnet/windowsdesktop",
      "commitSha": "9f2ae28ea4f111e6a336682484e5aa412e114f3c"
    },
    {
      "barId": 287050,
      "path": "winforms",
      "remoteUri": "https://github.com/dotnet/winforms",
      "commitSha": "e53fd3599f4d1e17f3ebc1f3ab9a0dad05805422"
    },
    {
      "barId": 283721,
      "path": "wpf",
      "remoteUri": "https://github.com/dotnet/wpf",
      "commitSha": "519468037f9b797440548c4d744fc7807573026f"
    },
    {
      "barId": 278018,
      "path": "xdt",
      "remoteUri": "https://github.com/dotnet/xdt",
      "commitSha": "ec086785dfa9af4a0dc58eca3e5c969e3d0c6003"
    }
  ],
  "submodules": [
    {
      "path": "aspnetcore/src/submodules/googletest",
      "remoteUri": "https://github.com/google/googletest",
      "commitSha": "279f8479469d22fa772adb454068f854472e1eb9"
    },
    {
      "path": "aspnetcore/src/submodules/MessagePack-CSharp",
      "remoteUri": "https://github.com/aspnet/MessagePack-CSharp.git",
      "commitSha": "9aeb12b9bdb024512ffe2e4bddfa2785dca6e39e"
    },
    {
      "path": "nuget-client/submodules/NuGet.Build.Localization",
      "remoteUri": "https://github.com/NuGet/NuGet.Build.Localization.git",
      "commitSha": "f15db7b7c6f5affbea268632ef8333d2687c8031"
    },
    {
      "path": "source-build-reference-packages/src/externalPackages/src/abstractions-xunit",
      "remoteUri": "https://github.com/xunit/abstractions.xunit",
      "commitSha": "b75d54d73b141709f805c2001b16f3dd4d71539d"
    },
    {
      "path": "source-build-reference-packages/src/externalPackages/src/application-insights",
      "remoteUri": "https://github.com/microsoft/ApplicationInsights-dotnet",
      "commitSha": "2faa7e8b157a431daa2e71785d68abd5fa817b53"
    },
    {
      "path": "source-build-reference-packages/src/externalPackages/src/azure-activedirectory-identitymodel-extensions-for-dotnet",
      "remoteUri": "https://github.com/AzureAD/azure-activedirectory-identitymodel-extensions-for-dotnet.git",
      "commitSha": "e67b25be77532af9ba405670b34b4d263d505fde"
    },
    {
      "path": "source-build-reference-packages/src/externalPackages/src/cssparser",
      "remoteUri": "https://github.com/dotnet/cssparser",
      "commitSha": "0d59611784841735a7778a67aa6e9d8d000c861f"
    },
    {
      "path": "source-build-reference-packages/src/externalPackages/src/docker-creds-provider",
      "remoteUri": "https://github.com/mthalman/docker-creds-provider",
      "commitSha": "6e1ecd0a80755f9f0e88dc23b98b52f51a77c65e"
    },
    {
      "path": "source-build-reference-packages/src/externalPackages/src/humanizer",
      "remoteUri": "https://github.com/Humanizr/Humanizer",
      "commitSha": "3ebc38de585fc641a04b0e78ed69468453b0f8a1"
    },
    {
      "path": "source-build-reference-packages/src/externalPackages/src/MSBuildLocator",
      "remoteUri": "https://github.com/microsoft/MSBuildLocator",
      "commitSha": "694ff392b2dcf6ac58fe865afd1c982eb9449014"
    },
    {
      "path": "source-build-reference-packages/src/externalPackages/src/newtonsoft-json",
      "remoteUri": "https://github.com/JamesNK/Newtonsoft.Json.git",
      "commitSha": "0a2e291c0d9c0c7675d445703e51750363a549ef"
    },
    {
      "path": "source-build-reference-packages/src/externalPackages/src/spectre-console",
      "remoteUri": "https://github.com/spectreconsole/spectre.console",
      "commitSha": "68fcfe0de4c0602b1c4d4c3cf58ea70e9f06388c"
    },
    {
      "path": "source-build-reference-packages/src/externalPackages/src/vs-solutionpersistence",
      "remoteUri": "https://github.com/microsoft/vs-solutionpersistence.git",
      "commitSha": "0b6f82a4073ce0ff0419991ea0cd6dd6898a51ac"
    }
  ]
}<|MERGE_RESOLUTION|>--- conflicted
+++ resolved
@@ -37,17 +37,10 @@
       "commitSha": "05321bc8e158478204d312c9de45dbb9eeddf0a2"
     },
     {
-<<<<<<< HEAD
       "barId": 287579,
       "path": "efcore",
       "remoteUri": "https://github.com/dotnet/efcore",
       "commitSha": "f47a6e8a6db979ac1e2eaa4f8f6ab234c33dde81"
-=======
-      "barId": 287206,
-      "path": "efcore",
-      "remoteUri": "https://github.com/dotnet/efcore",
-      "commitSha": "efc6ddc83f6e710c4f516dfb787f23e395d90909"
->>>>>>> 8762bd92
     },
     {
       "barId": 285755,
