--- conflicted
+++ resolved
@@ -7,17 +7,10 @@
       "commitSha": "d48732057be73512b3bac9c01eeacd59398c16d5"
     },
     {
-<<<<<<< HEAD
       "barId": 288930,
       "path": "aspnetcore",
       "remoteUri": "https://github.com/dotnet/aspnetcore",
       "commitSha": "9a5e663657ce4cf778e340bc46a8f8e30c25356a"
-=======
-      "barId": 288521,
-      "path": "aspnetcore",
-      "remoteUri": "https://github.com/dotnet/aspnetcore",
-      "commitSha": "d0981493512b1eb464658eb2165a3f4e4da2a6df"
->>>>>>> 6ca513d3
     },
     {
       "barId": 277712,
