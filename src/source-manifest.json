--- conflicted
+++ resolved
@@ -91,17 +91,10 @@
       "commitSha": "082359066ee0064039b9b1f1f025bdd0507d06de"
     },
     {
-<<<<<<< HEAD
       "barId": 285968,
       "path": "sdk",
       "remoteUri": "https://github.com/dotnet/sdk",
       "commitSha": "41851ddd13ed3dc608b9c931f81d73c5e1fb2ff8"
-=======
-      "barId": 284072,
-      "path": "sdk",
-      "remoteUri": "https://github.com/dotnet/sdk",
-      "commitSha": "b7b9812866f245761b3af8d526bede699e170efc"
->>>>>>> 91597752
     },
     {
       "barId": 282656,
