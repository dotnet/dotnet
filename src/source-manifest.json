{
  "repositories": [
    {
      "packageVersion": "10.0.0-beta.25257.2",
      "barId": 267228,
      "path": "arcade",
      "remoteUri": "https://github.com/dotnet/arcade",
      "commitSha": "48c22bf560e40ae692a9098d29466539aa6c2e14"
    },
    {
      "packageVersion": "8.2.2-preview.1.24521.5",
      "barId": null,
      "path": "aspire",
      "remoteUri": "https://github.com/dotnet/aspire",
      "commitSha": "5fa9337a84a52e9bd185d04d156eccbdcf592f74"
    },
    {
      "packageVersion": "10.0.0-preview.5.25257.5",
      "barId": 267292,
      "path": "aspnetcore",
      "remoteUri": "https://github.com/dotnet/aspnetcore",
      "commitSha": "2f2a94698d8c32e223cd6b7ee5bdaadd0a3810d9"
    },
    {
      "packageVersion": "0.11.5-alpha.25252.1",
      "barId": 266716,
      "path": "cecil",
      "remoteUri": "https://github.com/dotnet/cecil",
      "commitSha": "ace481b2c118341192e9ac0caceb17cede03ed47"
    },
    {
      "packageVersion": "0.1.625601",
      "barId": 266966,
      "path": "command-line-api",
      "remoteUri": "https://github.com/dotnet/command-line-api",
      "commitSha": "493a1d270887d7c51372fd17f774ea44b0c3101a"
    },
    {
      "packageVersion": "9.0.0-preview.1.25257.2",
      "barId": 267231,
      "path": "deployment-tools",
      "remoteUri": "https://github.com/dotnet/deployment-tools",
      "commitSha": "03d18156191c4e44e05c476d9636435965703ebb"
    },
    {
      "packageVersion": "9.0.625601",
      "barId": 267066,
      "path": "diagnostics",
      "remoteUri": "https://github.com/dotnet/diagnostics",
      "commitSha": "aebf15d23e5a25ab718e780a29d8aca9a5280425"
    },
    {
      "packageVersion": "10.0.0-preview.4.25257.4",
      "barId": 267281,
      "path": "efcore",
      "remoteUri": "https://github.com/dotnet/efcore",
      "commitSha": "e89b0621f6719b7423b579e563501157bf7ca0b8"
    },
    {
      "packageVersion": "10.0.0-preview.5.25257.1",
      "barId": 267213,
      "path": "emsdk",
      "remoteUri": "https://github.com/dotnet/emsdk",
      "commitSha": "6689bf9a1750c88d5b2ca872b270814a301402e4"
    },
    {
      "packageVersion": "10.0.100-beta.25224.6",
      "barId": 265640,
      "path": "fsharp",
      "remoteUri": "https://github.com/dotnet/fsharp",
      "commitSha": "e8bfd3562774b2939c252d907de2f3173a2bd5bd"
    },
    {
      "packageVersion": "17.15.0-preview-25257-08",
      "barId": 267201,
      "path": "msbuild",
      "remoteUri": "https://github.com/dotnet/msbuild",
      "commitSha": "695b1ef88c242c19a95c9f6a504a2376661762c2"
    },
    {
      "packageVersion": "6.15.0-preview.1.44",
      "barId": 267029,
      "path": "nuget-client",
      "remoteUri": "https://github.com/nuget/nuget.client",
      "commitSha": "b1a4da9a233f3f518961778ce2dc2df85c1cd795"
    },
    {
      "packageVersion": "10.0.0-preview.25257.4",
      "barId": 267270,
      "path": "razor",
      "remoteUri": "https://github.com/dotnet/razor",
      "commitSha": "ddcd02f08f9ab3c57598550c15a7ce501341a5dd"
    },
    {
      "packageVersion": "5.0.0-1.25258.2",
      "barId": 267418,
      "path": "roslyn",
      "remoteUri": "https://github.com/dotnet/roslyn",
      "commitSha": "bbde1463899cf70a0b7f0e66e3a51ed5a203ed08"
    },
    {
      "packageVersion": "10.0.0-preview.25256.1",
      "barId": 267097,
      "path": "roslyn-analyzers",
      "remoteUri": "https://github.com/dotnet/roslyn-analyzers",
      "commitSha": "5ba91adccafb091d41d4ab7e98d77b5b0557494b"
    },
    {
      "packageVersion": "10.0.0-preview.5.25257.12",
      "barId": 267275,
      "path": "runtime",
      "remoteUri": "https://github.com/dotnet/runtime",
      "commitSha": "fadf8839b98291018f4f2a95439869d8c2eb2b74"
    },
    {
      "packageVersion": "10.0.0-preview.25221.1",
      "barId": 266989,
      "path": "scenario-tests",
      "remoteUri": "https://github.com/dotnet/scenario-tests",
      "commitSha": "3ba55042a88ef20d2aba4475d7622d3fa14c0527"
    },
    {
      "packageVersion": "10.0.100-preview.5.25258.18",
      "barId": 267425,
      "path": "sdk",
      "remoteUri": "https://github.com/dotnet/sdk",
      "commitSha": "35b730f913ba18c2398b32047cf420b12d1df0c3"
    },
    {
      "packageVersion": "10.0.622801",
      "barId": 267488,
      "path": "source-build-externals",
      "remoteUri": "https://github.com/dotnet/source-build-externals",
      "commitSha": "51f102c8aa5afcd42ff3a3c8a687262b194bf929"
    },
    {
      "packageVersion": "",
      "barId": 267115,
      "path": "source-build-reference-packages",
      "remoteUri": "https://github.com/dotnet/source-build-reference-packages",
      "commitSha": "3ffb4153a8ae7b0dacf680e578ebdd59c5c1c347"
    },
    {
      "packageVersion": "10.0.0-beta.25256.2",
      "barId": 267094,
      "path": "sourcelink",
      "remoteUri": "https://github.com/dotnet/sourcelink",
      "commitSha": "a90f9e3167b0a4c4a3baef96d9c49a706c49b878"
    },
    {
      "packageVersion": "2.2.0-beta.25256.1",
      "barId": 266957,
      "path": "symreader",
      "remoteUri": "https://github.com/dotnet/symreader",
      "commitSha": "6565fef44c1528244224690207a3f0c2a4b9295a"
    },
    {
<<<<<<< HEAD
      "packageVersion": "10.0.100-preview.5.25257.7",
      "barId": 267322,
      "path": "templating",
      "remoteUri": "https://github.com/dotnet/templating",
      "commitSha": "fd2db2bebc77711b3844faefb015af6a4ca59c3c"
=======
      "packageVersion": "10.0.100-preview.5.25256.1",
      "barId": 267101,
      "path": "templating",
      "remoteUri": "https://github.com/dotnet/templating",
      "commitSha": "81c860dfb429ddb3441db9bfc4b7040a1b52c722"
>>>>>>> 2732e35f
    },
    {
      "packageVersion": "17.15.0-preview-25224-01",
      "barId": 265567,
      "path": "vstest",
      "remoteUri": "https://github.com/microsoft/vstest",
      "commitSha": "2e6d9288d3aa0269ae710844f3aa9e0a3981b26e"
    },
    {
      "packageVersion": "10.0.0-preview.5.25256.3",
      "barId": 267089,
      "path": "windowsdesktop",
      "remoteUri": "https://github.com/dotnet/windowsdesktop",
      "commitSha": "1c4d249a68bf853926ca7cb9604f918ab93248c4"
    },
    {
      "packageVersion": "10.0.0-preview.5.25256.3",
      "barId": 267099,
      "path": "winforms",
      "remoteUri": "https://github.com/dotnet/winforms",
      "commitSha": "a5a50fe1a5c6fb00eec67a7680a9e7b905ac6c84"
    },
    {
      "packageVersion": "10.0.0-preview.5.25256.3",
      "barId": 267109,
      "path": "wpf",
      "remoteUri": "https://github.com/dotnet/wpf",
      "commitSha": "8846c0f80b20ccf48670ac870d6226dfc5db913d"
    },
    {
      "packageVersion": "10.0.0-preview.25256.1",
      "barId": 266956,
      "path": "xdt",
      "remoteUri": "https://github.com/dotnet/xdt",
      "commitSha": "5098b3b8971f7ac5951b7dad57ca72ac56de1a87"
    }
  ],
  "submodules": [
    {
      "path": "aspnetcore/src/submodules/googletest",
      "remoteUri": "https://github.com/google/googletest",
      "commitSha": "90a41521142c978131f38c6da07b4eb96a9f1ff6"
    },
    {
      "path": "aspnetcore/src/submodules/MessagePack-CSharp",
      "remoteUri": "https://github.com/aspnet/MessagePack-CSharp.git",
      "commitSha": "9aeb12b9bdb024512ffe2e4bddfa2785dca6e39e"
    },
    {
      "path": "nuget-client/submodules/NuGet.Build.Localization",
      "remoteUri": "https://github.com/NuGet/NuGet.Build.Localization.git",
      "commitSha": "f15db7b7c6f5affbea268632ef8333d2687c8031"
    },
    {
      "path": "source-build-externals/src/repos/src/abstractions-xunit",
      "remoteUri": "https://github.com/xunit/abstractions.xunit",
      "commitSha": "b75d54d73b141709f805c2001b16f3dd4d71539d"
    },
    {
      "path": "source-build-externals/src/repos/src/application-insights",
      "remoteUri": "https://github.com/microsoft/ApplicationInsights-dotnet",
      "commitSha": "2faa7e8b157a431daa2e71785d68abd5fa817b53"
    },
    {
      "path": "source-build-externals/src/repos/src/azure-activedirectory-identitymodel-extensions-for-dotnet",
      "remoteUri": "https://github.com/AzureAD/azure-activedirectory-identitymodel-extensions-for-dotnet.git",
      "commitSha": "e67b25be77532af9ba405670b34b4d263d505fde"
    },
    {
      "path": "source-build-externals/src/repos/src/cssparser",
      "remoteUri": "https://github.com/dotnet/cssparser",
      "commitSha": "0d59611784841735a7778a67aa6e9d8d000c861f"
    },
    {
      "path": "source-build-externals/src/repos/src/docker-creds-provider",
      "remoteUri": "https://github.com/mthalman/docker-creds-provider",
      "commitSha": "6e1ecd0a80755f9f0e88dc23b98b52f51a77c65e"
    },
    {
      "path": "source-build-externals/src/repos/src/humanizer",
      "remoteUri": "https://github.com/Humanizr/Humanizer",
      "commitSha": "3ebc38de585fc641a04b0e78ed69468453b0f8a1"
    },
    {
      "path": "source-build-externals/src/repos/src/MSBuildLocator",
      "remoteUri": "https://github.com/microsoft/MSBuildLocator",
      "commitSha": "e0281df33274ac3c3e22acc9b07dcb4b31d57dc0"
    },
    {
      "path": "source-build-externals/src/repos/src/newtonsoft-json",
      "remoteUri": "https://github.com/JamesNK/Newtonsoft.Json.git",
      "commitSha": "0a2e291c0d9c0c7675d445703e51750363a549ef"
    },
    {
      "path": "source-build-externals/src/repos/src/vs-solutionpersistence",
      "remoteUri": "https://github.com/microsoft/vs-solutionpersistence.git",
      "commitSha": "0b6f82a4073ce0ff0419991ea0cd6dd6898a51ac"
    },
    {
      "path": "source-build-externals/src/repos/src/xunit",
      "remoteUri": "https://github.com/xunit/xunit",
      "commitSha": "82543a6df6f5f13b5b70f8a9f9ccb41cd676084f"
    },
    {
      "path": "source-build-externals/src/repos/src/xunit/src/xunit.assert/Asserts",
      "remoteUri": "https://github.com/xunit/assert.xunit",
      "commitSha": "cac8b688c193c0f244a0bedf3bb60feeb32d377a"
    },
    {
      "path": "source-build-externals/src/repos/src/xunit/tools/builder/common",
      "remoteUri": "https://github.com/xunit/build-tools-v3",
      "commitSha": "90dba1f5638a4f00d4978a73e23edde5b85061d9"
    },
    {
      "path": "source-build-externals/src/repos/src/xunit/tools/media",
      "remoteUri": "https://github.com/xunit/media",
      "commitSha": "5738b6e86f08e0389c4392b939c20e3eca2d9822"
    }
  ]
}<|MERGE_RESOLUTION|>--- conflicted
+++ resolved
@@ -155,19 +155,11 @@
       "commitSha": "6565fef44c1528244224690207a3f0c2a4b9295a"
     },
     {
-<<<<<<< HEAD
       "packageVersion": "10.0.100-preview.5.25257.7",
       "barId": 267322,
       "path": "templating",
       "remoteUri": "https://github.com/dotnet/templating",
       "commitSha": "fd2db2bebc77711b3844faefb015af6a4ca59c3c"
-=======
-      "packageVersion": "10.0.100-preview.5.25256.1",
-      "barId": 267101,
-      "path": "templating",
-      "remoteUri": "https://github.com/dotnet/templating",
-      "commitSha": "81c860dfb429ddb3441db9bfc4b7040a1b52c722"
->>>>>>> 2732e35f
     },
     {
       "packageVersion": "17.15.0-preview-25224-01",
