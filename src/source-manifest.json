{
  "repositories": [
    {
      "barId": 288263,
      "path": "arcade",
      "remoteUri": "https://github.com/dotnet/arcade",
      "commitSha": "63eed293471985f6fc4a60fd8b6f8f5ce3d03f38"
    },
    {
      "barId": 284267,
      "path": "aspnetcore",
      "remoteUri": "https://github.com/dotnet/aspnetcore",
      "commitSha": "9ee3a381a6a5d9df2cd9492d57c97e9ba4e28c6e"
    },
    {
      "barId": 279211,
      "path": "cecil",
      "remoteUri": "https://github.com/dotnet/cecil",
      "commitSha": "27abc57253a0d3010418e877fdfb35f9fa6806b9"
    },
    {
      "barId": 279170,
      "path": "command-line-api",
      "remoteUri": "https://github.com/dotnet/command-line-api",
      "commitSha": "e292617c0f829bfe777c7ad51467c6a509a9aff8"
    },
    {
      "barId": 284345,
      "path": "deployment-tools",
      "remoteUri": "https://github.com/dotnet/deployment-tools",
      "commitSha": "c0c52874069a4dc0fe1e880014e6a5f316e9d3b8"
    },
    {
      "barId": 284034,
      "path": "diagnostics",
      "remoteUri": "https://github.com/dotnet/diagnostics",
      "commitSha": "29b752ed624a2796726cbe9891c8627dd580002d"
    },
    {
      "barId": 284212,
      "path": "efcore",
      "remoteUri": "https://github.com/dotnet/efcore",
      "commitSha": "a4f37c552c9cb3485a043783cfd52afd90c24bdf"
    },
    {
      "barId": 283436,
      "path": "emsdk",
      "remoteUri": "https://github.com/dotnet/emsdk",
      "commitSha": "36bb70920a16cdfe30540412069796113d9f3e5c"
    },
    {
      "barId": 284169,
      "path": "fsharp",
      "remoteUri": "https://github.com/dotnet/fsharp",
      "commitSha": "e0100aca936e20561f359b2c81df5c4f75f385f6"
    },
    {
      "barId": 288357,
      "path": "msbuild",
      "remoteUri": "https://github.com/dotnet/msbuild",
      "commitSha": "ad915a4f47346b746998dabaa541a7e3bab1d6cd"
    },
    {
      "barId": 284283,
      "path": "nuget-client",
      "remoteUri": "https://github.com/nuget/nuget.client",
      "commitSha": "97c64b5dfcc39b3babf6b3dfa828aa737860c145"
    },
    {
      "barId": 288408,
      "path": "razor",
      "remoteUri": "https://github.com/dotnet/razor",
      "commitSha": "26a49b33203484409aae04ab090b7d3090897749"
    },
    {
      "barId": 284344,
      "path": "roslyn",
      "remoteUri": "https://github.com/dotnet/roslyn",
<<<<<<< HEAD
      "commitSha": "ce73a22e4f984ecede5e66dd3a3f2527edd23b01"
=======
      "commitSha": "753cfa031129b73ff60fe41e926c48739f848fb6"
>>>>>>> 45b2be28
    },
    {
      "barId": 284318,
      "path": "runtime",
      "remoteUri": "https://github.com/dotnet/runtime",
      "commitSha": "7365770a313df694e36c44400c00ad777011485a"
    },
    {
      "barId": 277711,
      "path": "scenario-tests",
      "remoteUri": "https://github.com/dotnet/scenario-tests",
      "commitSha": "082359066ee0064039b9b1f1f025bdd0507d06de"
    },
    {
      "barId": 284072,
      "path": "sdk",
      "remoteUri": "https://github.com/dotnet/sdk",
      "commitSha": "b7b9812866f245761b3af8d526bede699e170efc"
    },
    {
      "barId": 288334,
      "path": "source-build-reference-packages",
      "remoteUri": "https://github.com/dotnet/source-build-reference-packages",
      "commitSha": "14e4c0ba865760f431f44549f6871498dd6171e5"
    },
    {
      "barId": 277912,
      "path": "sourcelink",
      "remoteUri": "https://github.com/dotnet/sourcelink",
      "commitSha": "9b949eeb2d5dba635c06ae936b50d2141b0aabe2"
    },
    {
      "barId": 277806,
      "path": "symreader",
      "remoteUri": "https://github.com/dotnet/symreader",
      "commitSha": "9994998c0b0fab5efd5cbe2e13a3ea74f4e8e6e1"
    },
    {
      "barId": 279652,
      "path": "templating",
      "remoteUri": "https://github.com/dotnet/templating",
      "commitSha": "fcc5f2933e4ad7fbfc85a9c4e78d9bfa3e967eb7"
    },
    {
      "barId": 285868,
      "path": "vstest",
      "remoteUri": "https://github.com/microsoft/vstest",
      "commitSha": "51891d6b33641ad30bc512747652225ca7964386"
    },
    {
      "barId": 280421,
      "path": "windowsdesktop",
      "remoteUri": "https://github.com/dotnet/windowsdesktop",
      "commitSha": "e2dc1b239ab7828c6ccf3395db5f6e72af652549"
    },
    {
      "barId": 282630,
      "path": "winforms",
      "remoteUri": "https://github.com/dotnet/winforms",
      "commitSha": "2b9471644494f912a5ea1f559ed7e2d443a631aa"
    },
    {
      "barId": 284453,
      "path": "wpf",
      "remoteUri": "https://github.com/dotnet/wpf",
      "commitSha": "a94c8eb81ba1e5ea9f6e282a717cd52270548589"
    },
    {
      "barId": 278018,
      "path": "xdt",
      "remoteUri": "https://github.com/dotnet/xdt",
      "commitSha": "ec086785dfa9af4a0dc58eca3e5c969e3d0c6003"
    }
  ],
  "submodules": [
    {
      "path": "aspnetcore/src/submodules/googletest",
      "remoteUri": "https://github.com/google/googletest",
      "commitSha": "373af2e3df71599b87a40ce0e37164523849166b"
    },
    {
      "path": "aspnetcore/src/submodules/MessagePack-CSharp",
      "remoteUri": "https://github.com/aspnet/MessagePack-CSharp.git",
      "commitSha": "9aeb12b9bdb024512ffe2e4bddfa2785dca6e39e"
    },
    {
      "path": "nuget-client/submodules/NuGet.Build.Localization",
      "remoteUri": "https://github.com/NuGet/NuGet.Build.Localization.git",
      "commitSha": "f15db7b7c6f5affbea268632ef8333d2687c8031"
    },
    {
      "path": "source-build-reference-packages/src/externalPackages/src/abstractions-xunit",
      "remoteUri": "https://github.com/xunit/abstractions.xunit",
      "commitSha": "b75d54d73b141709f805c2001b16f3dd4d71539d"
    },
    {
      "path": "source-build-reference-packages/src/externalPackages/src/application-insights",
      "remoteUri": "https://github.com/microsoft/ApplicationInsights-dotnet",
      "commitSha": "2faa7e8b157a431daa2e71785d68abd5fa817b53"
    },
    {
      "path": "source-build-reference-packages/src/externalPackages/src/azure-activedirectory-identitymodel-extensions-for-dotnet",
      "remoteUri": "https://github.com/AzureAD/azure-activedirectory-identitymodel-extensions-for-dotnet.git",
      "commitSha": "e67b25be77532af9ba405670b34b4d263d505fde"
    },
    {
      "path": "source-build-reference-packages/src/externalPackages/src/cssparser",
      "remoteUri": "https://github.com/dotnet/cssparser",
      "commitSha": "0d59611784841735a7778a67aa6e9d8d000c861f"
    },
    {
      "path": "source-build-reference-packages/src/externalPackages/src/docker-creds-provider",
      "remoteUri": "https://github.com/mthalman/docker-creds-provider",
      "commitSha": "6e1ecd0a80755f9f0e88dc23b98b52f51a77c65e"
    },
    {
      "path": "source-build-reference-packages/src/externalPackages/src/humanizer",
      "remoteUri": "https://github.com/Humanizr/Humanizer",
      "commitSha": "3ebc38de585fc641a04b0e78ed69468453b0f8a1"
    },
    {
      "path": "source-build-reference-packages/src/externalPackages/src/MSBuildLocator",
      "remoteUri": "https://github.com/microsoft/MSBuildLocator",
      "commitSha": "694ff392b2dcf6ac58fe865afd1c982eb9449014"
    },
    {
      "path": "source-build-reference-packages/src/externalPackages/src/newtonsoft-json",
      "remoteUri": "https://github.com/JamesNK/Newtonsoft.Json.git",
      "commitSha": "0a2e291c0d9c0c7675d445703e51750363a549ef"
    },
    {
      "path": "source-build-reference-packages/src/externalPackages/src/spectre-console",
      "remoteUri": "https://github.com/spectreconsole/spectre.console",
      "commitSha": "68fcfe0de4c0602b1c4d4c3cf58ea70e9f06388c"
    },
    {
      "path": "source-build-reference-packages/src/externalPackages/src/vs-solutionpersistence",
      "remoteUri": "https://github.com/microsoft/vs-solutionpersistence.git",
      "commitSha": "0b6f82a4073ce0ff0419991ea0cd6dd6898a51ac"
    }
  ]
}<|MERGE_RESOLUTION|>--- conflicted
+++ resolved
@@ -76,11 +76,7 @@
       "barId": 284344,
       "path": "roslyn",
       "remoteUri": "https://github.com/dotnet/roslyn",
-<<<<<<< HEAD
       "commitSha": "ce73a22e4f984ecede5e66dd3a3f2527edd23b01"
-=======
-      "commitSha": "753cfa031129b73ff60fe41e926c48739f848fb6"
->>>>>>> 45b2be28
     },
     {
       "barId": 284318,
