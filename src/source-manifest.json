--- conflicted
+++ resolved
@@ -97,17 +97,10 @@
       "commitSha": "6ab0ec29e4e346465c767a6e04c37b179ee287f8"
     },
     {
-<<<<<<< HEAD
-      "barId": 274106,
-      "path": "sdk",
-      "remoteUri": "https://github.com/dotnet/sdk",
-      "commitSha": "feb621b704347e6fb72b816a257f1ba2fdc6a385"
-=======
       "barId": 274259,
       "path": "sdk",
       "remoteUri": "https://github.com/dotnet/sdk",
       "commitSha": "6abcc1555959a9c08db5cac78468ac880170d5bd"
->>>>>>> 23101ed0
     },
     {
       "barId": 274246,
