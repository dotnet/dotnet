--- conflicted
+++ resolved
@@ -127,17 +127,10 @@
       "commitSha": "697c1270eebc92c531f27265dd0ff60211b088bb"
     },
     {
-<<<<<<< HEAD
-      "barId": 289525,
-      "path": "windowsdesktop",
-      "remoteUri": "https://github.com/dotnet/windowsdesktop",
-      "commitSha": "ec87661c6d9499452ac519c1442fcac092861c95"
-=======
       "barId": 289224,
       "path": "windowsdesktop",
       "remoteUri": "https://github.com/dotnet/windowsdesktop",
       "commitSha": "6d8c28842fc9a33535fdacaee5b1a1da09eac14d"
->>>>>>> 8ee0cc0b
     },
     {
       "barId": 289402,
