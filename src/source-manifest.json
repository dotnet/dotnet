--- conflicted
+++ resolved
@@ -169,19 +169,11 @@
       "commitSha": "2e6d9288d3aa0269ae710844f3aa9e0a3981b26e"
     },
     {
-<<<<<<< HEAD
       "packageVersion": "10.0.0-preview.5.25256.3",
       "barId": 267089,
       "path": "windowsdesktop",
       "remoteUri": "https://github.com/dotnet/windowsdesktop",
       "commitSha": "1c4d249a68bf853926ca7cb9604f918ab93248c4"
-=======
-      "packageVersion": "10.0.0-preview.5.25255.3",
-      "barId": 266929,
-      "path": "windowsdesktop",
-      "remoteUri": "https://github.com/dotnet/windowsdesktop",
-      "commitSha": "5e47aa9943c5533cf26cd1387a3f4111712bec9f"
->>>>>>> 954d6157
     },
     {
       "packageVersion": "10.0.0-preview.5.25255.2",
