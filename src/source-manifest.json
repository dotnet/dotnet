{
  "repositories": [
    {
      "packageVersion": "10.0.0-beta.25302.1",
      "barId": 270250,
      "path": "arcade",
      "remoteUri": "https://github.com/dotnet/arcade",
      "commitSha": "83c8fe20d45264a4d85ad8c83f46ea456948c209"
    },
    {
      "packageVersion": "8.2.2-preview.1.24521.5",
      "barId": null,
      "path": "aspire",
      "remoteUri": "https://github.com/dotnet/aspire",
      "commitSha": "5fa9337a84a52e9bd185d04d156eccbdcf592f74"
    },
    {
      "packageVersion": "10.0.0-preview.6.25303.1",
      "barId": 270459,
      "path": "aspnetcore",
      "remoteUri": "https://github.com/dotnet/aspnetcore",
      "commitSha": "3628f0b643accd0cc9e57fac0373964928197544"
    },
    {
      "packageVersion": "0.11.5-alpha.25302.1",
      "barId": 270241,
      "path": "cecil",
      "remoteUri": "https://github.com/dotnet/cecil",
      "commitSha": "70155a89cb7781f4b7ffe346455939d09a2cd45e"
    },
    {
      "packageVersion": "0.1.627903",
      "barId": 270045,
      "path": "command-line-api",
      "remoteUri": "https://github.com/dotnet/command-line-api",
      "commitSha": "3bbc68e8ee1817bb5463c01f86e58b384ceefbd9"
    },
    {
      "packageVersion": "9.0.0-preview.1.25303.2",
      "barId": 270423,
      "path": "deployment-tools",
      "remoteUri": "https://github.com/dotnet/deployment-tools",
      "commitSha": "5301f0fa3815b133330070e76ec30814f3731304"
    },
    {
      "packageVersion": "9.0.628001",
      "barId": 270143,
      "path": "diagnostics",
      "remoteUri": "https://github.com/dotnet/diagnostics",
      "commitSha": "8bbc63df036b0c31c865fc1ee0060564caf40f85"
    },
    {
      "packageVersion": "10.0.0-preview.6.25303.1",
      "barId": 270361,
      "path": "efcore",
      "remoteUri": "https://github.com/dotnet/efcore",
      "commitSha": "3f1063e5912c47fa7047aff115f6f322827bf005"
    },
    {
<<<<<<< HEAD
      "packageVersion": "10.0.0-preview.6.25304.3",
      "barId": 270574,
      "path": "emsdk",
      "remoteUri": "https://github.com/dotnet/emsdk",
      "commitSha": "9ee2989dcf365fa3c9cd9bdc9ddbb079c064b486"
=======
      "packageVersion": "10.0.0-preview.6.25303.1",
      "barId": 270363,
      "path": "emsdk",
      "remoteUri": "https://github.com/dotnet/emsdk",
      "commitSha": "28353a8842c5694756651265ab869ed4fd1fbdeb"
>>>>>>> 7e27ec4c
    },
    {
      "packageVersion": "10.0.100-beta.25279.2",
      "barId": 270008,
      "path": "fsharp",
      "remoteUri": "https://github.com/dotnet/fsharp",
      "commitSha": "6bf3bd99a595a42fce25b9ce45f13ab2d7546e57"
    },
    {
      "packageVersion": "17.15.0-preview-25303-02",
      "barId": 270431,
      "path": "msbuild",
      "remoteUri": "https://github.com/dotnet/msbuild",
      "commitSha": "8f55314264235d0dc9bb53662b68d6b444666770"
    },
    {
      "packageVersion": "6.15.0-preview.1.70",
      "barId": 270051,
      "path": "nuget-client",
      "remoteUri": "https://github.com/nuget/nuget.client",
      "commitSha": "fb8b14ee3c574f9b559fc2057cadd20d55a75526"
    },
    {
      "packageVersion": "10.0.0-preview.25303.3",
      "barId": 270464,
      "path": "razor",
      "remoteUri": "https://github.com/dotnet/razor",
      "commitSha": "ae20c813f2ec4208463ce7f8e69413d2788587e7"
    },
    {
      "packageVersion": "5.0.0-1.25302.6",
      "barId": 270313,
      "path": "roslyn",
      "remoteUri": "https://github.com/dotnet/roslyn",
      "commitSha": "f5faea9fa8d7addf5580684fc118aabbf97af060"
    },
    {
      "packageVersion": "10.0.0-preview.25302.1",
      "barId": 270337,
      "path": "roslyn-analyzers",
      "remoteUri": "https://github.com/dotnet/roslyn-analyzers",
      "commitSha": "ab7c0aff23c675c8fde519abe05f2cb884eec450"
    },
    {
      "packageVersion": "10.0.0-preview.5.25262.10",
      "barId": 270326,
      "path": "runtime",
      "remoteUri": "https://github.com/dotnet/runtime",
      "commitSha": "a2c9e7bda0f2edce496c437d2063deb1060caa4a"
    },
    {
      "packageVersion": "10.0.0-preview.25221.1",
      "barId": 270239,
      "path": "scenario-tests",
      "remoteUri": "https://github.com/dotnet/scenario-tests",
      "commitSha": "2a22f9703ddbe56d7d90201a4fdc19b8ed5183b2"
    },
    {
      "packageVersion": "10.0.100-preview.6.25272.9",
      "barId": 270452,
      "path": "sdk",
      "remoteUri": "https://github.com/dotnet/sdk",
      "commitSha": "6d995d4ea93cf2c485d58be30c19fc253687f8f6"
    },
    {
      "packageVersion": "10.0.622801",
      "barId": 270278,
      "path": "source-build-externals",
      "remoteUri": "https://github.com/dotnet/source-build-externals",
      "commitSha": "191d8c1d61d3fdee8f1043b685c468a028017f65"
    },
    {
      "packageVersion": "",
      "barId": 270280,
      "path": "source-build-reference-packages",
      "remoteUri": "https://github.com/dotnet/source-build-reference-packages",
      "commitSha": "923128e0c38aed0d1a62eb0cae275b85fe65872d"
    },
    {
      "packageVersion": "10.0.0-beta.25302.1",
      "barId": 270321,
      "path": "sourcelink",
      "remoteUri": "https://github.com/dotnet/sourcelink",
      "commitSha": "634059dd61cb2de8a5fbed786093790a78ce0de7"
    },
    {
      "packageVersion": "2.2.0-beta.25303.1",
      "barId": 270394,
      "path": "symreader",
      "remoteUri": "https://github.com/dotnet/symreader",
      "commitSha": "7af3fe9ede611e9f3202b373038ef2400518af5d"
    },
    {
      "packageVersion": "10.0.100-preview.5.25303.1",
      "barId": 270409,
      "path": "templating",
      "remoteUri": "https://github.com/dotnet/templating",
      "commitSha": "08ee8fdfecd657122a5e0e43304a22ee5e1c0a62"
    },
    {
      "packageVersion": "17.15.0-preview-25302-03",
      "barId": 270275,
      "path": "vstest",
      "remoteUri": "https://github.com/microsoft/vstest",
      "commitSha": "107abd3b697cd033c6b037075536fdd089370101"
    },
    {
      "packageVersion": "10.0.0-preview.6.25302.2",
      "barId": 270330,
      "path": "windowsdesktop",
      "remoteUri": "https://github.com/dotnet/windowsdesktop",
      "commitSha": "c429cb2abb99aa1de04f33f078916a2b6317e265"
    },
    {
      "packageVersion": "10.0.0-preview.6.25303.4",
      "barId": 270448,
      "path": "winforms",
      "remoteUri": "https://github.com/dotnet/winforms",
      "commitSha": "2f29f9abf016a0adab3700ac6823b2b5d58d8004"
    },
    {
      "packageVersion": "10.0.0-preview.6.25303.6",
      "barId": 270437,
      "path": "wpf",
      "remoteUri": "https://github.com/dotnet/wpf",
      "commitSha": "648d092e41bdf60c24c9ffb19ffdfa5745572f1b"
    },
    {
      "packageVersion": "10.0.0-preview.25303.1",
      "barId": 270396,
      "path": "xdt",
      "remoteUri": "https://github.com/dotnet/xdt",
      "commitSha": "7f4a3dc7c5908b7f5f42f6111358d38633d8efb2"
    }
  ],
  "submodules": [
    {
      "path": "aspnetcore/src/submodules/googletest",
      "remoteUri": "https://github.com/google/googletest",
      "commitSha": "7427a6b5e3e04f895ecad5c647c94629fb2acdc0"
    },
    {
      "path": "aspnetcore/src/submodules/MessagePack-CSharp",
      "remoteUri": "https://github.com/aspnet/MessagePack-CSharp.git",
      "commitSha": "9aeb12b9bdb024512ffe2e4bddfa2785dca6e39e"
    },
    {
      "path": "nuget-client/submodules/NuGet.Build.Localization",
      "remoteUri": "https://github.com/NuGet/NuGet.Build.Localization.git",
      "commitSha": "f15db7b7c6f5affbea268632ef8333d2687c8031"
    },
    {
      "path": "source-build-externals/src/repos/src/abstractions-xunit",
      "remoteUri": "https://github.com/xunit/abstractions.xunit",
      "commitSha": "b75d54d73b141709f805c2001b16f3dd4d71539d"
    },
    {
      "path": "source-build-externals/src/repos/src/application-insights",
      "remoteUri": "https://github.com/microsoft/ApplicationInsights-dotnet",
      "commitSha": "2faa7e8b157a431daa2e71785d68abd5fa817b53"
    },
    {
      "path": "source-build-externals/src/repos/src/azure-activedirectory-identitymodel-extensions-for-dotnet",
      "remoteUri": "https://github.com/AzureAD/azure-activedirectory-identitymodel-extensions-for-dotnet.git",
      "commitSha": "e67b25be77532af9ba405670b34b4d263d505fde"
    },
    {
      "path": "source-build-externals/src/repos/src/cssparser",
      "remoteUri": "https://github.com/dotnet/cssparser",
      "commitSha": "0d59611784841735a7778a67aa6e9d8d000c861f"
    },
    {
      "path": "source-build-externals/src/repos/src/docker-creds-provider",
      "remoteUri": "https://github.com/mthalman/docker-creds-provider",
      "commitSha": "6e1ecd0a80755f9f0e88dc23b98b52f51a77c65e"
    },
    {
      "path": "source-build-externals/src/repos/src/humanizer",
      "remoteUri": "https://github.com/Humanizr/Humanizer",
      "commitSha": "3ebc38de585fc641a04b0e78ed69468453b0f8a1"
    },
    {
      "path": "source-build-externals/src/repos/src/MSBuildLocator",
      "remoteUri": "https://github.com/microsoft/MSBuildLocator",
      "commitSha": "e0281df33274ac3c3e22acc9b07dcb4b31d57dc0"
    },
    {
      "path": "source-build-externals/src/repos/src/newtonsoft-json",
      "remoteUri": "https://github.com/JamesNK/Newtonsoft.Json.git",
      "commitSha": "0a2e291c0d9c0c7675d445703e51750363a549ef"
    },
    {
      "path": "source-build-externals/src/repos/src/vs-solutionpersistence",
      "remoteUri": "https://github.com/microsoft/vs-solutionpersistence.git",
      "commitSha": "0b6f82a4073ce0ff0419991ea0cd6dd6898a51ac"
    },
    {
      "path": "source-build-externals/src/repos/src/xunit",
      "remoteUri": "https://github.com/xunit/xunit",
      "commitSha": "82543a6df6f5f13b5b70f8a9f9ccb41cd676084f"
    },
    {
      "path": "source-build-externals/src/repos/src/xunit/src/xunit.assert/Asserts",
      "remoteUri": "https://github.com/xunit/assert.xunit",
      "commitSha": "cac8b688c193c0f244a0bedf3bb60feeb32d377a"
    },
    {
      "path": "source-build-externals/src/repos/src/xunit/tools/builder/common",
      "remoteUri": "https://github.com/xunit/build-tools-v3",
      "commitSha": "90dba1f5638a4f00d4978a73e23edde5b85061d9"
    },
    {
      "path": "source-build-externals/src/repos/src/xunit/tools/media",
      "remoteUri": "https://github.com/xunit/media",
      "commitSha": "5738b6e86f08e0389c4392b939c20e3eca2d9822"
    }
  ]
}<|MERGE_RESOLUTION|>--- conflicted
+++ resolved
@@ -57,19 +57,11 @@
       "commitSha": "3f1063e5912c47fa7047aff115f6f322827bf005"
     },
     {
-<<<<<<< HEAD
       "packageVersion": "10.0.0-preview.6.25304.3",
       "barId": 270574,
       "path": "emsdk",
       "remoteUri": "https://github.com/dotnet/emsdk",
       "commitSha": "9ee2989dcf365fa3c9cd9bdc9ddbb079c064b486"
-=======
-      "packageVersion": "10.0.0-preview.6.25303.1",
-      "barId": 270363,
-      "path": "emsdk",
-      "remoteUri": "https://github.com/dotnet/emsdk",
-      "commitSha": "28353a8842c5694756651265ab869ed4fd1fbdeb"
->>>>>>> 7e27ec4c
     },
     {
       "packageVersion": "10.0.100-beta.25279.2",
