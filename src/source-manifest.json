--- conflicted
+++ resolved
@@ -133,17 +133,10 @@
       "commitSha": "9f2ae28ea4f111e6a336682484e5aa412e114f3c"
     },
     {
-<<<<<<< HEAD
       "barId": 288416,
       "path": "winforms",
       "remoteUri": "https://github.com/dotnet/winforms",
       "commitSha": "42921f7308430b0667df9c8a88c53253e09b0cee"
-=======
-      "barId": 288373,
-      "path": "winforms",
-      "remoteUri": "https://github.com/dotnet/winforms",
-      "commitSha": "c43e8c73633ca83a3dd01d54b507af8caef2ffc4"
->>>>>>> f5afaa5e
     },
     {
       "barId": 283721,
