--- conflicted
+++ resolved
@@ -92,19 +92,11 @@
       "commitSha": "ddcd02f08f9ab3c57598550c15a7ce501341a5dd"
     },
     {
-<<<<<<< HEAD
       "packageVersion": "5.0.0-1.25262.6",
       "barId": 267921,
       "path": "roslyn",
       "remoteUri": "https://github.com/dotnet/roslyn",
       "commitSha": "299955a9f762cc8e4b716a4801dc02ca6f41e3ef"
-=======
-      "packageVersion": "5.0.0-1.25260.2",
-      "barId": 267779,
-      "path": "roslyn",
-      "remoteUri": "https://github.com/dotnet/roslyn",
-      "commitSha": "7c625024a1984d9f04f317940d518402f5898758"
->>>>>>> fd91f17c
     },
     {
       "packageVersion": "10.0.0-preview.25260.1",
