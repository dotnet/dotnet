{
  "repositories": [
    {
      "packageVersion": "10.0.0-beta.25271.2",
      "barId": 269183,
      "path": "arcade",
      "remoteUri": "https://github.com/dotnet/arcade",
      "commitSha": "12d3a9f5d6138e22270694574e73e4c58a815795"
    },
    {
      "packageVersion": "8.2.2-preview.1.24521.5",
      "barId": null,
      "path": "aspire",
      "remoteUri": "https://github.com/dotnet/aspire",
      "commitSha": "5fa9337a84a52e9bd185d04d156eccbdcf592f74"
    },
    {
      "packageVersion": "10.0.0-preview.6.25271.5",
      "barId": 269193,
      "path": "aspnetcore",
      "remoteUri": "https://github.com/dotnet/aspnetcore",
      "commitSha": "c5d6996bd22e916b04aa792185b2fd2214ae22fe"
    },
    {
      "packageVersion": "0.11.5-alpha.25266.1",
      "barId": 268579,
      "path": "cecil",
      "remoteUri": "https://github.com/dotnet/cecil",
      "commitSha": "50f19ccf4b834a6eab54496486a114ba3839f7b9"
    },
    {
      "packageVersion": "0.1.626501",
      "barId": 268432,
      "path": "command-line-api",
      "remoteUri": "https://github.com/dotnet/command-line-api",
      "commitSha": "bd9602cb9a55977c58bc820ef05bfaeaff56982d"
    },
    {
      "packageVersion": "9.0.0-preview.1.25269.1",
      "barId": 268823,
      "path": "deployment-tools",
      "remoteUri": "https://github.com/dotnet/deployment-tools",
      "commitSha": "24142f7e09afd44317f70ae94801bc6feca0abcc"
    },
    {
      "packageVersion": "9.0.627101",
      "barId": 269198,
      "path": "diagnostics",
      "remoteUri": "https://github.com/dotnet/diagnostics",
      "commitSha": "2650c60bc7260c7c54a27ad1e61638f1a536f7e8"
    },
    {
      "packageVersion": "10.0.0-preview.6.25271.2",
      "barId": 269186,
      "path": "efcore",
      "remoteUri": "https://github.com/dotnet/efcore",
      "commitSha": "4acc0b2dc37b012086a1bf981d399f5d98070a3d"
    },
    {
      "packageVersion": "10.0.0-preview.6.25270.1",
      "barId": 268991,
      "path": "emsdk",
      "remoteUri": "https://github.com/dotnet/emsdk",
      "commitSha": "5f075907900e941bba2dce35a483525dce419232"
    },
    {
      "packageVersion": "10.0.100-beta.25270.2",
      "barId": 269002,
      "path": "fsharp",
      "remoteUri": "https://github.com/dotnet/fsharp",
      "commitSha": "13ad6469b0354735c5b259f7e8307648ab7a6c50"
    },
    {
      "packageVersion": "17.15.0-preview-25271-01",
      "barId": 269101,
      "path": "msbuild",
      "remoteUri": "https://github.com/dotnet/msbuild",
      "commitSha": "f88eb76608c0e4417aa066c20e698a9174855df0"
    },
    {
      "packageVersion": "6.15.0-preview.1.60",
      "barId": 269060,
      "path": "nuget-client",
      "remoteUri": "https://github.com/nuget/nuget.client",
      "commitSha": "1ad595b19f540ede0ea634ff6d0ef815c16698bf"
    },
    {
      "packageVersion": "10.0.0-preview.25269.1",
      "barId": 268884,
      "path": "razor",
      "remoteUri": "https://github.com/dotnet/razor",
      "commitSha": "7b3b9cdca24c6fa6bb506470a67c3924222bb724"
    },
    {
      "packageVersion": "5.0.0-1.25271.3",
      "barId": 269194,
      "path": "roslyn",
      "remoteUri": "https://github.com/dotnet/roslyn",
      "commitSha": "2b6024ed15fa4c003a9de9f486bdb84a44ef3d33"
    },
    {
<<<<<<< HEAD
      "packageVersion": "10.0.0-preview.25271.1",
      "barId": 269218,
      "path": "roslyn-analyzers",
      "remoteUri": "https://github.com/dotnet/roslyn-analyzers",
      "commitSha": "f8a8d38b820c57598d42c6da96f3111b4c4a40ba"
=======
      "packageVersion": "10.0.0-preview.25270.1",
      "barId": 269074,
      "path": "roslyn-analyzers",
      "remoteUri": "https://github.com/dotnet/roslyn-analyzers",
      "commitSha": "8975a346371feea4d14118805092f07c0fd7920e"
>>>>>>> b6887ba7
    },
    {
      "packageVersion": "10.0.0-preview.5.25262.10",
      "barId": 269206,
      "path": "runtime",
      "remoteUri": "https://github.com/dotnet/runtime",
      "commitSha": "e163124bce28b7e868b62f4efd498fcaa7f95301"
    },
    {
      "packageVersion": "10.0.0-preview.25221.1",
      "barId": 268572,
      "path": "scenario-tests",
      "remoteUri": "https://github.com/dotnet/scenario-tests",
      "commitSha": "ba23e62da145ef04187aabe1e1fb64029fe2317d"
    },
    {
      "packageVersion": "10.0.100-preview.6.25271.6",
      "barId": 269197,
      "path": "sdk",
      "remoteUri": "https://github.com/dotnet/sdk",
      "commitSha": "0e185be17c129e3b3b47fa9688a7a5dd882fca5d"
    },
    {
      "packageVersion": "10.0.622801",
      "barId": 269070,
      "path": "source-build-externals",
      "remoteUri": "https://github.com/dotnet/source-build-externals",
      "commitSha": "d956f00844b058b1751c056c867f82219c94aed6"
    },
    {
      "packageVersion": "",
      "barId": 269071,
      "path": "source-build-reference-packages",
      "remoteUri": "https://github.com/dotnet/source-build-reference-packages",
      "commitSha": "27e01a1a52ddf0684b643866e76d8ece09a59bb0"
    },
    {
      "packageVersion": "10.0.0-beta.25271.2",
      "barId": 269208,
      "path": "sourcelink",
      "remoteUri": "https://github.com/dotnet/sourcelink",
      "commitSha": "27a91e1521d7acfaae07a6b0f19790932cc04bd9"
    },
    {
      "packageVersion": "2.2.0-beta.25262.1",
      "barId": 267834,
      "path": "symreader",
      "remoteUri": "https://github.com/dotnet/symreader",
      "commitSha": "d38d92c12935201bb8852096935c267d53592ad9"
    },
    {
      "packageVersion": "10.0.100-preview.5.25271.4",
      "barId": 269170,
      "path": "templating",
      "remoteUri": "https://github.com/dotnet/templating",
      "commitSha": "5c863019c056445c008f4fdf38d5b6e70f542975"
    },
    {
      "packageVersion": "17.15.0-preview-25266-01",
      "barId": 268581,
      "path": "vstest",
      "remoteUri": "https://github.com/microsoft/vstest",
      "commitSha": "f93fcd2943f39c2cbb65d25e3949e21c3190184c"
    },
    {
      "packageVersion": "10.0.0-preview.6.25270.6",
      "barId": 269069,
      "path": "windowsdesktop",
      "remoteUri": "https://github.com/dotnet/windowsdesktop",
      "commitSha": "ed05d7e55f78f3284f82763b063738d6f7449f36"
    },
    {
      "packageVersion": "10.0.0-preview.6.25271.1",
      "barId": 269211,
      "path": "winforms",
      "remoteUri": "https://github.com/dotnet/winforms",
      "commitSha": "49b825a15f309ae0913490c55c318521979fad90"
    },
    {
      "packageVersion": "10.0.0-preview.6.25271.1",
      "barId": 269091,
      "path": "wpf",
      "remoteUri": "https://github.com/dotnet/wpf",
      "commitSha": "0d13fd56c8d0db15ea6d9d2e4ebc200e7ea48245"
    },
    {
      "packageVersion": "10.0.0-preview.25269.1",
      "barId": 268931,
      "path": "xdt",
      "remoteUri": "https://github.com/dotnet/xdt",
      "commitSha": "7c4241a4893ba0703dfad18762f217857073b526"
    }
  ],
  "submodules": [
    {
      "path": "aspnetcore/src/submodules/googletest",
      "remoteUri": "https://github.com/google/googletest",
      "commitSha": "571930618fa96eabcd05b573285edbee9fc13bae"
    },
    {
      "path": "aspnetcore/src/submodules/MessagePack-CSharp",
      "remoteUri": "https://github.com/aspnet/MessagePack-CSharp.git",
      "commitSha": "9aeb12b9bdb024512ffe2e4bddfa2785dca6e39e"
    },
    {
      "path": "nuget-client/submodules/NuGet.Build.Localization",
      "remoteUri": "https://github.com/NuGet/NuGet.Build.Localization.git",
      "commitSha": "f15db7b7c6f5affbea268632ef8333d2687c8031"
    },
    {
      "path": "source-build-externals/src/repos/src/abstractions-xunit",
      "remoteUri": "https://github.com/xunit/abstractions.xunit",
      "commitSha": "b75d54d73b141709f805c2001b16f3dd4d71539d"
    },
    {
      "path": "source-build-externals/src/repos/src/application-insights",
      "remoteUri": "https://github.com/microsoft/ApplicationInsights-dotnet",
      "commitSha": "2faa7e8b157a431daa2e71785d68abd5fa817b53"
    },
    {
      "path": "source-build-externals/src/repos/src/azure-activedirectory-identitymodel-extensions-for-dotnet",
      "remoteUri": "https://github.com/AzureAD/azure-activedirectory-identitymodel-extensions-for-dotnet.git",
      "commitSha": "e67b25be77532af9ba405670b34b4d263d505fde"
    },
    {
      "path": "source-build-externals/src/repos/src/cssparser",
      "remoteUri": "https://github.com/dotnet/cssparser",
      "commitSha": "0d59611784841735a7778a67aa6e9d8d000c861f"
    },
    {
      "path": "source-build-externals/src/repos/src/docker-creds-provider",
      "remoteUri": "https://github.com/mthalman/docker-creds-provider",
      "commitSha": "6e1ecd0a80755f9f0e88dc23b98b52f51a77c65e"
    },
    {
      "path": "source-build-externals/src/repos/src/humanizer",
      "remoteUri": "https://github.com/Humanizr/Humanizer",
      "commitSha": "3ebc38de585fc641a04b0e78ed69468453b0f8a1"
    },
    {
      "path": "source-build-externals/src/repos/src/MSBuildLocator",
      "remoteUri": "https://github.com/microsoft/MSBuildLocator",
      "commitSha": "e0281df33274ac3c3e22acc9b07dcb4b31d57dc0"
    },
    {
      "path": "source-build-externals/src/repos/src/newtonsoft-json",
      "remoteUri": "https://github.com/JamesNK/Newtonsoft.Json.git",
      "commitSha": "0a2e291c0d9c0c7675d445703e51750363a549ef"
    },
    {
      "path": "source-build-externals/src/repos/src/vs-solutionpersistence",
      "remoteUri": "https://github.com/microsoft/vs-solutionpersistence.git",
      "commitSha": "0b6f82a4073ce0ff0419991ea0cd6dd6898a51ac"
    },
    {
      "path": "source-build-externals/src/repos/src/xunit",
      "remoteUri": "https://github.com/xunit/xunit",
      "commitSha": "82543a6df6f5f13b5b70f8a9f9ccb41cd676084f"
    },
    {
      "path": "source-build-externals/src/repos/src/xunit/src/xunit.assert/Asserts",
      "remoteUri": "https://github.com/xunit/assert.xunit",
      "commitSha": "cac8b688c193c0f244a0bedf3bb60feeb32d377a"
    },
    {
      "path": "source-build-externals/src/repos/src/xunit/tools/builder/common",
      "remoteUri": "https://github.com/xunit/build-tools-v3",
      "commitSha": "90dba1f5638a4f00d4978a73e23edde5b85061d9"
    },
    {
      "path": "source-build-externals/src/repos/src/xunit/tools/media",
      "remoteUri": "https://github.com/xunit/media",
      "commitSha": "5738b6e86f08e0389c4392b939c20e3eca2d9822"
    }
  ]
}<|MERGE_RESOLUTION|>--- conflicted
+++ resolved
@@ -99,19 +99,11 @@
       "commitSha": "2b6024ed15fa4c003a9de9f486bdb84a44ef3d33"
     },
     {
-<<<<<<< HEAD
       "packageVersion": "10.0.0-preview.25271.1",
       "barId": 269218,
       "path": "roslyn-analyzers",
       "remoteUri": "https://github.com/dotnet/roslyn-analyzers",
       "commitSha": "f8a8d38b820c57598d42c6da96f3111b4c4a40ba"
-=======
-      "packageVersion": "10.0.0-preview.25270.1",
-      "barId": 269074,
-      "path": "roslyn-analyzers",
-      "remoteUri": "https://github.com/dotnet/roslyn-analyzers",
-      "commitSha": "8975a346371feea4d14118805092f07c0fd7920e"
->>>>>>> b6887ba7
     },
     {
       "packageVersion": "10.0.0-preview.5.25262.10",
