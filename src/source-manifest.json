--- conflicted
+++ resolved
@@ -57,19 +57,11 @@
       "commitSha": "e89b0621f6719b7423b579e563501157bf7ca0b8"
     },
     {
-<<<<<<< HEAD
       "packageVersion": "10.0.0-preview.5.25258.3",
       "barId": 267435,
       "path": "emsdk",
       "remoteUri": "https://github.com/dotnet/emsdk",
       "commitSha": "b71a7e2de42aa8486e84ec10765c45e13109ccea"
-=======
-      "packageVersion": "10.0.0-preview.5.25257.1",
-      "barId": 267213,
-      "path": "emsdk",
-      "remoteUri": "https://github.com/dotnet/emsdk",
-      "commitSha": "6689bf9a1750c88d5b2ca872b270814a301402e4"
->>>>>>> 2732e35f
     },
     {
       "packageVersion": "10.0.100-beta.25224.6",
