{
  "repositories": [
    {
      "barId": 287844,
      "path": "arcade",
      "remoteUri": "https://github.com/dotnet/arcade",
      "commitSha": "16f3dcc641eb529fa7324ea2d1d236bf2ca57dd0"
    },
    {
      "barId": 287809,
      "path": "aspnetcore",
      "remoteUri": "https://github.com/dotnet/aspnetcore",
      "commitSha": "d4349298d046f24282a6030d8935e81aa2440141"
    },
    {
      "barId": 277712,
      "path": "cecil",
      "remoteUri": "https://github.com/dotnet/cecil",
      "commitSha": "2a768f2c8a54077cd7d788bb135caeb4d7206a15"
    },
    {
      "barId": 278546,
      "path": "command-line-api",
      "remoteUri": "https://github.com/dotnet/command-line-api",
      "commitSha": "0b4618bc860374941e605d8eb1d2bc29c32801db"
    },
    {
      "barId": 284345,
      "path": "deployment-tools",
      "remoteUri": "https://github.com/dotnet/deployment-tools",
      "commitSha": "c0c52874069a4dc0fe1e880014e6a5f316e9d3b8"
    },
    {
      "barId": 288647,
      "path": "diagnostics",
      "remoteUri": "https://github.com/dotnet/diagnostics",
      "commitSha": "73f1fdca8d9fb191297a7e687790b804f4e78ef5"
    },
    {
      "barId": 288595,
      "path": "efcore",
      "remoteUri": "https://github.com/dotnet/efcore",
      "commitSha": "af2d7b886edfc378446d36583fb1d5d6496d8c1d"
    },
    {
      "barId": 285755,
      "path": "emsdk",
      "remoteUri": "https://github.com/dotnet/emsdk",
      "commitSha": "aead567b56fe284ee05b3bb324705b76331d4719"
    },
    {
      "barId": 288352,
      "path": "fsharp",
      "remoteUri": "https://github.com/dotnet/fsharp",
      "commitSha": "12efe3b5121d8a662d1431763796dfd278af9129"
    },
    {
      "barId": 288357,
      "path": "msbuild",
      "remoteUri": "https://github.com/dotnet/msbuild",
      "commitSha": "ad915a4f47346b746998dabaa541a7e3bab1d6cd"
    },
    {
      "barId": 279847,
      "path": "nuget-client",
      "remoteUri": "https://github.com/nuget/nuget.client",
      "commitSha": "56f4657d7585ec12b61c623756ca4b2b810c4863"
    },
    {
      "barId": 288408,
      "path": "razor",
      "remoteUri": "https://github.com/dotnet/razor",
      "commitSha": "26a49b33203484409aae04ab090b7d3090897749"
    },
    {
      "barId": 286437,
      "path": "roslyn",
      "remoteUri": "https://github.com/dotnet/roslyn",
      "commitSha": "a01d6a0838430706cea74ad38e054c2877ffbfa1"
    },
    {
<<<<<<< HEAD
      "barId": 288778,
      "path": "runtime",
      "remoteUri": "https://github.com/dotnet/runtime",
      "commitSha": "54689bca7baf58322feb9d83811e222b88582aa7"
=======
      "barId": 288494,
      "path": "runtime",
      "remoteUri": "https://github.com/dotnet/runtime",
      "commitSha": "46a4004b6fcaf53cde9406712eb45e1874d75376"
>>>>>>> 3f54eaec
    },
    {
      "barId": 277711,
      "path": "scenario-tests",
      "remoteUri": "https://github.com/dotnet/scenario-tests",
      "commitSha": "082359066ee0064039b9b1f1f025bdd0507d06de"
    },
    {
      "barId": 288443,
      "path": "sdk",
      "remoteUri": "https://github.com/dotnet/sdk",
      "commitSha": "65384c6536d6c6f6afa9c13dc023b1848f0ef69e"
    },
    {
      "barId": 287497,
      "path": "source-build-reference-packages",
      "remoteUri": "https://github.com/dotnet/source-build-reference-packages",
      "commitSha": "0eed3a94644603ef1c0095bc3f1bff525fff876e"
    },
    {
      "barId": 277912,
      "path": "sourcelink",
      "remoteUri": "https://github.com/dotnet/sourcelink",
      "commitSha": "9b949eeb2d5dba635c06ae936b50d2141b0aabe2"
    },
    {
      "barId": 287040,
      "path": "symreader",
      "remoteUri": "https://github.com/dotnet/symreader",
      "commitSha": "ee968d4a1bf717f4bba3a4ffc3f93b5c9870b117"
    },
    {
      "barId": 287762,
      "path": "templating",
      "remoteUri": "https://github.com/dotnet/templating",
      "commitSha": "0cb802c2e5a42e897598ac4ad238f4892bfc7896"
    },
    {
      "barId": 285989,
      "path": "vstest",
      "remoteUri": "https://github.com/microsoft/vstest",
      "commitSha": "81d120f85fbdddc7b981e910a127bd6ef913cd42"
    },
    {
      "barId": 287041,
      "path": "windowsdesktop",
      "remoteUri": "https://github.com/dotnet/windowsdesktop",
      "commitSha": "9f2ae28ea4f111e6a336682484e5aa412e114f3c"
    },
    {
      "barId": 288373,
      "path": "winforms",
      "remoteUri": "https://github.com/dotnet/winforms",
      "commitSha": "c43e8c73633ca83a3dd01d54b507af8caef2ffc4"
    },
    {
      "barId": 283721,
      "path": "wpf",
      "remoteUri": "https://github.com/dotnet/wpf",
      "commitSha": "519468037f9b797440548c4d744fc7807573026f"
    },
    {
      "barId": 278018,
      "path": "xdt",
      "remoteUri": "https://github.com/dotnet/xdt",
      "commitSha": "ec086785dfa9af4a0dc58eca3e5c969e3d0c6003"
    }
  ],
  "submodules": [
    {
      "path": "aspnetcore/src/submodules/googletest",
      "remoteUri": "https://github.com/google/googletest",
      "commitSha": "b2b9072ecbe874f5937054653ef8f2731eb0f010"
    },
    {
      "path": "aspnetcore/src/submodules/MessagePack-CSharp",
      "remoteUri": "https://github.com/aspnet/MessagePack-CSharp.git",
      "commitSha": "9aeb12b9bdb024512ffe2e4bddfa2785dca6e39e"
    },
    {
      "path": "nuget-client/submodules/NuGet.Build.Localization",
      "remoteUri": "https://github.com/NuGet/NuGet.Build.Localization.git",
      "commitSha": "f15db7b7c6f5affbea268632ef8333d2687c8031"
    },
    {
      "path": "source-build-reference-packages/src/externalPackages/src/abstractions-xunit",
      "remoteUri": "https://github.com/xunit/abstractions.xunit",
      "commitSha": "b75d54d73b141709f805c2001b16f3dd4d71539d"
    },
    {
      "path": "source-build-reference-packages/src/externalPackages/src/application-insights",
      "remoteUri": "https://github.com/microsoft/ApplicationInsights-dotnet",
      "commitSha": "2faa7e8b157a431daa2e71785d68abd5fa817b53"
    },
    {
      "path": "source-build-reference-packages/src/externalPackages/src/azure-activedirectory-identitymodel-extensions-for-dotnet",
      "remoteUri": "https://github.com/AzureAD/azure-activedirectory-identitymodel-extensions-for-dotnet.git",
      "commitSha": "e67b25be77532af9ba405670b34b4d263d505fde"
    },
    {
      "path": "source-build-reference-packages/src/externalPackages/src/cssparser",
      "remoteUri": "https://github.com/dotnet/cssparser",
      "commitSha": "0d59611784841735a7778a67aa6e9d8d000c861f"
    },
    {
      "path": "source-build-reference-packages/src/externalPackages/src/docker-creds-provider",
      "remoteUri": "https://github.com/mthalman/docker-creds-provider",
      "commitSha": "6e1ecd0a80755f9f0e88dc23b98b52f51a77c65e"
    },
    {
      "path": "source-build-reference-packages/src/externalPackages/src/humanizer",
      "remoteUri": "https://github.com/Humanizr/Humanizer",
      "commitSha": "3ebc38de585fc641a04b0e78ed69468453b0f8a1"
    },
    {
      "path": "source-build-reference-packages/src/externalPackages/src/MSBuildLocator",
      "remoteUri": "https://github.com/microsoft/MSBuildLocator",
      "commitSha": "694ff392b2dcf6ac58fe865afd1c982eb9449014"
    },
    {
      "path": "source-build-reference-packages/src/externalPackages/src/newtonsoft-json",
      "remoteUri": "https://github.com/JamesNK/Newtonsoft.Json.git",
      "commitSha": "0a2e291c0d9c0c7675d445703e51750363a549ef"
    },
    {
      "path": "source-build-reference-packages/src/externalPackages/src/spectre-console",
      "remoteUri": "https://github.com/spectreconsole/spectre.console",
      "commitSha": "68fcfe0de4c0602b1c4d4c3cf58ea70e9f06388c"
    },
    {
      "path": "source-build-reference-packages/src/externalPackages/src/vs-solutionpersistence",
      "remoteUri": "https://github.com/microsoft/vs-solutionpersistence.git",
      "commitSha": "0b6f82a4073ce0ff0419991ea0cd6dd6898a51ac"
    }
  ]
}<|MERGE_RESOLUTION|>--- conflicted
+++ resolved
@@ -79,17 +79,10 @@
       "commitSha": "a01d6a0838430706cea74ad38e054c2877ffbfa1"
     },
     {
-<<<<<<< HEAD
       "barId": 288778,
       "path": "runtime",
       "remoteUri": "https://github.com/dotnet/runtime",
       "commitSha": "54689bca7baf58322feb9d83811e222b88582aa7"
-=======
-      "barId": 288494,
-      "path": "runtime",
-      "remoteUri": "https://github.com/dotnet/runtime",
-      "commitSha": "46a4004b6fcaf53cde9406712eb45e1874d75376"
->>>>>>> 3f54eaec
     },
     {
       "barId": 277711,
