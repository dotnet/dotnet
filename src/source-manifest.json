--- conflicted
+++ resolved
@@ -1,11 +1,7 @@
 {
   "repositories": [
     {
-<<<<<<< HEAD
-      "barId": 271932,
-=======
       "barId": 273221,
->>>>>>> 120acd85
       "path": "arcade",
       "remoteUri": "https://github.com/dotnet/arcade",
       "commitSha": "0e335649fe2d2f98ea51e55cc1a0899af3617eba"
@@ -17,61 +13,37 @@
       "commitSha": "5fa9337a84a52e9bd185d04d156eccbdcf592f74"
     },
     {
-<<<<<<< HEAD
-      "barId": 272383,
-=======
       "barId": 273508,
->>>>>>> 120acd85
       "path": "aspnetcore",
       "remoteUri": "https://github.com/dotnet/aspnetcore",
       "commitSha": "9e69f19a5c7efa19577627a62c029ff387810d50"
     },
     {
-<<<<<<< HEAD
-      "barId": 270241,
-=======
       "barId": 272559,
->>>>>>> 120acd85
       "path": "cecil",
       "remoteUri": "https://github.com/dotnet/cecil",
       "commitSha": "48fe72b0bcb273476e3f480bb61f42c5dd295131"
     },
     {
-<<<<<<< HEAD
       "barId": 273887,
-=======
-      "barId": 272511,
->>>>>>> 120acd85
       "path": "command-line-api",
       "remoteUri": "https://github.com/dotnet/command-line-api",
       "commitSha": "98b682886c08e0d516597bd5e559106212ec9347"
     },
     {
-<<<<<<< HEAD
-      "barId": 271900,
-=======
       "barId": 273003,
->>>>>>> 120acd85
       "path": "deployment-tools",
       "remoteUri": "https://github.com/dotnet/deployment-tools",
       "commitSha": "1478b7e6938013629e182b0656bfbde04d367cc5"
     },
     {
-<<<<<<< HEAD
-      "barId": 272480,
-=======
       "barId": 273416,
->>>>>>> 120acd85
       "path": "diagnostics",
       "remoteUri": "https://github.com/dotnet/diagnostics",
       "commitSha": "e32a259690378945a52bc8ac5cc5e302d9beb193"
     },
     {
-<<<<<<< HEAD
-      "barId": 272403,
-=======
       "barId": 273318,
->>>>>>> 120acd85
       "path": "efcore",
       "remoteUri": "https://github.com/dotnet/efcore",
       "commitSha": "14b439c0bcf7cb81899457e4cbd14640cc365578"
@@ -83,21 +55,13 @@
       "commitSha": "d7f601751622ebee331367f19b4310eaa9b70102"
     },
     {
-<<<<<<< HEAD
-      "barId": 271534,
-=======
       "barId": 273624,
->>>>>>> 120acd85
       "path": "fsharp",
       "remoteUri": "https://github.com/dotnet/fsharp",
       "commitSha": "7346d84a24dd15155d74f8179788a423cbdd962a"
     },
     {
-<<<<<<< HEAD
-      "barId": 272414,
-=======
       "barId": 273725,
->>>>>>> 120acd85
       "path": "msbuild",
       "remoteUri": "https://github.com/dotnet/msbuild",
       "commitSha": "0122ba37ede14177fc0d5da0f9e3d9e283c354e8"
@@ -109,41 +73,25 @@
       "commitSha": "772ee13d2bafaa1414d90dbfbd77e0941115ef19"
     },
     {
-<<<<<<< HEAD
-      "barId": 271777,
-=======
       "barId": 273782,
->>>>>>> 120acd85
       "path": "razor",
       "remoteUri": "https://github.com/dotnet/razor",
       "commitSha": "5d066584684f111563910f0dedecbf6e1c77bec5"
     },
     {
-<<<<<<< HEAD
-      "barId": 271796,
-=======
       "barId": 272940,
->>>>>>> 120acd85
       "path": "roslyn",
       "remoteUri": "https://github.com/dotnet/roslyn",
       "commitSha": "d92a029dfde276aa7cb9a576c351d29d43c4c320"
     },
     {
-<<<<<<< HEAD
-      "barId": 271899,
-=======
       "barId": 273285,
->>>>>>> 120acd85
       "path": "roslyn-analyzers",
       "remoteUri": "https://github.com/dotnet/roslyn-analyzers",
       "commitSha": "62b0e094420a1f93d32ecb338aff8ad498ec9cd5"
     },
     {
-<<<<<<< HEAD
-      "barId": 272486,
-=======
       "barId": 273675,
->>>>>>> 120acd85
       "path": "runtime",
       "remoteUri": "https://github.com/dotnet/runtime",
       "commitSha": "61f2ad644f82a7208eb925bedc3bae49754e4440"
@@ -155,37 +103,19 @@
       "commitSha": "6ab0ec29e4e346465c767a6e04c37b179ee287f8"
     },
     {
-<<<<<<< HEAD
-      "barId": 272354,
-=======
       "barId": 272606,
->>>>>>> 120acd85
       "path": "sdk",
       "remoteUri": "https://github.com/dotnet/sdk",
       "commitSha": "4177291d4d3dabd5341239d01b3e844125659304"
     },
     {
-<<<<<<< HEAD
-      "barId": 271034,
-      "path": "source-build-externals",
-      "remoteUri": "https://github.com/dotnet/source-build-externals",
-      "commitSha": "2cc332a5dfbcbd559c3eb156287292b6acf5c556"
-    },
-    {
-      "barId": 272426,
-=======
       "barId": 273795,
->>>>>>> 120acd85
       "path": "source-build-reference-packages",
       "remoteUri": "https://github.com/dotnet/source-build-reference-packages",
       "commitSha": "2d9683f0dd80fc2d20ac98777051b7d65e7028ef"
     },
     {
-<<<<<<< HEAD
-      "barId": 270321,
-=======
       "barId": 273667,
->>>>>>> 120acd85
       "path": "sourcelink",
       "remoteUri": "https://github.com/dotnet/sourcelink",
       "commitSha": "3e1ad8d7d7799cfa18eca11b0c071eec3395b0c1"
@@ -197,11 +127,7 @@
       "commitSha": "66c6797a1e9a9346d5f6de3f9edaecad6e4350d0"
     },
     {
-<<<<<<< HEAD
-      "barId": 271919,
-=======
       "barId": 273295,
->>>>>>> 120acd85
       "path": "templating",
       "remoteUri": "https://github.com/dotnet/templating",
       "commitSha": "bbbcb1d9bb33264e618581165807fd59c2ffa3f4"
@@ -213,41 +139,25 @@
       "commitSha": "cdcfb7f5c163d7b7a555b129522c3b868f73e92c"
     },
     {
-<<<<<<< HEAD
-      "barId": 271848,
-=======
       "barId": 273433,
->>>>>>> 120acd85
       "path": "windowsdesktop",
       "remoteUri": "https://github.com/dotnet/windowsdesktop",
       "commitSha": "3406b151b95d3c15cb98e038a05583fc865c575b"
     },
     {
-<<<<<<< HEAD
-      "barId": 272390,
-=======
       "barId": 273811,
->>>>>>> 120acd85
       "path": "winforms",
       "remoteUri": "https://github.com/dotnet/winforms",
       "commitSha": "285f3b4a780c3f95d19531da368e1fe98183d673"
     },
     {
-<<<<<<< HEAD
-      "barId": 271885,
-=======
       "barId": 273132,
->>>>>>> 120acd85
       "path": "wpf",
       "remoteUri": "https://github.com/dotnet/wpf",
       "commitSha": "28843aafcedc8299336ae470c868f842a4ca52b4"
     },
     {
-<<<<<<< HEAD
-      "barId": 271744,
-=======
       "barId": 273195,
->>>>>>> 120acd85
       "path": "xdt",
       "remoteUri": "https://github.com/dotnet/xdt",
       "commitSha": "0d66c1314c16a831f1289b1e4b1adbe0d8b94404"
