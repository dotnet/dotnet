{
  "repositories": [
    {
      "packageVersion": "10.0.0-beta.25302.1",
      "barId": 270250,
      "path": "arcade",
      "remoteUri": "https://github.com/dotnet/arcade",
      "commitSha": "83c8fe20d45264a4d85ad8c83f46ea456948c209"
    },
    {
      "packageVersion": "8.2.2-preview.1.24521.5",
      "barId": null,
      "path": "aspire",
      "remoteUri": "https://github.com/dotnet/aspire",
      "commitSha": "5fa9337a84a52e9bd185d04d156eccbdcf592f74"
    },
    {
      "packageVersion": "10.0.0-preview.6.25303.1",
      "barId": 270459,
      "path": "aspnetcore",
      "remoteUri": "https://github.com/dotnet/aspnetcore",
      "commitSha": "3628f0b643accd0cc9e57fac0373964928197544"
    },
    {
      "packageVersion": "0.11.5-alpha.25302.1",
      "barId": 270241,
      "path": "cecil",
      "remoteUri": "https://github.com/dotnet/cecil",
      "commitSha": "70155a89cb7781f4b7ffe346455939d09a2cd45e"
    },
    {
      "packageVersion": "0.1.627903",
      "barId": 270045,
      "path": "command-line-api",
      "remoteUri": "https://github.com/dotnet/command-line-api",
      "commitSha": "3bbc68e8ee1817bb5463c01f86e58b384ceefbd9"
    },
    {
      "packageVersion": "9.0.0-preview.1.25303.2",
      "barId": 270423,
      "path": "deployment-tools",
      "remoteUri": "https://github.com/dotnet/deployment-tools",
      "commitSha": "5301f0fa3815b133330070e76ec30814f3731304"
    },
    {
      "packageVersion": "9.0.628001",
      "barId": 270143,
      "path": "diagnostics",
      "remoteUri": "https://github.com/dotnet/diagnostics",
      "commitSha": "8bbc63df036b0c31c865fc1ee0060564caf40f85"
    },
    {
      "packageVersion": "10.0.0-preview.6.25303.1",
      "barId": 270361,
      "path": "efcore",
      "remoteUri": "https://github.com/dotnet/efcore",
      "commitSha": "3f1063e5912c47fa7047aff115f6f322827bf005"
    },
    {
      "packageVersion": "10.0.0-preview.6.25303.1",
      "barId": 270363,
      "path": "emsdk",
      "remoteUri": "https://github.com/dotnet/emsdk",
      "commitSha": "28353a8842c5694756651265ab869ed4fd1fbdeb"
    },
    {
      "packageVersion": "10.0.100-beta.25279.2",
      "barId": 270008,
      "path": "fsharp",
      "remoteUri": "https://github.com/dotnet/fsharp",
      "commitSha": "6bf3bd99a595a42fce25b9ce45f13ab2d7546e57"
    },
    {
      "packageVersion": "17.15.0-preview-25303-02",
      "barId": 270431,
      "path": "msbuild",
      "remoteUri": "https://github.com/dotnet/msbuild",
      "commitSha": "8f55314264235d0dc9bb53662b68d6b444666770"
    },
    {
      "packageVersion": "6.15.0-preview.1.70",
      "barId": 270051,
      "path": "nuget-client",
      "remoteUri": "https://github.com/nuget/nuget.client",
      "commitSha": "fb8b14ee3c574f9b559fc2057cadd20d55a75526"
    },
    {
      "packageVersion": "10.0.0-preview.25303.3",
      "barId": 270464,
      "path": "razor",
      "remoteUri": "https://github.com/dotnet/razor",
      "commitSha": "ae20c813f2ec4208463ce7f8e69413d2788587e7"
    },
    {
      "packageVersion": "5.0.0-1.25302.6",
      "barId": 270313,
      "path": "roslyn",
      "remoteUri": "https://github.com/dotnet/roslyn",
      "commitSha": "f5faea9fa8d7addf5580684fc118aabbf97af060"
    },
    {
<<<<<<< HEAD
      "packageVersion": "10.0.0-preview.25303.1",
      "barId": 270483,
      "path": "roslyn-analyzers",
      "remoteUri": "https://github.com/dotnet/roslyn-analyzers",
      "commitSha": "b9f50ce025ef0bf95e97d6765ce9f2db6aa1a584"
=======
      "packageVersion": "10.0.0-preview.25302.1",
      "barId": 270337,
      "path": "roslyn-analyzers",
      "remoteUri": "https://github.com/dotnet/roslyn-analyzers",
      "commitSha": "ab7c0aff23c675c8fde519abe05f2cb884eec450"
>>>>>>> 7e27ec4c
    },
    {
      "packageVersion": "10.0.0-preview.5.25262.10",
      "barId": 270326,
      "path": "runtime",
      "remoteUri": "https://github.com/dotnet/runtime",
      "commitSha": "a2c9e7bda0f2edce496c437d2063deb1060caa4a"
    },
    {
      "packageVersion": "10.0.0-preview.25221.1",
      "barId": 270239,
      "path": "scenario-tests",
      "remoteUri": "https://github.com/dotnet/scenario-tests",
      "commitSha": "2a22f9703ddbe56d7d90201a4fdc19b8ed5183b2"
    },
    {
      "packageVersion": "10.0.100-preview.6.25272.9",
      "barId": 270452,
      "path": "sdk",
      "remoteUri": "https://github.com/dotnet/sdk",
      "commitSha": "6d995d4ea93cf2c485d58be30c19fc253687f8f6"
    },
    {
      "packageVersion": "10.0.622801",
      "barId": 270278,
      "path": "source-build-externals",
      "remoteUri": "https://github.com/dotnet/source-build-externals",
      "commitSha": "191d8c1d61d3fdee8f1043b685c468a028017f65"
    },
    {
      "packageVersion": "",
      "barId": 270280,
      "path": "source-build-reference-packages",
      "remoteUri": "https://github.com/dotnet/source-build-reference-packages",
      "commitSha": "923128e0c38aed0d1a62eb0cae275b85fe65872d"
    },
    {
      "packageVersion": "10.0.0-beta.25302.1",
      "barId": 270321,
      "path": "sourcelink",
      "remoteUri": "https://github.com/dotnet/sourcelink",
      "commitSha": "634059dd61cb2de8a5fbed786093790a78ce0de7"
    },
    {
      "packageVersion": "2.2.0-beta.25303.1",
      "barId": 270394,
      "path": "symreader",
      "remoteUri": "https://github.com/dotnet/symreader",
      "commitSha": "7af3fe9ede611e9f3202b373038ef2400518af5d"
    },
    {
      "packageVersion": "10.0.100-preview.5.25303.1",
      "barId": 270409,
      "path": "templating",
      "remoteUri": "https://github.com/dotnet/templating",
      "commitSha": "08ee8fdfecd657122a5e0e43304a22ee5e1c0a62"
    },
    {
      "packageVersion": "17.15.0-preview-25302-03",
      "barId": 270275,
      "path": "vstest",
      "remoteUri": "https://github.com/microsoft/vstest",
      "commitSha": "107abd3b697cd033c6b037075536fdd089370101"
    },
    {
      "packageVersion": "10.0.0-preview.6.25302.2",
      "barId": 270330,
      "path": "windowsdesktop",
      "remoteUri": "https://github.com/dotnet/windowsdesktop",
      "commitSha": "c429cb2abb99aa1de04f33f078916a2b6317e265"
    },
    {
      "packageVersion": "10.0.0-preview.6.25303.4",
      "barId": 270448,
      "path": "winforms",
      "remoteUri": "https://github.com/dotnet/winforms",
      "commitSha": "2f29f9abf016a0adab3700ac6823b2b5d58d8004"
    },
    {
      "packageVersion": "10.0.0-preview.6.25303.6",
      "barId": 270437,
      "path": "wpf",
      "remoteUri": "https://github.com/dotnet/wpf",
      "commitSha": "648d092e41bdf60c24c9ffb19ffdfa5745572f1b"
    },
    {
      "packageVersion": "10.0.0-preview.25303.1",
      "barId": 270396,
      "path": "xdt",
      "remoteUri": "https://github.com/dotnet/xdt",
      "commitSha": "7f4a3dc7c5908b7f5f42f6111358d38633d8efb2"
    }
  ],
  "submodules": [
    {
      "path": "aspnetcore/src/submodules/googletest",
      "remoteUri": "https://github.com/google/googletest",
      "commitSha": "7427a6b5e3e04f895ecad5c647c94629fb2acdc0"
    },
    {
      "path": "aspnetcore/src/submodules/MessagePack-CSharp",
      "remoteUri": "https://github.com/aspnet/MessagePack-CSharp.git",
      "commitSha": "9aeb12b9bdb024512ffe2e4bddfa2785dca6e39e"
    },
    {
      "path": "nuget-client/submodules/NuGet.Build.Localization",
      "remoteUri": "https://github.com/NuGet/NuGet.Build.Localization.git",
      "commitSha": "f15db7b7c6f5affbea268632ef8333d2687c8031"
    },
    {
      "path": "source-build-externals/src/repos/src/abstractions-xunit",
      "remoteUri": "https://github.com/xunit/abstractions.xunit",
      "commitSha": "b75d54d73b141709f805c2001b16f3dd4d71539d"
    },
    {
      "path": "source-build-externals/src/repos/src/application-insights",
      "remoteUri": "https://github.com/microsoft/ApplicationInsights-dotnet",
      "commitSha": "2faa7e8b157a431daa2e71785d68abd5fa817b53"
    },
    {
      "path": "source-build-externals/src/repos/src/azure-activedirectory-identitymodel-extensions-for-dotnet",
      "remoteUri": "https://github.com/AzureAD/azure-activedirectory-identitymodel-extensions-for-dotnet.git",
      "commitSha": "e67b25be77532af9ba405670b34b4d263d505fde"
    },
    {
      "path": "source-build-externals/src/repos/src/cssparser",
      "remoteUri": "https://github.com/dotnet/cssparser",
      "commitSha": "0d59611784841735a7778a67aa6e9d8d000c861f"
    },
    {
      "path": "source-build-externals/src/repos/src/docker-creds-provider",
      "remoteUri": "https://github.com/mthalman/docker-creds-provider",
      "commitSha": "6e1ecd0a80755f9f0e88dc23b98b52f51a77c65e"
    },
    {
      "path": "source-build-externals/src/repos/src/humanizer",
      "remoteUri": "https://github.com/Humanizr/Humanizer",
      "commitSha": "3ebc38de585fc641a04b0e78ed69468453b0f8a1"
    },
    {
      "path": "source-build-externals/src/repos/src/MSBuildLocator",
      "remoteUri": "https://github.com/microsoft/MSBuildLocator",
      "commitSha": "e0281df33274ac3c3e22acc9b07dcb4b31d57dc0"
    },
    {
      "path": "source-build-externals/src/repos/src/newtonsoft-json",
      "remoteUri": "https://github.com/JamesNK/Newtonsoft.Json.git",
      "commitSha": "0a2e291c0d9c0c7675d445703e51750363a549ef"
    },
    {
      "path": "source-build-externals/src/repos/src/vs-solutionpersistence",
      "remoteUri": "https://github.com/microsoft/vs-solutionpersistence.git",
      "commitSha": "0b6f82a4073ce0ff0419991ea0cd6dd6898a51ac"
    },
    {
      "path": "source-build-externals/src/repos/src/xunit",
      "remoteUri": "https://github.com/xunit/xunit",
      "commitSha": "82543a6df6f5f13b5b70f8a9f9ccb41cd676084f"
    },
    {
      "path": "source-build-externals/src/repos/src/xunit/src/xunit.assert/Asserts",
      "remoteUri": "https://github.com/xunit/assert.xunit",
      "commitSha": "cac8b688c193c0f244a0bedf3bb60feeb32d377a"
    },
    {
      "path": "source-build-externals/src/repos/src/xunit/tools/builder/common",
      "remoteUri": "https://github.com/xunit/build-tools-v3",
      "commitSha": "90dba1f5638a4f00d4978a73e23edde5b85061d9"
    },
    {
      "path": "source-build-externals/src/repos/src/xunit/tools/media",
      "remoteUri": "https://github.com/xunit/media",
      "commitSha": "5738b6e86f08e0389c4392b939c20e3eca2d9822"
    }
  ]
}<|MERGE_RESOLUTION|>--- conflicted
+++ resolved
@@ -99,19 +99,11 @@
       "commitSha": "f5faea9fa8d7addf5580684fc118aabbf97af060"
     },
     {
-<<<<<<< HEAD
       "packageVersion": "10.0.0-preview.25303.1",
       "barId": 270483,
       "path": "roslyn-analyzers",
       "remoteUri": "https://github.com/dotnet/roslyn-analyzers",
       "commitSha": "b9f50ce025ef0bf95e97d6765ce9f2db6aa1a584"
-=======
-      "packageVersion": "10.0.0-preview.25302.1",
-      "barId": 270337,
-      "path": "roslyn-analyzers",
-      "remoteUri": "https://github.com/dotnet/roslyn-analyzers",
-      "commitSha": "ab7c0aff23c675c8fde519abe05f2cb884eec450"
->>>>>>> 7e27ec4c
     },
     {
       "packageVersion": "10.0.0-preview.5.25262.10",
