{
  "repositories": [
    {
      "barId": 286821,
      "path": "arcade",
      "remoteUri": "https://github.com/dotnet/arcade",
      "commitSha": "e8ca69398033dd1eea35e9667bf857234465de2b"
    },
    {
<<<<<<< HEAD
      "barId": 287510,
      "path": "aspnetcore",
      "remoteUri": "https://github.com/dotnet/aspnetcore",
      "commitSha": "32228b9fa8ef4ea0a7e68fc1ec69c32ffa791adb"
=======
      "barId": 287272,
      "path": "aspnetcore",
      "remoteUri": "https://github.com/dotnet/aspnetcore",
      "commitSha": "c697d89744c309f4085856630213054242a13010"
>>>>>>> c9bbb73e
    },
    {
      "barId": 279211,
      "path": "cecil",
      "remoteUri": "https://github.com/dotnet/cecil",
      "commitSha": "27abc57253a0d3010418e877fdfb35f9fa6806b9"
    },
    {
      "barId": 279170,
      "path": "command-line-api",
      "remoteUri": "https://github.com/dotnet/command-line-api",
      "commitSha": "e292617c0f829bfe777c7ad51467c6a509a9aff8"
    },
    {
      "barId": 284345,
      "path": "deployment-tools",
      "remoteUri": "https://github.com/dotnet/deployment-tools",
      "commitSha": "c0c52874069a4dc0fe1e880014e6a5f316e9d3b8"
    },
    {
      "barId": 287331,
      "path": "diagnostics",
      "remoteUri": "https://github.com/dotnet/diagnostics",
      "commitSha": "05321bc8e158478204d312c9de45dbb9eeddf0a2"
    },
    {
      "barId": 287416,
      "path": "efcore",
      "remoteUri": "https://github.com/dotnet/efcore",
      "commitSha": "456f97264be60ccdb1474621f8b2e60a6722c82e"
    },
    {
      "barId": 283436,
      "path": "emsdk",
      "remoteUri": "https://github.com/dotnet/emsdk",
      "commitSha": "36bb70920a16cdfe30540412069796113d9f3e5c"
    },
    {
      "barId": 285891,
      "path": "fsharp",
      "remoteUri": "https://github.com/dotnet/fsharp",
      "commitSha": "2cb9ee0a5d63b52ad7bfbd9364b90b991a26fd72"
    },
    {
      "barId": 285653,
      "path": "msbuild",
      "remoteUri": "https://github.com/dotnet/msbuild",
      "commitSha": "ef8ee47aa94a43657e516677db73ed77bdbe92bf"
    },
    {
      "barId": 286446,
      "path": "nuget-client",
      "remoteUri": "https://github.com/nuget/nuget.client",
      "commitSha": "5514d935e3e77d90d931758cf9e2589735b905a3"
    },
    {
      "barId": 286870,
      "path": "razor",
      "remoteUri": "https://github.com/dotnet/razor",
      "commitSha": "48a2659b91e7032c97ea024751a6ea9469a94d7f"
    },
    {
      "barId": 287262,
      "path": "roslyn",
      "remoteUri": "https://github.com/dotnet/roslyn",
      "commitSha": "739dc0e352a331e8a41cd66c09d2edf359255365"
    },
    {
      "barId": 287444,
      "path": "runtime",
      "remoteUri": "https://github.com/dotnet/runtime",
      "commitSha": "10307514ae71110167780d0229b61095d16ae3a3"
    },
    {
      "barId": 277711,
      "path": "scenario-tests",
      "remoteUri": "https://github.com/dotnet/scenario-tests",
      "commitSha": "082359066ee0064039b9b1f1f025bdd0507d06de"
    },
    {
      "barId": 287252,
      "path": "sdk",
      "remoteUri": "https://github.com/dotnet/sdk",
      "commitSha": "2ee5539e482d6e38d4aa9c36ec33b9a232ad475d"
    },
    {
      "barId": 287459,
      "path": "source-build-reference-packages",
      "remoteUri": "https://github.com/dotnet/source-build-reference-packages",
      "commitSha": "b385687ccf8e30fdbee0111adbf72b4003b5d287"
    },
    {
      "barId": 287042,
      "path": "sourcelink",
      "remoteUri": "https://github.com/dotnet/sourcelink",
      "commitSha": "307eb51fb9878894d4812276b85ac94293cd7b16"
    },
    {
      "barId": 287040,
      "path": "symreader",
      "remoteUri": "https://github.com/dotnet/symreader",
      "commitSha": "ee968d4a1bf717f4bba3a4ffc3f93b5c9870b117"
    },
    {
      "barId": 287390,
      "path": "templating",
      "remoteUri": "https://github.com/dotnet/templating",
      "commitSha": "e3fa6845d03322a83d240e32e693beb34747c074"
    },
    {
      "barId": 285355,
      "path": "vstest",
      "remoteUri": "https://github.com/microsoft/vstest",
      "commitSha": "740c6833bf93da474c364c36b55fd616c8e9f3d0"
    },
    {
      "barId": 280421,
      "path": "windowsdesktop",
      "remoteUri": "https://github.com/dotnet/windowsdesktop",
      "commitSha": "e2dc1b239ab7828c6ccf3395db5f6e72af652549"
    },
    {
      "barId": 282630,
      "path": "winforms",
      "remoteUri": "https://github.com/dotnet/winforms",
      "commitSha": "2b9471644494f912a5ea1f559ed7e2d443a631aa"
    },
    {
      "barId": 287409,
      "path": "wpf",
      "remoteUri": "https://github.com/dotnet/wpf",
      "commitSha": "8409237906c778eeb16662b444a24b46a07a0976"
    },
    {
      "barId": 278018,
      "path": "xdt",
      "remoteUri": "https://github.com/dotnet/xdt",
      "commitSha": "ec086785dfa9af4a0dc58eca3e5c969e3d0c6003"
    }
  ],
  "submodules": [
    {
      "path": "aspnetcore/src/submodules/googletest",
      "remoteUri": "https://github.com/google/googletest",
      "commitSha": "373af2e3df71599b87a40ce0e37164523849166b"
    },
    {
      "path": "aspnetcore/src/submodules/MessagePack-CSharp",
      "remoteUri": "https://github.com/aspnet/MessagePack-CSharp.git",
      "commitSha": "9aeb12b9bdb024512ffe2e4bddfa2785dca6e39e"
    },
    {
      "path": "nuget-client/submodules/NuGet.Build.Localization",
      "remoteUri": "https://github.com/NuGet/NuGet.Build.Localization.git",
      "commitSha": "f15db7b7c6f5affbea268632ef8333d2687c8031"
    },
    {
      "path": "source-build-reference-packages/src/externalPackages/src/abstractions-xunit",
      "remoteUri": "https://github.com/xunit/abstractions.xunit",
      "commitSha": "b75d54d73b141709f805c2001b16f3dd4d71539d"
    },
    {
      "path": "source-build-reference-packages/src/externalPackages/src/application-insights",
      "remoteUri": "https://github.com/microsoft/ApplicationInsights-dotnet",
      "commitSha": "2faa7e8b157a431daa2e71785d68abd5fa817b53"
    },
    {
      "path": "source-build-reference-packages/src/externalPackages/src/azure-activedirectory-identitymodel-extensions-for-dotnet",
      "remoteUri": "https://github.com/AzureAD/azure-activedirectory-identitymodel-extensions-for-dotnet.git",
      "commitSha": "e67b25be77532af9ba405670b34b4d263d505fde"
    },
    {
      "path": "source-build-reference-packages/src/externalPackages/src/cssparser",
      "remoteUri": "https://github.com/dotnet/cssparser",
      "commitSha": "0d59611784841735a7778a67aa6e9d8d000c861f"
    },
    {
      "path": "source-build-reference-packages/src/externalPackages/src/docker-creds-provider",
      "remoteUri": "https://github.com/mthalman/docker-creds-provider",
      "commitSha": "6e1ecd0a80755f9f0e88dc23b98b52f51a77c65e"
    },
    {
      "path": "source-build-reference-packages/src/externalPackages/src/humanizer",
      "remoteUri": "https://github.com/Humanizr/Humanizer",
      "commitSha": "3ebc38de585fc641a04b0e78ed69468453b0f8a1"
    },
    {
      "path": "source-build-reference-packages/src/externalPackages/src/MSBuildLocator",
      "remoteUri": "https://github.com/microsoft/MSBuildLocator",
      "commitSha": "694ff392b2dcf6ac58fe865afd1c982eb9449014"
    },
    {
      "path": "source-build-reference-packages/src/externalPackages/src/newtonsoft-json",
      "remoteUri": "https://github.com/JamesNK/Newtonsoft.Json.git",
      "commitSha": "0a2e291c0d9c0c7675d445703e51750363a549ef"
    },
    {
      "path": "source-build-reference-packages/src/externalPackages/src/spectre-console",
      "remoteUri": "https://github.com/spectreconsole/spectre.console",
      "commitSha": "68fcfe0de4c0602b1c4d4c3cf58ea70e9f06388c"
    },
    {
      "path": "source-build-reference-packages/src/externalPackages/src/vs-solutionpersistence",
      "remoteUri": "https://github.com/microsoft/vs-solutionpersistence.git",
      "commitSha": "0b6f82a4073ce0ff0419991ea0cd6dd6898a51ac"
    }
  ]
}<|MERGE_RESOLUTION|>--- conflicted
+++ resolved
@@ -7,17 +7,10 @@
       "commitSha": "e8ca69398033dd1eea35e9667bf857234465de2b"
     },
     {
-<<<<<<< HEAD
       "barId": 287510,
       "path": "aspnetcore",
       "remoteUri": "https://github.com/dotnet/aspnetcore",
       "commitSha": "32228b9fa8ef4ea0a7e68fc1ec69c32ffa791adb"
-=======
-      "barId": 287272,
-      "path": "aspnetcore",
-      "remoteUri": "https://github.com/dotnet/aspnetcore",
-      "commitSha": "c697d89744c309f4085856630213054242a13010"
->>>>>>> c9bbb73e
     },
     {
       "barId": 279211,
