--- conflicted
+++ resolved
@@ -7,17 +7,10 @@
       "commitSha": "6561b93066c963a7472c77b5f5094038126c5849"
     },
     {
-<<<<<<< HEAD
       "barId": 284037,
       "path": "aspnetcore",
       "remoteUri": "https://github.com/dotnet/aspnetcore",
       "commitSha": "07545ad7f10472c54d54eb2aa4b0dbee44f3e795"
-=======
-      "barId": 283790,
-      "path": "aspnetcore",
-      "remoteUri": "https://github.com/dotnet/aspnetcore",
-      "commitSha": "8ee2dbb9e14b5342b02421f22bca85aa8950c313"
->>>>>>> 248e036e
     },
     {
       "barId": 279211,
