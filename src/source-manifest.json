--- conflicted
+++ resolved
@@ -49,17 +49,10 @@
       "commitSha": "36bb70920a16cdfe30540412069796113d9f3e5c"
     },
     {
-<<<<<<< HEAD
       "barId": 283755,
       "path": "fsharp",
       "remoteUri": "https://github.com/dotnet/fsharp",
       "commitSha": "c4001e52c6775e67f2fc851765bdfbfa775d8448"
-=======
-      "barId": 283566,
-      "path": "fsharp",
-      "remoteUri": "https://github.com/dotnet/fsharp",
-      "commitSha": "24b393cf84588a5f494c6f0ac8ab93b5e29a317b"
->>>>>>> 2dea164f
     },
     {
       "barId": 283216,
