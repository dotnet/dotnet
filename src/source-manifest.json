{
  "repositories": [
    {
      "packageVersion": "10.0.0-beta.25279.3",
      "barId": 270038,
      "path": "arcade",
      "remoteUri": "https://github.com/dotnet/arcade",
      "commitSha": "69b86684b43321e96f35fa3ea34c5315836ff858"
    },
    {
      "packageVersion": "8.2.2-preview.1.24521.5",
      "barId": null,
      "path": "aspire",
      "remoteUri": "https://github.com/dotnet/aspire",
      "commitSha": "5fa9337a84a52e9bd185d04d156eccbdcf592f74"
    },
    {
      "packageVersion": "10.0.0-preview.6.25278.8",
      "barId": 269905,
      "path": "aspnetcore",
      "remoteUri": "https://github.com/dotnet/aspnetcore",
      "commitSha": "49dc7ec1922a44ef808a3bd5dfc3dc09350b3f21"
    },
    {
      "packageVersion": "0.11.5-alpha.25266.1",
      "barId": 268579,
      "path": "cecil",
      "remoteUri": "https://github.com/dotnet/cecil",
      "commitSha": "50f19ccf4b834a6eab54496486a114ba3839f7b9"
    },
    {
      "packageVersion": "0.1.627701",
      "barId": 269717,
      "path": "command-line-api",
      "remoteUri": "https://github.com/dotnet/command-line-api",
      "commitSha": "e22447d0a07219d3d5ddf7b345b53561e3bde7a9"
    },
    {
      "packageVersion": "9.0.0-preview.1.25269.1",
      "barId": 268823,
      "path": "deployment-tools",
      "remoteUri": "https://github.com/dotnet/deployment-tools",
      "commitSha": "24142f7e09afd44317f70ae94801bc6feca0abcc"
    },
    {
      "packageVersion": "9.0.628001",
      "barId": 270143,
      "path": "diagnostics",
      "remoteUri": "https://github.com/dotnet/diagnostics",
      "commitSha": "8bbc63df036b0c31c865fc1ee0060564caf40f85"
    },
    {
      "packageVersion": "10.0.0-preview.6.25280.4",
      "barId": 270168,
      "path": "efcore",
      "remoteUri": "https://github.com/dotnet/efcore",
      "commitSha": "3223921b175e1e74e78313c535898fa27ced2c2c"
    },
    {
<<<<<<< HEAD
      "packageVersion": "10.0.0-preview.6.25302.1",
      "barId": 270242,
      "path": "emsdk",
      "remoteUri": "https://github.com/dotnet/emsdk",
      "commitSha": "ce48310f30082c13121e5699d8f4202af31ec9d7"
=======
      "packageVersion": "10.0.0-preview.6.25281.1",
      "barId": 270178,
      "path": "emsdk",
      "remoteUri": "https://github.com/dotnet/emsdk",
      "commitSha": "bf412e8254276b308e73a25127baf27e86866f90"
>>>>>>> f260dfb9
    },
    {
      "packageVersion": "10.0.100-beta.25279.2",
      "barId": 270008,
      "path": "fsharp",
      "remoteUri": "https://github.com/dotnet/fsharp",
      "commitSha": "6bf3bd99a595a42fce25b9ce45f13ab2d7546e57"
    },
    {
      "packageVersion": "17.15.0-preview-25279-04",
      "barId": 270016,
      "path": "msbuild",
      "remoteUri": "https://github.com/dotnet/msbuild",
      "commitSha": "585b8739176cab9b428d90ecb50d5361763ed68e"
    },
    {
      "packageVersion": "6.15.0-preview.1.65",
      "barId": 269359,
      "path": "nuget-client",
      "remoteUri": "https://github.com/nuget/nuget.client",
      "commitSha": "58c248e36695c9586c486e8876a43046e0817d41"
    },
    {
      "packageVersion": "10.0.0-preview.25279.1",
      "barId": 270027,
      "path": "razor",
      "remoteUri": "https://github.com/dotnet/razor",
      "commitSha": "9a64c285a021ade4c998d85e3888940e3845279b"
    },
    {
      "packageVersion": "5.0.0-1.25280.9",
      "barId": 270165,
      "path": "roslyn",
      "remoteUri": "https://github.com/dotnet/roslyn",
      "commitSha": "a528f84b73e94ee595970a2d4b765649104f4b4c"
    },
    {
      "packageVersion": "10.0.0-preview.25281.1",
      "barId": 270193,
      "path": "roslyn-analyzers",
      "remoteUri": "https://github.com/dotnet/roslyn-analyzers",
      "commitSha": "e0aa2cf98f21c0f477452e854daf97422ab13347"
    },
    {
      "packageVersion": "10.0.0-preview.5.25262.10",
      "barId": 269898,
      "path": "runtime",
      "remoteUri": "https://github.com/dotnet/runtime",
      "commitSha": "cb502bd97a0cac3f23c5c53ebda31238507213ee"
    },
    {
      "packageVersion": "10.0.0-preview.25221.1",
      "barId": 268572,
      "path": "scenario-tests",
      "remoteUri": "https://github.com/dotnet/scenario-tests",
      "commitSha": "ba23e62da145ef04187aabe1e1fb64029fe2317d"
    },
    {
      "packageVersion": "10.0.100-preview.6.25272.9",
      "barId": 270079,
      "path": "sdk",
      "remoteUri": "https://github.com/dotnet/sdk",
      "commitSha": "7a7cb3e80b1231276993c5a5fd3ef60994e543d5"
    },
    {
      "packageVersion": "10.0.622801",
      "barId": 270177,
      "path": "source-build-externals",
      "remoteUri": "https://github.com/dotnet/source-build-externals",
      "commitSha": "f97085d17695d128fe8c412f22f16d1e39338283"
    },
    {
      "packageVersion": "",
      "barId": 270058,
      "path": "source-build-reference-packages",
      "remoteUri": "https://github.com/dotnet/source-build-reference-packages",
      "commitSha": "e3d374adb67d6a8adce2e61f1d6c4c7ec6a77e5f"
    },
    {
      "packageVersion": "10.0.0-beta.25301.1",
      "barId": 270214,
      "path": "sourcelink",
      "remoteUri": "https://github.com/dotnet/sourcelink",
      "commitSha": "ffc3092f27315f7cf58beb77337d016735fb2ae6"
    },
    {
      "packageVersion": "2.2.0-beta.25262.1",
      "barId": 267834,
      "path": "symreader",
      "remoteUri": "https://github.com/dotnet/symreader",
      "commitSha": "d38d92c12935201bb8852096935c267d53592ad9"
    },
    {
      "packageVersion": "10.0.100-preview.5.25279.1",
      "barId": 269945,
      "path": "templating",
      "remoteUri": "https://github.com/dotnet/templating",
      "commitSha": "aacd7d35ee7d14303360d0c280d8daca40a3d5c0"
    },
    {
      "packageVersion": "17.15.0-preview-25279-02",
      "barId": 270028,
      "path": "vstest",
      "remoteUri": "https://github.com/microsoft/vstest",
      "commitSha": "5a8ada4351983ac154fbaa1bbc1071fdde01dba3"
    },
    {
      "packageVersion": "10.0.0-preview.6.25281.2",
      "barId": 270191,
      "path": "windowsdesktop",
      "remoteUri": "https://github.com/dotnet/windowsdesktop",
      "commitSha": "f6399985e1982a753948fd6c3a454aa429a7e84a"
    },
    {
      "packageVersion": "10.0.0-preview.6.25280.1",
      "barId": 270161,
      "path": "winforms",
      "remoteUri": "https://github.com/dotnet/winforms",
      "commitSha": "86f7d0f8dcb8f7f06151758a6e72b57bd0e5f41c"
    },
    {
      "packageVersion": "10.0.0-preview.6.25280.1",
      "barId": 270092,
      "path": "wpf",
      "remoteUri": "https://github.com/dotnet/wpf",
      "commitSha": "1642c8162f7f41f8738932c42fbd3585b8b65ae0"
    },
    {
      "packageVersion": "10.0.0-preview.25269.1",
      "barId": 268931,
      "path": "xdt",
      "remoteUri": "https://github.com/dotnet/xdt",
      "commitSha": "7c4241a4893ba0703dfad18762f217857073b526"
    }
  ],
  "submodules": [
    {
      "path": "aspnetcore/src/submodules/googletest",
      "remoteUri": "https://github.com/google/googletest",
      "commitSha": "09ffd0015395354774c059a17d9f5bee36177ff9"
    },
    {
      "path": "aspnetcore/src/submodules/MessagePack-CSharp",
      "remoteUri": "https://github.com/aspnet/MessagePack-CSharp.git",
      "commitSha": "9aeb12b9bdb024512ffe2e4bddfa2785dca6e39e"
    },
    {
      "path": "nuget-client/submodules/NuGet.Build.Localization",
      "remoteUri": "https://github.com/NuGet/NuGet.Build.Localization.git",
      "commitSha": "f15db7b7c6f5affbea268632ef8333d2687c8031"
    },
    {
      "path": "source-build-externals/src/repos/src/abstractions-xunit",
      "remoteUri": "https://github.com/xunit/abstractions.xunit",
      "commitSha": "b75d54d73b141709f805c2001b16f3dd4d71539d"
    },
    {
      "path": "source-build-externals/src/repos/src/application-insights",
      "remoteUri": "https://github.com/microsoft/ApplicationInsights-dotnet",
      "commitSha": "2faa7e8b157a431daa2e71785d68abd5fa817b53"
    },
    {
      "path": "source-build-externals/src/repos/src/azure-activedirectory-identitymodel-extensions-for-dotnet",
      "remoteUri": "https://github.com/AzureAD/azure-activedirectory-identitymodel-extensions-for-dotnet.git",
      "commitSha": "e67b25be77532af9ba405670b34b4d263d505fde"
    },
    {
      "path": "source-build-externals/src/repos/src/cssparser",
      "remoteUri": "https://github.com/dotnet/cssparser",
      "commitSha": "0d59611784841735a7778a67aa6e9d8d000c861f"
    },
    {
      "path": "source-build-externals/src/repos/src/docker-creds-provider",
      "remoteUri": "https://github.com/mthalman/docker-creds-provider",
      "commitSha": "6e1ecd0a80755f9f0e88dc23b98b52f51a77c65e"
    },
    {
      "path": "source-build-externals/src/repos/src/humanizer",
      "remoteUri": "https://github.com/Humanizr/Humanizer",
      "commitSha": "3ebc38de585fc641a04b0e78ed69468453b0f8a1"
    },
    {
      "path": "source-build-externals/src/repos/src/MSBuildLocator",
      "remoteUri": "https://github.com/microsoft/MSBuildLocator",
      "commitSha": "e0281df33274ac3c3e22acc9b07dcb4b31d57dc0"
    },
    {
      "path": "source-build-externals/src/repos/src/newtonsoft-json",
      "remoteUri": "https://github.com/JamesNK/Newtonsoft.Json.git",
      "commitSha": "0a2e291c0d9c0c7675d445703e51750363a549ef"
    },
    {
      "path": "source-build-externals/src/repos/src/vs-solutionpersistence",
      "remoteUri": "https://github.com/microsoft/vs-solutionpersistence.git",
      "commitSha": "0b6f82a4073ce0ff0419991ea0cd6dd6898a51ac"
    },
    {
      "path": "source-build-externals/src/repos/src/xunit",
      "remoteUri": "https://github.com/xunit/xunit",
      "commitSha": "82543a6df6f5f13b5b70f8a9f9ccb41cd676084f"
    },
    {
      "path": "source-build-externals/src/repos/src/xunit/src/xunit.assert/Asserts",
      "remoteUri": "https://github.com/xunit/assert.xunit",
      "commitSha": "cac8b688c193c0f244a0bedf3bb60feeb32d377a"
    },
    {
      "path": "source-build-externals/src/repos/src/xunit/tools/builder/common",
      "remoteUri": "https://github.com/xunit/build-tools-v3",
      "commitSha": "90dba1f5638a4f00d4978a73e23edde5b85061d9"
    },
    {
      "path": "source-build-externals/src/repos/src/xunit/tools/media",
      "remoteUri": "https://github.com/xunit/media",
      "commitSha": "5738b6e86f08e0389c4392b939c20e3eca2d9822"
    }
  ]
}<|MERGE_RESOLUTION|>--- conflicted
+++ resolved
@@ -57,19 +57,11 @@
       "commitSha": "3223921b175e1e74e78313c535898fa27ced2c2c"
     },
     {
-<<<<<<< HEAD
       "packageVersion": "10.0.0-preview.6.25302.1",
       "barId": 270242,
       "path": "emsdk",
       "remoteUri": "https://github.com/dotnet/emsdk",
       "commitSha": "ce48310f30082c13121e5699d8f4202af31ec9d7"
-=======
-      "packageVersion": "10.0.0-preview.6.25281.1",
-      "barId": 270178,
-      "path": "emsdk",
-      "remoteUri": "https://github.com/dotnet/emsdk",
-      "commitSha": "bf412e8254276b308e73a25127baf27e86866f90"
->>>>>>> f260dfb9
     },
     {
       "packageVersion": "10.0.100-beta.25279.2",
