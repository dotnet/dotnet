--- conflicted
+++ resolved
@@ -139,17 +139,10 @@
       "commitSha": "2b9471644494f912a5ea1f559ed7e2d443a631aa"
     },
     {
-<<<<<<< HEAD
       "barId": 287944,
       "path": "wpf",
       "remoteUri": "https://github.com/dotnet/wpf",
       "commitSha": "72ca82c7a0f57eb8d0168246468b9cc1a6c14a5a"
-=======
-      "barId": 287409,
-      "path": "wpf",
-      "remoteUri": "https://github.com/dotnet/wpf",
-      "commitSha": "8409237906c778eeb16662b444a24b46a07a0976"
->>>>>>> 50d79701
     },
     {
       "barId": 278018,
