{
  "repositories": [
    {
      "barId": 281233,
      "path": "arcade",
      "remoteUri": "https://github.com/dotnet/arcade",
      "commitSha": "7d2c2bbb02718fb86e8536dd6c4098ee19def075"
    },
    {
      "barId": 281003,
      "path": "aspnetcore",
      "remoteUri": "https://github.com/dotnet/aspnetcore",
      "commitSha": "03e9582bdeaa12493c7aae17b20aefee8c425168"
    },
    {
      "barId": 279211,
      "path": "cecil",
      "remoteUri": "https://github.com/dotnet/cecil",
      "commitSha": "27abc57253a0d3010418e877fdfb35f9fa6806b9"
    },
    {
      "barId": 279170,
      "path": "command-line-api",
      "remoteUri": "https://github.com/dotnet/command-line-api",
      "commitSha": "e292617c0f829bfe777c7ad51467c6a509a9aff8"
    },
    {
      "barId": 281094,
      "path": "deployment-tools",
      "remoteUri": "https://github.com/dotnet/deployment-tools",
      "commitSha": "c3b8848af005deb9cab2a64b47a39f507f095835"
    },
    {
      "barId": 279003,
      "path": "diagnostics",
      "remoteUri": "https://github.com/dotnet/diagnostics",
      "commitSha": "a321e262b120841f4bd7651da46826589404ac66"
    },
    {
      "barId": 281867,
      "path": "efcore",
      "remoteUri": "https://github.com/dotnet/efcore",
      "commitSha": "7be8e7428d5f6c5f8a1407760c7ef57c6b410012"
    },
    {
      "barId": 280178,
      "path": "emsdk",
      "remoteUri": "https://github.com/dotnet/emsdk",
      "commitSha": "5160f55cf014366a7e681ff22ff1b19233b5ec7b"
    },
    {
      "barId": 281837,
      "path": "fsharp",
      "remoteUri": "https://github.com/dotnet/fsharp",
      "commitSha": "226338e06e4773daa8e08f2d80b4af4261868742"
    },
    {
      "barId": 281532,
      "path": "msbuild",
      "remoteUri": "https://github.com/dotnet/msbuild",
      "commitSha": "0ae4996b3e0c82868b3021975d6a28f5512b0bca"
    },
    {
      "barId": 280776,
      "path": "nuget-client",
      "remoteUri": "https://github.com/nuget/nuget.client",
      "commitSha": "24e112427932b7d75907feecd7baa792ffbe72d8"
    },
    {
      "barId": 281744,
      "path": "razor",
      "remoteUri": "https://github.com/dotnet/razor",
      "commitSha": "ce45cf4a51dafc16d1b478612c46792f43cad7e6"
    },
    {
      "barId": 281892,
      "path": "roslyn",
      "remoteUri": "https://github.com/dotnet/roslyn",
      "commitSha": "a70b5c16d07b7cba6c4955034a0c5957c86eb6e5"
    },
    {
      "barId": 281878,
      "path": "runtime",
      "remoteUri": "https://github.com/dotnet/runtime",
      "commitSha": "81e8e848a82c7ba896352602423186c495e74b8f"
    },
    {
      "barId": 277711,
      "path": "scenario-tests",
      "remoteUri": "https://github.com/dotnet/scenario-tests",
      "commitSha": "082359066ee0064039b9b1f1f025bdd0507d06de"
    },
    {
      "barId": 280821,
      "path": "sdk",
      "remoteUri": "https://github.com/dotnet/sdk",
      "commitSha": "faf434910f4fa12f4ef06db82c44cbee8f7bc728"
    },
    {
      "barId": 281227,
      "path": "source-build-reference-packages",
      "remoteUri": "https://github.com/dotnet/source-build-reference-packages",
      "commitSha": "25c18c250f2802a93bf97a269ce48ab518340e06"
    },
    {
      "barId": 277912,
      "path": "sourcelink",
      "remoteUri": "https://github.com/dotnet/sourcelink",
      "commitSha": "9b949eeb2d5dba635c06ae936b50d2141b0aabe2"
    },
    {
      "barId": 277806,
      "path": "symreader",
      "remoteUri": "https://github.com/dotnet/symreader",
      "commitSha": "9994998c0b0fab5efd5cbe2e13a3ea74f4e8e6e1"
    },
    {
      "barId": 279652,
      "path": "templating",
      "remoteUri": "https://github.com/dotnet/templating",
      "commitSha": "fcc5f2933e4ad7fbfc85a9c4e78d9bfa3e967eb7"
    },
    {
      "barId": 281625,
      "path": "vstest",
      "remoteUri": "https://github.com/microsoft/vstest",
      "commitSha": "f7325aaca89a8391520519f97cd749a8be281544"
    },
    {
      "barId": 280421,
      "path": "windowsdesktop",
      "remoteUri": "https://github.com/dotnet/windowsdesktop",
      "commitSha": "e2dc1b239ab7828c6ccf3395db5f6e72af652549"
    },
    {
<<<<<<< HEAD
      "barId": 281896,
      "path": "winforms",
      "remoteUri": "https://github.com/dotnet/winforms",
      "commitSha": "a3501dad154ce25eceab3be8d6f501cd57560941"
=======
      "barId": 281890,
      "path": "winforms",
      "remoteUri": "https://github.com/dotnet/winforms",
      "commitSha": "87b34eb0be8bd0c639b62b2c51abe05a495bd154"
>>>>>>> 96384f46
    },
    {
      "barId": 279896,
      "path": "wpf",
      "remoteUri": "https://github.com/dotnet/wpf",
      "commitSha": "27b82f60a76f1b3692d628838d42a786fe40b70f"
    },
    {
      "barId": 278018,
      "path": "xdt",
      "remoteUri": "https://github.com/dotnet/xdt",
      "commitSha": "ec086785dfa9af4a0dc58eca3e5c969e3d0c6003"
    }
  ],
  "submodules": [
    {
      "path": "aspnetcore/src/submodules/googletest",
      "remoteUri": "https://github.com/google/googletest",
      "commitSha": "373af2e3df71599b87a40ce0e37164523849166b"
    },
    {
      "path": "aspnetcore/src/submodules/MessagePack-CSharp",
      "remoteUri": "https://github.com/aspnet/MessagePack-CSharp.git",
      "commitSha": "9aeb12b9bdb024512ffe2e4bddfa2785dca6e39e"
    },
    {
      "path": "nuget-client/submodules/NuGet.Build.Localization",
      "remoteUri": "https://github.com/NuGet/NuGet.Build.Localization.git",
      "commitSha": "f15db7b7c6f5affbea268632ef8333d2687c8031"
    },
    {
      "path": "source-build-reference-packages/src/externalPackages/src/abstractions-xunit",
      "remoteUri": "https://github.com/xunit/abstractions.xunit",
      "commitSha": "b75d54d73b141709f805c2001b16f3dd4d71539d"
    },
    {
      "path": "source-build-reference-packages/src/externalPackages/src/application-insights",
      "remoteUri": "https://github.com/microsoft/ApplicationInsights-dotnet",
      "commitSha": "2faa7e8b157a431daa2e71785d68abd5fa817b53"
    },
    {
      "path": "source-build-reference-packages/src/externalPackages/src/azure-activedirectory-identitymodel-extensions-for-dotnet",
      "remoteUri": "https://github.com/AzureAD/azure-activedirectory-identitymodel-extensions-for-dotnet.git",
      "commitSha": "e67b25be77532af9ba405670b34b4d263d505fde"
    },
    {
      "path": "source-build-reference-packages/src/externalPackages/src/cssparser",
      "remoteUri": "https://github.com/dotnet/cssparser",
      "commitSha": "0d59611784841735a7778a67aa6e9d8d000c861f"
    },
    {
      "path": "source-build-reference-packages/src/externalPackages/src/docker-creds-provider",
      "remoteUri": "https://github.com/mthalman/docker-creds-provider",
      "commitSha": "6e1ecd0a80755f9f0e88dc23b98b52f51a77c65e"
    },
    {
      "path": "source-build-reference-packages/src/externalPackages/src/humanizer",
      "remoteUri": "https://github.com/Humanizr/Humanizer",
      "commitSha": "3ebc38de585fc641a04b0e78ed69468453b0f8a1"
    },
    {
      "path": "source-build-reference-packages/src/externalPackages/src/MSBuildLocator",
      "remoteUri": "https://github.com/microsoft/MSBuildLocator",
      "commitSha": "6235ee4484ceb8f9db32826ae252b0a2aad0955e"
    },
    {
      "path": "source-build-reference-packages/src/externalPackages/src/newtonsoft-json",
      "remoteUri": "https://github.com/JamesNK/Newtonsoft.Json.git",
      "commitSha": "0a2e291c0d9c0c7675d445703e51750363a549ef"
    },
    {
      "path": "source-build-reference-packages/src/externalPackages/src/spectre-console",
      "remoteUri": "https://github.com/spectreconsole/spectre.console",
      "commitSha": "68fcfe0de4c0602b1c4d4c3cf58ea70e9f06388c"
    },
    {
      "path": "source-build-reference-packages/src/externalPackages/src/vs-solutionpersistence",
      "remoteUri": "https://github.com/microsoft/vs-solutionpersistence.git",
      "commitSha": "0b6f82a4073ce0ff0419991ea0cd6dd6898a51ac"
    }
  ]
}<|MERGE_RESOLUTION|>--- conflicted
+++ resolved
@@ -133,17 +133,10 @@
       "commitSha": "e2dc1b239ab7828c6ccf3395db5f6e72af652549"
     },
     {
-<<<<<<< HEAD
       "barId": 281896,
       "path": "winforms",
       "remoteUri": "https://github.com/dotnet/winforms",
       "commitSha": "a3501dad154ce25eceab3be8d6f501cd57560941"
-=======
-      "barId": 281890,
-      "path": "winforms",
-      "remoteUri": "https://github.com/dotnet/winforms",
-      "commitSha": "87b34eb0be8bd0c639b62b2c51abe05a495bd154"
->>>>>>> 96384f46
     },
     {
       "barId": 279896,
