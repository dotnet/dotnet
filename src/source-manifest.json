--- conflicted
+++ resolved
@@ -5,15 +5,12 @@
       "path": "arcade",
       "remoteUri": "https://github.com/dotnet/arcade",
       "commitSha": "0a0217fe0cdd3654105d1c46be4e43eeae9c163e"
-<<<<<<< HEAD
-=======
     },
     {
       "packageVersion": "8.0.0-preview.1.23557.2",
       "path": "aspire",
       "remoteUri": "https://dev.azure.com/dnceng/internal/_git/dotnet-aspire",
       "commitSha": "48e42f59d64d84b404e904996a9ed61f2a17a569"
->>>>>>> 5cda285e
     },
     {
       "packageVersion": "9.0.0-alpha.1.23577.26",
