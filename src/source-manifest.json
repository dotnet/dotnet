--- conflicted
+++ resolved
@@ -115,17 +115,10 @@
       "commitSha": "4ea649c272581be7b15c19e6b4f1aa58a8296254"
     },
     {
-<<<<<<< HEAD
       "barId": 290805,
       "path": "templating",
       "remoteUri": "https://github.com/dotnet/templating",
       "commitSha": "a8f9734aad4381da252dccd04aaf9603c46c4ed0"
-=======
-      "barId": 290586,
-      "path": "templating",
-      "remoteUri": "https://github.com/dotnet/templating",
-      "commitSha": "ab3f61de6abefd7944d6b06e34f36b3f937be0b1"
->>>>>>> 17cb384d
     },
     {
       "barId": 287819,
