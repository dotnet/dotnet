--- conflicted
+++ resolved
@@ -169,19 +169,11 @@
       "commitSha": "0d4f9228496ffae756d4a1059600d4b04a6a96cc"
     },
     {
-<<<<<<< HEAD
       "packageVersion": "10.0.0-preview.6.25315.1",
       "barId": 271848,
       "path": "windowsdesktop",
       "remoteUri": "https://github.com/dotnet/windowsdesktop",
       "commitSha": "4d7496486f9b81cf0e18b08858fc70dba1b86199"
-=======
-      "packageVersion": "10.0.0-preview.6.25314.1",
-      "barId": 271823,
-      "path": "windowsdesktop",
-      "remoteUri": "https://github.com/dotnet/windowsdesktop",
-      "commitSha": "d78740da3e8c0715652c28ba7b53022c2d10ac51"
->>>>>>> 15ebc35a
     },
     {
       "packageVersion": "10.0.0-preview.6.25315.1",
