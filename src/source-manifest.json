{
  "repositories": [
    {
      "packageVersion": "10.0.0-beta.25271.2",
      "barId": 269183,
      "path": "arcade",
      "remoteUri": "https://github.com/dotnet/arcade",
      "commitSha": "12d3a9f5d6138e22270694574e73e4c58a815795"
    },
    {
      "packageVersion": "8.2.2-preview.1.24521.5",
      "barId": null,
      "path": "aspire",
      "remoteUri": "https://github.com/dotnet/aspire",
      "commitSha": "5fa9337a84a52e9bd185d04d156eccbdcf592f74"
    },
    {
      "packageVersion": "10.0.0-preview.6.25277.5",
      "barId": 269725,
      "path": "aspnetcore",
      "remoteUri": "https://github.com/dotnet/aspnetcore",
      "commitSha": "e849f2052624e7fe981c1ab158414014d2339b23"
    },
    {
      "packageVersion": "0.11.5-alpha.25266.1",
      "barId": 268579,
      "path": "cecil",
      "remoteUri": "https://github.com/dotnet/cecil",
      "commitSha": "50f19ccf4b834a6eab54496486a114ba3839f7b9"
    },
    {
      "packageVersion": "0.1.627701",
      "barId": 269717,
      "path": "command-line-api",
      "remoteUri": "https://github.com/dotnet/command-line-api",
      "commitSha": "e22447d0a07219d3d5ddf7b345b53561e3bde7a9"
    },
    {
      "packageVersion": "9.0.0-preview.1.25269.1",
      "barId": 268823,
      "path": "deployment-tools",
      "remoteUri": "https://github.com/dotnet/deployment-tools",
      "commitSha": "24142f7e09afd44317f70ae94801bc6feca0abcc"
    },
    {
      "packageVersion": "9.0.627301",
      "barId": 269462,
      "path": "diagnostics",
      "remoteUri": "https://github.com/dotnet/diagnostics",
      "commitSha": "5996972195ecc1c85a0201dff6f579bf4d9fbd6e"
    },
    {
      "packageVersion": "10.0.0-preview.6.25276.2",
      "barId": 269635,
      "path": "efcore",
      "remoteUri": "https://github.com/dotnet/efcore",
      "commitSha": "7caf11e0d08a61a931dd046900a10ec96a59cfc8"
    },
    {
      "packageVersion": "10.0.0-preview.6.25277.1",
      "barId": 269650,
      "path": "emsdk",
      "remoteUri": "https://github.com/dotnet/emsdk",
      "commitSha": "80d3bcc1ac4785e6c5e348a9caf6125873ecb30d"
    },
    {
      "packageVersion": "10.0.100-beta.25270.2",
      "barId": 269002,
      "path": "fsharp",
      "remoteUri": "https://github.com/dotnet/fsharp",
      "commitSha": "13ad6469b0354735c5b259f7e8307648ab7a6c50"
    },
    {
      "packageVersion": "17.15.0-preview-25277-08",
      "barId": 269692,
      "path": "msbuild",
      "remoteUri": "https://github.com/dotnet/msbuild",
      "commitSha": "3c72a46efb237364e23601459fff7879c42d1aa0"
    },
    {
      "packageVersion": "6.15.0-preview.1.65",
      "barId": 269359,
      "path": "nuget-client",
      "remoteUri": "https://github.com/nuget/nuget.client",
      "commitSha": "58c248e36695c9586c486e8876a43046e0817d41"
    },
    {
      "packageVersion": "10.0.0-preview.25277.1",
      "barId": 269645,
      "path": "razor",
      "remoteUri": "https://github.com/dotnet/razor",
      "commitSha": "955c6f1d293ecf56ae29c42e4d7fd35aaa7d2d52"
    },
    {
      "packageVersion": "5.0.0-1.25277.7",
      "barId": 269736,
      "path": "roslyn",
      "remoteUri": "https://github.com/dotnet/roslyn",
      "commitSha": "4381944dc18c7def52ee2b690e8ccc4b12fe9ea9"
    },
    {
      "packageVersion": "10.0.0-preview.25276.1",
      "barId": 269626,
      "path": "roslyn-analyzers",
      "remoteUri": "https://github.com/dotnet/roslyn-analyzers",
      "commitSha": "4d5446e3c9269d88d062819d9b09e8e5397fd6eb"
    },
    {
      "packageVersion": "10.0.0-preview.5.25262.10",
      "barId": 269735,
      "path": "runtime",
      "remoteUri": "https://github.com/dotnet/runtime",
      "commitSha": "ab3d27fd2425f4403fcfbd04d93122d1f8bcb508"
    },
    {
      "packageVersion": "10.0.0-preview.25221.1",
      "barId": 268572,
      "path": "scenario-tests",
      "remoteUri": "https://github.com/dotnet/scenario-tests",
      "commitSha": "ba23e62da145ef04187aabe1e1fb64029fe2317d"
    },
    {
      "packageVersion": "10.0.100-preview.6.25272.9",
      "barId": 269694,
      "path": "sdk",
      "remoteUri": "https://github.com/dotnet/sdk",
      "commitSha": "39c03282e67a91f4e2c71cf56e69271afb860d37"
    },
    {
      "packageVersion": "10.0.622801",
      "barId": 269640,
      "path": "source-build-externals",
      "remoteUri": "https://github.com/dotnet/source-build-externals",
      "commitSha": "9c353b86754dc74d2508aaecca0d68549a601eab"
    },
    {
      "packageVersion": "",
      "barId": 269647,
      "path": "source-build-reference-packages",
      "remoteUri": "https://github.com/dotnet/source-build-reference-packages",
      "commitSha": "90b1fdf80b6fa1208ff386a2df6fe4528d0c3c6a"
    },
    {
      "packageVersion": "10.0.0-beta.25277.2",
      "barId": 269734,
      "path": "sourcelink",
      "remoteUri": "https://github.com/dotnet/sourcelink",
      "commitSha": "fa3ad19fe7f6d6565dba740ea152057d96bad5d5"
    },
    {
      "packageVersion": "2.2.0-beta.25262.1",
      "barId": 267834,
      "path": "symreader",
      "remoteUri": "https://github.com/dotnet/symreader",
      "commitSha": "d38d92c12935201bb8852096935c267d53592ad9"
    },
    {
      "packageVersion": "10.0.100-preview.5.25275.1",
      "barId": 269560,
      "path": "templating",
      "remoteUri": "https://github.com/dotnet/templating",
      "commitSha": "889846f9e3ec0c3e07da8f9923ebfd009e4dec0a"
    },
    {
      "packageVersion": "17.15.0-preview-25272-02",
      "barId": 269265,
      "path": "vstest",
      "remoteUri": "https://github.com/microsoft/vstest",
      "commitSha": "e894393f92f748898e4e1ef7608892cb16e00163"
    },
    {
      "packageVersion": "10.0.0-preview.6.25276.2",
      "barId": 269624,
      "path": "windowsdesktop",
      "remoteUri": "https://github.com/dotnet/windowsdesktop",
      "commitSha": "7d2928c18a684bd0561e899b7b82594174ae1d14"
    },
    {
      "packageVersion": "10.0.0-preview.6.25277.2",
      "barId": 269733,
      "path": "winforms",
      "remoteUri": "https://github.com/dotnet/winforms",
      "commitSha": "9db17fd379a4b2f36f6ac274b4700fafd4713876"
    },
    {
<<<<<<< HEAD
      "packageVersion": "10.0.0-preview.6.25277.2",
      "barId": 269754,
      "path": "wpf",
      "remoteUri": "https://github.com/dotnet/wpf",
      "commitSha": "cf1564f40b7ab8c0bac696f3405488fbd771adfb"
=======
      "packageVersion": "10.0.0-preview.6.25277.1",
      "barId": 269663,
      "path": "wpf",
      "remoteUri": "https://github.com/dotnet/wpf",
      "commitSha": "061f0464d39e2d7fc6a5cee2c1470f1a9cd025ee"
>>>>>>> f94a58a2
    },
    {
      "packageVersion": "10.0.0-preview.25269.1",
      "barId": 268931,
      "path": "xdt",
      "remoteUri": "https://github.com/dotnet/xdt",
      "commitSha": "7c4241a4893ba0703dfad18762f217857073b526"
    }
  ],
  "submodules": [
    {
      "path": "aspnetcore/src/submodules/googletest",
      "remoteUri": "https://github.com/google/googletest",
      "commitSha": "09ffd0015395354774c059a17d9f5bee36177ff9"
    },
    {
      "path": "aspnetcore/src/submodules/MessagePack-CSharp",
      "remoteUri": "https://github.com/aspnet/MessagePack-CSharp.git",
      "commitSha": "9aeb12b9bdb024512ffe2e4bddfa2785dca6e39e"
    },
    {
      "path": "nuget-client/submodules/NuGet.Build.Localization",
      "remoteUri": "https://github.com/NuGet/NuGet.Build.Localization.git",
      "commitSha": "f15db7b7c6f5affbea268632ef8333d2687c8031"
    },
    {
      "path": "source-build-externals/src/repos/src/abstractions-xunit",
      "remoteUri": "https://github.com/xunit/abstractions.xunit",
      "commitSha": "b75d54d73b141709f805c2001b16f3dd4d71539d"
    },
    {
      "path": "source-build-externals/src/repos/src/application-insights",
      "remoteUri": "https://github.com/microsoft/ApplicationInsights-dotnet",
      "commitSha": "2faa7e8b157a431daa2e71785d68abd5fa817b53"
    },
    {
      "path": "source-build-externals/src/repos/src/azure-activedirectory-identitymodel-extensions-for-dotnet",
      "remoteUri": "https://github.com/AzureAD/azure-activedirectory-identitymodel-extensions-for-dotnet.git",
      "commitSha": "e67b25be77532af9ba405670b34b4d263d505fde"
    },
    {
      "path": "source-build-externals/src/repos/src/cssparser",
      "remoteUri": "https://github.com/dotnet/cssparser",
      "commitSha": "0d59611784841735a7778a67aa6e9d8d000c861f"
    },
    {
      "path": "source-build-externals/src/repos/src/docker-creds-provider",
      "remoteUri": "https://github.com/mthalman/docker-creds-provider",
      "commitSha": "6e1ecd0a80755f9f0e88dc23b98b52f51a77c65e"
    },
    {
      "path": "source-build-externals/src/repos/src/humanizer",
      "remoteUri": "https://github.com/Humanizr/Humanizer",
      "commitSha": "3ebc38de585fc641a04b0e78ed69468453b0f8a1"
    },
    {
      "path": "source-build-externals/src/repos/src/MSBuildLocator",
      "remoteUri": "https://github.com/microsoft/MSBuildLocator",
      "commitSha": "e0281df33274ac3c3e22acc9b07dcb4b31d57dc0"
    },
    {
      "path": "source-build-externals/src/repos/src/newtonsoft-json",
      "remoteUri": "https://github.com/JamesNK/Newtonsoft.Json.git",
      "commitSha": "0a2e291c0d9c0c7675d445703e51750363a549ef"
    },
    {
      "path": "source-build-externals/src/repos/src/vs-solutionpersistence",
      "remoteUri": "https://github.com/microsoft/vs-solutionpersistence.git",
      "commitSha": "0b6f82a4073ce0ff0419991ea0cd6dd6898a51ac"
    },
    {
      "path": "source-build-externals/src/repos/src/xunit",
      "remoteUri": "https://github.com/xunit/xunit",
      "commitSha": "82543a6df6f5f13b5b70f8a9f9ccb41cd676084f"
    },
    {
      "path": "source-build-externals/src/repos/src/xunit/src/xunit.assert/Asserts",
      "remoteUri": "https://github.com/xunit/assert.xunit",
      "commitSha": "cac8b688c193c0f244a0bedf3bb60feeb32d377a"
    },
    {
      "path": "source-build-externals/src/repos/src/xunit/tools/builder/common",
      "remoteUri": "https://github.com/xunit/build-tools-v3",
      "commitSha": "90dba1f5638a4f00d4978a73e23edde5b85061d9"
    },
    {
      "path": "source-build-externals/src/repos/src/xunit/tools/media",
      "remoteUri": "https://github.com/xunit/media",
      "commitSha": "5738b6e86f08e0389c4392b939c20e3eca2d9822"
    }
  ]
}<|MERGE_RESOLUTION|>--- conflicted
+++ resolved
@@ -183,19 +183,11 @@
       "commitSha": "9db17fd379a4b2f36f6ac274b4700fafd4713876"
     },
     {
-<<<<<<< HEAD
       "packageVersion": "10.0.0-preview.6.25277.2",
       "barId": 269754,
       "path": "wpf",
       "remoteUri": "https://github.com/dotnet/wpf",
       "commitSha": "cf1564f40b7ab8c0bac696f3405488fbd771adfb"
-=======
-      "packageVersion": "10.0.0-preview.6.25277.1",
-      "barId": 269663,
-      "path": "wpf",
-      "remoteUri": "https://github.com/dotnet/wpf",
-      "commitSha": "061f0464d39e2d7fc6a5cee2c1470f1a9cd025ee"
->>>>>>> f94a58a2
     },
     {
       "packageVersion": "10.0.0-preview.25269.1",
