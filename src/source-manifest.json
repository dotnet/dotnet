--- conflicted
+++ resolved
@@ -7,17 +7,10 @@
       "commitSha": "d0dd6fd98074a55efc1bfe63297467c706058a56"
     },
     {
-<<<<<<< HEAD
       "barId": 291580,
       "path": "aspnetcore",
       "remoteUri": "https://github.com/dotnet/aspnetcore",
       "commitSha": "913ff28b8e834b51ded284118accebdaf85697a9"
-=======
-      "barId": 291380,
-      "path": "aspnetcore",
-      "remoteUri": "https://github.com/dotnet/aspnetcore",
-      "commitSha": "24ac6d1b50bfd3aabf0e17eee4599bb7bede6796"
->>>>>>> 73f1996b
     },
     {
       "barId": 290928,
