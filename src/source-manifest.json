{
  "repositories": [
    {
      "packageVersion": "10.0.0-beta.25257.2",
      "barId": 267228,
      "path": "arcade",
      "remoteUri": "https://github.com/dotnet/arcade",
      "commitSha": "48c22bf560e40ae692a9098d29466539aa6c2e14"
    },
    {
      "packageVersion": "8.2.2-preview.1.24521.5",
      "barId": null,
      "path": "aspire",
      "remoteUri": "https://github.com/dotnet/aspire",
      "commitSha": "5fa9337a84a52e9bd185d04d156eccbdcf592f74"
    },
    {
      "packageVersion": "10.0.0-preview.5.25257.5",
      "barId": 267292,
      "path": "aspnetcore",
      "remoteUri": "https://github.com/dotnet/aspnetcore",
      "commitSha": "2f2a94698d8c32e223cd6b7ee5bdaadd0a3810d9"
    },
    {
      "packageVersion": "0.11.5-alpha.25252.1",
      "barId": 266716,
      "path": "cecil",
      "remoteUri": "https://github.com/dotnet/cecil",
      "commitSha": "ace481b2c118341192e9ac0caceb17cede03ed47"
    },
    {
      "packageVersion": "0.1.625601",
      "barId": 266966,
      "path": "command-line-api",
      "remoteUri": "https://github.com/dotnet/command-line-api",
      "commitSha": "493a1d270887d7c51372fd17f774ea44b0c3101a"
    },
    {
      "packageVersion": "9.0.0-preview.1.25257.2",
      "barId": 267231,
      "path": "deployment-tools",
      "remoteUri": "https://github.com/dotnet/deployment-tools",
      "commitSha": "03d18156191c4e44e05c476d9636435965703ebb"
    },
    {
      "packageVersion": "9.0.625601",
      "barId": 267066,
      "path": "diagnostics",
      "remoteUri": "https://github.com/dotnet/diagnostics",
      "commitSha": "aebf15d23e5a25ab718e780a29d8aca9a5280425"
    },
    {
      "packageVersion": "10.0.0-preview.4.25257.4",
      "barId": 267281,
      "path": "efcore",
      "remoteUri": "https://github.com/dotnet/efcore",
      "commitSha": "e89b0621f6719b7423b579e563501157bf7ca0b8"
    },
    {
      "packageVersion": "10.0.0-preview.5.25257.1",
      "barId": 267213,
      "path": "emsdk",
      "remoteUri": "https://github.com/dotnet/emsdk",
      "commitSha": "6689bf9a1750c88d5b2ca872b270814a301402e4"
    },
    {
      "packageVersion": "10.0.100-beta.25224.6",
      "barId": 265640,
      "path": "fsharp",
      "remoteUri": "https://github.com/dotnet/fsharp",
      "commitSha": "e8bfd3562774b2939c252d907de2f3173a2bd5bd"
    },
    {
      "packageVersion": "17.15.0-preview-25257-08",
      "barId": 267201,
      "path": "msbuild",
      "remoteUri": "https://github.com/dotnet/msbuild",
      "commitSha": "695b1ef88c242c19a95c9f6a504a2376661762c2"
    },
    {
      "packageVersion": "6.15.0-preview.1.44",
      "barId": 267029,
      "path": "nuget-client",
      "remoteUri": "https://github.com/nuget/nuget.client",
      "commitSha": "b1a4da9a233f3f518961778ce2dc2df85c1cd795"
    },
    {
      "packageVersion": "10.0.0-preview.25257.4",
      "barId": 267270,
      "path": "razor",
      "remoteUri": "https://github.com/dotnet/razor",
      "commitSha": "ddcd02f08f9ab3c57598550c15a7ce501341a5dd"
    },
    {
      "packageVersion": "5.0.0-1.25258.2",
      "barId": 267418,
      "path": "roslyn",
      "remoteUri": "https://github.com/dotnet/roslyn",
      "commitSha": "bbde1463899cf70a0b7f0e66e3a51ed5a203ed08"
    },
    {
      "packageVersion": "10.0.0-preview.25256.1",
      "barId": 267097,
      "path": "roslyn-analyzers",
      "remoteUri": "https://github.com/dotnet/roslyn-analyzers",
      "commitSha": "5ba91adccafb091d41d4ab7e98d77b5b0557494b"
    },
    {
      "packageVersion": "10.0.0-preview.5.25257.12",
      "barId": 267275,
      "path": "runtime",
      "remoteUri": "https://github.com/dotnet/runtime",
      "commitSha": "fadf8839b98291018f4f2a95439869d8c2eb2b74"
    },
    {
      "packageVersion": "10.0.0-preview.25221.1",
      "barId": 266989,
      "path": "scenario-tests",
      "remoteUri": "https://github.com/dotnet/scenario-tests",
      "commitSha": "3ba55042a88ef20d2aba4475d7622d3fa14c0527"
    },
    {
      "packageVersion": "10.0.100-preview.5.25258.18",
      "barId": 267425,
      "path": "sdk",
      "remoteUri": "https://github.com/dotnet/sdk",
      "commitSha": "35b730f913ba18c2398b32047cf420b12d1df0c3"
    },
    {
      "packageVersion": "10.0.622801",
      "barId": 267488,
      "path": "source-build-externals",
      "remoteUri": "https://github.com/dotnet/source-build-externals",
      "commitSha": "51f102c8aa5afcd42ff3a3c8a687262b194bf929"
    },
    {
      "packageVersion": "",
      "barId": 267115,
      "path": "source-build-reference-packages",
      "remoteUri": "https://github.com/dotnet/source-build-reference-packages",
      "commitSha": "3ffb4153a8ae7b0dacf680e578ebdd59c5c1c347"
    },
    {
      "packageVersion": "10.0.0-beta.25256.2",
      "barId": 267094,
      "path": "sourcelink",
      "remoteUri": "https://github.com/dotnet/sourcelink",
      "commitSha": "a90f9e3167b0a4c4a3baef96d9c49a706c49b878"
    },
    {
      "packageVersion": "2.2.0-beta.25256.1",
      "barId": 266957,
      "path": "symreader",
      "remoteUri": "https://github.com/dotnet/symreader",
      "commitSha": "6565fef44c1528244224690207a3f0c2a4b9295a"
    },
    {
      "packageVersion": "10.0.100-preview.5.25256.1",
      "barId": 267101,
      "path": "templating",
      "remoteUri": "https://github.com/dotnet/templating",
      "commitSha": "81c860dfb429ddb3441db9bfc4b7040a1b52c722"
    },
    {
      "packageVersion": "17.15.0-preview-25224-01",
      "barId": 265567,
      "path": "vstest",
      "remoteUri": "https://github.com/microsoft/vstest",
      "commitSha": "2e6d9288d3aa0269ae710844f3aa9e0a3981b26e"
    },
    {
      "packageVersion": "10.0.0-preview.5.25256.3",
      "barId": 267089,
      "path": "windowsdesktop",
      "remoteUri": "https://github.com/dotnet/windowsdesktop",
      "commitSha": "1c4d249a68bf853926ca7cb9604f918ab93248c4"
    },
    {
      "packageVersion": "10.0.0-preview.5.25256.3",
      "barId": 267099,
      "path": "winforms",
      "remoteUri": "https://github.com/dotnet/winforms",
      "commitSha": "a5a50fe1a5c6fb00eec67a7680a9e7b905ac6c84"
    },
    {
<<<<<<< HEAD
      "packageVersion": "10.0.0-preview.5.25258.7",
      "barId": 267472,
      "path": "wpf",
      "remoteUri": "https://github.com/dotnet/wpf",
      "commitSha": "fdce5403b04a7098f08d074589c8b38cf9dc7bf8"
=======
      "packageVersion": "10.0.0-preview.5.25256.3",
      "barId": 267109,
      "path": "wpf",
      "remoteUri": "https://github.com/dotnet/wpf",
      "commitSha": "8846c0f80b20ccf48670ac870d6226dfc5db913d"
>>>>>>> 2732e35f
    },
    {
      "packageVersion": "10.0.0-preview.25256.1",
      "barId": 266956,
      "path": "xdt",
      "remoteUri": "https://github.com/dotnet/xdt",
      "commitSha": "5098b3b8971f7ac5951b7dad57ca72ac56de1a87"
    }
  ],
  "submodules": [
    {
      "path": "aspnetcore/src/submodules/googletest",
      "remoteUri": "https://github.com/google/googletest",
      "commitSha": "90a41521142c978131f38c6da07b4eb96a9f1ff6"
    },
    {
      "path": "aspnetcore/src/submodules/MessagePack-CSharp",
      "remoteUri": "https://github.com/aspnet/MessagePack-CSharp.git",
      "commitSha": "9aeb12b9bdb024512ffe2e4bddfa2785dca6e39e"
    },
    {
      "path": "nuget-client/submodules/NuGet.Build.Localization",
      "remoteUri": "https://github.com/NuGet/NuGet.Build.Localization.git",
      "commitSha": "f15db7b7c6f5affbea268632ef8333d2687c8031"
    },
    {
      "path": "source-build-externals/src/repos/src/abstractions-xunit",
      "remoteUri": "https://github.com/xunit/abstractions.xunit",
      "commitSha": "b75d54d73b141709f805c2001b16f3dd4d71539d"
    },
    {
      "path": "source-build-externals/src/repos/src/application-insights",
      "remoteUri": "https://github.com/microsoft/ApplicationInsights-dotnet",
      "commitSha": "2faa7e8b157a431daa2e71785d68abd5fa817b53"
    },
    {
      "path": "source-build-externals/src/repos/src/azure-activedirectory-identitymodel-extensions-for-dotnet",
      "remoteUri": "https://github.com/AzureAD/azure-activedirectory-identitymodel-extensions-for-dotnet.git",
      "commitSha": "e67b25be77532af9ba405670b34b4d263d505fde"
    },
    {
      "path": "source-build-externals/src/repos/src/cssparser",
      "remoteUri": "https://github.com/dotnet/cssparser",
      "commitSha": "0d59611784841735a7778a67aa6e9d8d000c861f"
    },
    {
      "path": "source-build-externals/src/repos/src/docker-creds-provider",
      "remoteUri": "https://github.com/mthalman/docker-creds-provider",
      "commitSha": "6e1ecd0a80755f9f0e88dc23b98b52f51a77c65e"
    },
    {
      "path": "source-build-externals/src/repos/src/humanizer",
      "remoteUri": "https://github.com/Humanizr/Humanizer",
      "commitSha": "3ebc38de585fc641a04b0e78ed69468453b0f8a1"
    },
    {
      "path": "source-build-externals/src/repos/src/MSBuildLocator",
      "remoteUri": "https://github.com/microsoft/MSBuildLocator",
      "commitSha": "e0281df33274ac3c3e22acc9b07dcb4b31d57dc0"
    },
    {
      "path": "source-build-externals/src/repos/src/newtonsoft-json",
      "remoteUri": "https://github.com/JamesNK/Newtonsoft.Json.git",
      "commitSha": "0a2e291c0d9c0c7675d445703e51750363a549ef"
    },
    {
      "path": "source-build-externals/src/repos/src/vs-solutionpersistence",
      "remoteUri": "https://github.com/microsoft/vs-solutionpersistence.git",
      "commitSha": "0b6f82a4073ce0ff0419991ea0cd6dd6898a51ac"
    },
    {
      "path": "source-build-externals/src/repos/src/xunit",
      "remoteUri": "https://github.com/xunit/xunit",
      "commitSha": "82543a6df6f5f13b5b70f8a9f9ccb41cd676084f"
    },
    {
      "path": "source-build-externals/src/repos/src/xunit/src/xunit.assert/Asserts",
      "remoteUri": "https://github.com/xunit/assert.xunit",
      "commitSha": "cac8b688c193c0f244a0bedf3bb60feeb32d377a"
    },
    {
      "path": "source-build-externals/src/repos/src/xunit/tools/builder/common",
      "remoteUri": "https://github.com/xunit/build-tools-v3",
      "commitSha": "90dba1f5638a4f00d4978a73e23edde5b85061d9"
    },
    {
      "path": "source-build-externals/src/repos/src/xunit/tools/media",
      "remoteUri": "https://github.com/xunit/media",
      "commitSha": "5738b6e86f08e0389c4392b939c20e3eca2d9822"
    }
  ]
}<|MERGE_RESOLUTION|>--- conflicted
+++ resolved
@@ -183,19 +183,11 @@
       "commitSha": "a5a50fe1a5c6fb00eec67a7680a9e7b905ac6c84"
     },
     {
-<<<<<<< HEAD
       "packageVersion": "10.0.0-preview.5.25258.7",
       "barId": 267472,
       "path": "wpf",
       "remoteUri": "https://github.com/dotnet/wpf",
       "commitSha": "fdce5403b04a7098f08d074589c8b38cf9dc7bf8"
-=======
-      "packageVersion": "10.0.0-preview.5.25256.3",
-      "barId": 267109,
-      "path": "wpf",
-      "remoteUri": "https://github.com/dotnet/wpf",
-      "commitSha": "8846c0f80b20ccf48670ac870d6226dfc5db913d"
->>>>>>> 2732e35f
     },
     {
       "packageVersion": "10.0.0-preview.25256.1",
