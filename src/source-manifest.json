{
  "repositories": [
    {
      "barId": 285771,
      "path": "arcade",
      "remoteUri": "https://github.com/dotnet/arcade",
      "commitSha": "db534d10fc5ab858568b2f27d9b1383099a8019c"
    },
    {
      "barId": 285698,
      "path": "aspnetcore",
      "remoteUri": "https://github.com/dotnet/aspnetcore",
      "commitSha": "d0167ab453a6b2b26bb006fe163fe1913fa9fd60"
    },
    {
      "barId": 277712,
      "path": "cecil",
      "remoteUri": "https://github.com/dotnet/cecil",
      "commitSha": "2a768f2c8a54077cd7d788bb135caeb4d7206a15"
    },
    {
      "barId": 278546,
      "path": "command-line-api",
      "remoteUri": "https://github.com/dotnet/command-line-api",
      "commitSha": "0b4618bc860374941e605d8eb1d2bc29c32801db"
    },
    {
      "barId": 284345,
      "path": "deployment-tools",
      "remoteUri": "https://github.com/dotnet/deployment-tools",
      "commitSha": "c0c52874069a4dc0fe1e880014e6a5f316e9d3b8"
    },
    {
      "barId": 284034,
      "path": "diagnostics",
      "remoteUri": "https://github.com/dotnet/diagnostics",
      "commitSha": "1ec231f32576ce9577401a5d9459f6eb5e4e202f"
    },
    {
      "barId": 285749,
      "path": "efcore",
      "remoteUri": "https://github.com/dotnet/efcore",
      "commitSha": "1e743334f0bcdfe9e665ed9354b8110e8b52160d"
    },
    {
      "barId": 285755,
      "path": "emsdk",
      "remoteUri": "https://github.com/dotnet/emsdk",
      "commitSha": "aead567b56fe284ee05b3bb324705b76331d4719"
    },
    {
      "barId": 285674,
      "path": "fsharp",
      "remoteUri": "https://github.com/dotnet/fsharp",
      "commitSha": "7da0a29a4e1e27f41f63de37a4f1ba82024934a4"
    },
    {
      "barId": 285632,
      "path": "msbuild",
      "remoteUri": "https://github.com/dotnet/msbuild",
      "commitSha": "34b3b8fdd5c9bee8892df8908275582d781087ba"
    },
    {
      "barId": 279847,
      "path": "nuget-client",
      "remoteUri": "https://github.com/nuget/nuget.client",
      "commitSha": "56f4657d7585ec12b61c623756ca4b2b810c4863"
    },
    {
      "barId": 284027,
      "path": "razor",
      "remoteUri": "https://github.com/dotnet/razor",
      "commitSha": "b400e0402eed2002b5f78eff7152691af9d39bf7"
    },
    {
      "barId": 285804,
      "path": "roslyn",
      "remoteUri": "https://github.com/dotnet/roslyn",
      "commitSha": "7c212fca6c71382b9a0447914eb4ac2d52cc1a6d"
    },
    {
      "barId": 284614,
      "path": "runtime",
      "remoteUri": "https://github.com/dotnet/runtime",
      "commitSha": "04988ec522218a6bc2fe6aafb37b1a8ae27f0081"
    },
    {
      "barId": 277711,
      "path": "scenario-tests",
      "remoteUri": "https://github.com/dotnet/scenario-tests",
      "commitSha": "082359066ee0064039b9b1f1f025bdd0507d06de"
    },
    {
      "barId": 285682,
      "path": "sdk",
      "remoteUri": "https://github.com/dotnet/sdk",
      "commitSha": "f49821513314459df88302142d6fe1aabbb5e9e9"
    },
    {
      "barId": 285327,
      "path": "source-build-reference-packages",
      "remoteUri": "https://github.com/dotnet/source-build-reference-packages",
      "commitSha": "e6ae81a48df0569bea8f2e5d67a37c768904e33f"
    },
    {
      "barId": 277912,
      "path": "sourcelink",
      "remoteUri": "https://github.com/dotnet/sourcelink",
      "commitSha": "9b949eeb2d5dba635c06ae936b50d2141b0aabe2"
    },
    {
      "barId": 284900,
      "path": "symreader",
      "remoteUri": "https://github.com/dotnet/symreader",
      "commitSha": "26c6c313a35f020dc9fa8c7270a012bcd75fc81b"
    },
    {
      "barId": 285579,
      "path": "templating",
      "remoteUri": "https://github.com/dotnet/templating",
      "commitSha": "95c013d05b0da72f91bfd53b436162061f9907ae"
    },
    {
      "barId": 280001,
      "path": "vstest",
      "remoteUri": "https://github.com/microsoft/vstest",
      "commitSha": "d9177b1896ddb4d8ff617e3ae6b352486e87f855"
    },
    {
      "barId": 285071,
      "path": "windowsdesktop",
      "remoteUri": "https://github.com/dotnet/windowsdesktop",
      "commitSha": "95ab55fea8097df56df2372de30cf306ba75c0fc"
    },
    {
<<<<<<< HEAD
      "barId": 285907,
      "path": "winforms",
      "remoteUri": "https://github.com/dotnet/winforms",
      "commitSha": "58f1ef6ed127241a4ea4b45429542a2e602b0f1a"
=======
      "barId": 285686,
      "path": "winforms",
      "remoteUri": "https://github.com/dotnet/winforms",
      "commitSha": "737e11b76938c2d46af325b5a5be0207ac709f0c"
>>>>>>> 5d7c0175
    },
    {
      "barId": 283721,
      "path": "wpf",
      "remoteUri": "https://github.com/dotnet/wpf",
      "commitSha": "519468037f9b797440548c4d744fc7807573026f"
    },
    {
      "barId": 278018,
      "path": "xdt",
      "remoteUri": "https://github.com/dotnet/xdt",
      "commitSha": "ec086785dfa9af4a0dc58eca3e5c969e3d0c6003"
    }
  ],
  "submodules": [
    {
      "path": "aspnetcore/src/submodules/googletest",
      "remoteUri": "https://github.com/google/googletest",
      "commitSha": "9706f75b8f91c52a3840cf5d878a7f37ea10ef00"
    },
    {
      "path": "aspnetcore/src/submodules/MessagePack-CSharp",
      "remoteUri": "https://github.com/aspnet/MessagePack-CSharp.git",
      "commitSha": "9aeb12b9bdb024512ffe2e4bddfa2785dca6e39e"
    },
    {
      "path": "nuget-client/submodules/NuGet.Build.Localization",
      "remoteUri": "https://github.com/NuGet/NuGet.Build.Localization.git",
      "commitSha": "f15db7b7c6f5affbea268632ef8333d2687c8031"
    },
    {
      "path": "source-build-reference-packages/src/externalPackages/src/abstractions-xunit",
      "remoteUri": "https://github.com/xunit/abstractions.xunit",
      "commitSha": "b75d54d73b141709f805c2001b16f3dd4d71539d"
    },
    {
      "path": "source-build-reference-packages/src/externalPackages/src/application-insights",
      "remoteUri": "https://github.com/microsoft/ApplicationInsights-dotnet",
      "commitSha": "2faa7e8b157a431daa2e71785d68abd5fa817b53"
    },
    {
      "path": "source-build-reference-packages/src/externalPackages/src/azure-activedirectory-identitymodel-extensions-for-dotnet",
      "remoteUri": "https://github.com/AzureAD/azure-activedirectory-identitymodel-extensions-for-dotnet.git",
      "commitSha": "e67b25be77532af9ba405670b34b4d263d505fde"
    },
    {
      "path": "source-build-reference-packages/src/externalPackages/src/cssparser",
      "remoteUri": "https://github.com/dotnet/cssparser",
      "commitSha": "0d59611784841735a7778a67aa6e9d8d000c861f"
    },
    {
      "path": "source-build-reference-packages/src/externalPackages/src/docker-creds-provider",
      "remoteUri": "https://github.com/mthalman/docker-creds-provider",
      "commitSha": "6e1ecd0a80755f9f0e88dc23b98b52f51a77c65e"
    },
    {
      "path": "source-build-reference-packages/src/externalPackages/src/humanizer",
      "remoteUri": "https://github.com/Humanizr/Humanizer",
      "commitSha": "3ebc38de585fc641a04b0e78ed69468453b0f8a1"
    },
    {
      "path": "source-build-reference-packages/src/externalPackages/src/MSBuildLocator",
      "remoteUri": "https://github.com/microsoft/MSBuildLocator",
      "commitSha": "6235ee4484ceb8f9db32826ae252b0a2aad0955e"
    },
    {
      "path": "source-build-reference-packages/src/externalPackages/src/newtonsoft-json",
      "remoteUri": "https://github.com/JamesNK/Newtonsoft.Json.git",
      "commitSha": "0a2e291c0d9c0c7675d445703e51750363a549ef"
    },
    {
      "path": "source-build-reference-packages/src/externalPackages/src/spectre-console",
      "remoteUri": "https://github.com/spectreconsole/spectre.console",
      "commitSha": "68fcfe0de4c0602b1c4d4c3cf58ea70e9f06388c"
    },
    {
      "path": "source-build-reference-packages/src/externalPackages/src/vs-solutionpersistence",
      "remoteUri": "https://github.com/microsoft/vs-solutionpersistence.git",
      "commitSha": "0b6f82a4073ce0ff0419991ea0cd6dd6898a51ac"
    }
  ]
}<|MERGE_RESOLUTION|>--- conflicted
+++ resolved
@@ -133,17 +133,10 @@
       "commitSha": "95ab55fea8097df56df2372de30cf306ba75c0fc"
     },
     {
-<<<<<<< HEAD
       "barId": 285907,
       "path": "winforms",
       "remoteUri": "https://github.com/dotnet/winforms",
       "commitSha": "58f1ef6ed127241a4ea4b45429542a2e602b0f1a"
-=======
-      "barId": 285686,
-      "path": "winforms",
-      "remoteUri": "https://github.com/dotnet/winforms",
-      "commitSha": "737e11b76938c2d46af325b5a5be0207ac709f0c"
->>>>>>> 5d7c0175
     },
     {
       "barId": 283721,
