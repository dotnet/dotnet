{
  "repositories": [
    {
      "packageVersion": "10.0.0-beta.25268.1",
      "barId": 268746,
      "path": "arcade",
      "remoteUri": "https://github.com/dotnet/arcade",
      "commitSha": "35a34fa5ab9b2f97d3f7bdf48a7c2100727308b3"
    },
    {
      "packageVersion": "8.2.2-preview.1.24521.5",
      "barId": null,
      "path": "aspire",
      "remoteUri": "https://github.com/dotnet/aspire",
      "commitSha": "5fa9337a84a52e9bd185d04d156eccbdcf592f74"
    },
    {
      "packageVersion": "10.0.0-preview.5.25269.5",
      "barId": 268904,
      "path": "aspnetcore",
      "remoteUri": "https://github.com/dotnet/aspnetcore",
      "commitSha": "e26a16c185cf95e3c52b028920aeba6bcea814ce"
    },
    {
      "packageVersion": "0.11.5-alpha.25266.1",
      "barId": 268579,
      "path": "cecil",
      "remoteUri": "https://github.com/dotnet/cecil",
      "commitSha": "50f19ccf4b834a6eab54496486a114ba3839f7b9"
    },
    {
      "packageVersion": "0.1.626501",
      "barId": 268432,
      "path": "command-line-api",
      "remoteUri": "https://github.com/dotnet/command-line-api",
      "commitSha": "bd9602cb9a55977c58bc820ef05bfaeaff56982d"
    },
    {
      "packageVersion": "9.0.0-preview.1.25265.2",
      "barId": 268489,
      "path": "deployment-tools",
      "remoteUri": "https://github.com/dotnet/deployment-tools",
      "commitSha": "e6ca69bc0712d70d910709016ed4fe30140e3a19"
    },
    {
      "packageVersion": "9.0.626601",
      "barId": 268685,
      "path": "diagnostics",
      "remoteUri": "https://github.com/dotnet/diagnostics",
      "commitSha": "ce653def0d1969dca0d518a95559b2acc3c6128c"
    },
    {
<<<<<<< HEAD
      "packageVersion": "10.0.0-preview.4.25269.1",
      "barId": 268875,
      "path": "efcore",
      "remoteUri": "https://github.com/dotnet/efcore",
      "commitSha": "c281f3cd587cbf8ae5151e50bab74476ba2f574c"
=======
      "packageVersion": "10.0.0-preview.4.25266.5",
      "barId": 268656,
      "path": "efcore",
      "remoteUri": "https://github.com/dotnet/efcore",
      "commitSha": "d0237c7e0c3192b00766d6a163fe2a5def526e03"
>>>>>>> d60c3fe8
    },
    {
      "packageVersion": "10.0.0-preview.5.25266.1",
      "barId": 268589,
      "path": "emsdk",
      "remoteUri": "https://github.com/dotnet/emsdk",
      "commitSha": "1f91ec07aa2b387b41ec464fd876dca5552150e2"
    },
    {
      "packageVersion": "10.0.100-beta.25266.3",
      "barId": 268571,
      "path": "fsharp",
      "remoteUri": "https://github.com/dotnet/fsharp",
      "commitSha": "665b1f1cdff308582aa1a944aa03c3a62d1fbcd0"
    },
    {
      "packageVersion": "17.15.0-preview-25266-01",
      "barId": 268496,
      "path": "msbuild",
      "remoteUri": "https://github.com/dotnet/msbuild",
      "commitSha": "f5b4822ee5fdbb9001e38fc324c43fd1d1b090c9"
    },
    {
      "packageVersion": "6.15.0-preview.1.50",
      "barId": 267707,
      "path": "nuget-client",
      "remoteUri": "https://github.com/nuget/nuget.client",
      "commitSha": "e4e3b79701686199bc804a06533d2df054924d7e"
    },
    {
      "packageVersion": "10.0.0-preview.25267.1",
      "barId": 268713,
      "path": "razor",
      "remoteUri": "https://github.com/dotnet/razor",
      "commitSha": "013cbf58b149ad9664d2b1252a73ed51f7cdb564"
    },
    {
      "packageVersion": "5.0.0-1.25266.4",
      "barId": 268710,
      "path": "roslyn",
      "remoteUri": "https://github.com/dotnet/roslyn",
      "commitSha": "c3c7ad6a866dd0b857ad14ce683987c39d2b8fe0"
    },
    {
      "packageVersion": "10.0.0-preview.25267.1",
      "barId": 268740,
      "path": "roslyn-analyzers",
      "remoteUri": "https://github.com/dotnet/roslyn-analyzers",
      "commitSha": "5db220ec96a406ab3a095bdf73ffa37fd94a8c9b"
    },
    {
      "packageVersion": "10.0.0-preview.5.25262.10",
      "barId": 268758,
      "path": "runtime",
      "remoteUri": "https://github.com/dotnet/runtime",
      "commitSha": "29638e8e84335bc877f064766be3f1b3038da311"
    },
    {
      "packageVersion": "10.0.0-preview.25221.1",
      "barId": 268572,
      "path": "scenario-tests",
      "remoteUri": "https://github.com/dotnet/scenario-tests",
      "commitSha": "ba23e62da145ef04187aabe1e1fb64029fe2317d"
    },
    {
      "packageVersion": "10.0.100-preview.5.25265.12",
      "barId": 268459,
      "path": "sdk",
      "remoteUri": "https://github.com/dotnet/sdk",
      "commitSha": "9ee9fa825fe1d7cd805c20dd6115a049dd11d8d0"
    },
    {
      "packageVersion": "10.0.622801",
      "barId": 267816,
      "path": "source-build-externals",
      "remoteUri": "https://github.com/dotnet/source-build-externals",
      "commitSha": "a4f971d850e3a10462dd8ec2be47c90532e3490e"
    },
    {
      "packageVersion": "",
      "barId": 267819,
      "path": "source-build-reference-packages",
      "remoteUri": "https://github.com/dotnet/source-build-reference-packages",
      "commitSha": "b43f862282711dcccd5b534620443e4c2947f8ba"
    },
    {
      "packageVersion": "10.0.0-beta.25265.2",
      "barId": 268480,
      "path": "sourcelink",
      "remoteUri": "https://github.com/dotnet/sourcelink",
      "commitSha": "682493c8d277ab632300c1d7101fd0a8740ada95"
    },
    {
      "packageVersion": "2.2.0-beta.25262.1",
      "barId": 267834,
      "path": "symreader",
      "remoteUri": "https://github.com/dotnet/symreader",
      "commitSha": "d38d92c12935201bb8852096935c267d53592ad9"
    },
    {
      "packageVersion": "10.0.100-preview.5.25266.4",
      "barId": 268676,
      "path": "templating",
      "remoteUri": "https://github.com/dotnet/templating",
      "commitSha": "297983ef280be4b32f0d36b5bb2742b8e6e947b3"
    },
    {
      "packageVersion": "17.15.0-preview-25266-01",
      "barId": 268581,
      "path": "vstest",
      "remoteUri": "https://github.com/microsoft/vstest",
      "commitSha": "f93fcd2943f39c2cbb65d25e3949e21c3190184c"
    },
    {
      "packageVersion": "10.0.0-preview.5.25267.3",
      "barId": 268739,
      "path": "windowsdesktop",
      "remoteUri": "https://github.com/dotnet/windowsdesktop",
      "commitSha": "66210f6e71c81c26d9c6dd3fef6a6a600528ee9d"
    },
    {
      "packageVersion": "10.0.0-preview.5.25267.1",
      "barId": 268741,
      "path": "winforms",
      "remoteUri": "https://github.com/dotnet/winforms",
      "commitSha": "716bc129a4679a98394b2e2d24d1d1d3d4f54ddb"
    },
    {
      "packageVersion": "10.0.0-preview.5.25266.3",
      "barId": 268569,
      "path": "wpf",
      "remoteUri": "https://github.com/dotnet/wpf",
      "commitSha": "57fe8ac611226f89c1a213fea520a7a82000c6a4"
    },
    {
      "packageVersion": "10.0.0-preview.25262.1",
      "barId": 267833,
      "path": "xdt",
      "remoteUri": "https://github.com/dotnet/xdt",
      "commitSha": "9c96c93edcbcd43de208ae76ae782b98786da623"
    }
  ],
  "submodules": [
    {
      "path": "aspnetcore/src/submodules/googletest",
      "remoteUri": "https://github.com/google/googletest",
      "commitSha": "571930618fa96eabcd05b573285edbee9fc13bae"
    },
    {
      "path": "aspnetcore/src/submodules/MessagePack-CSharp",
      "remoteUri": "https://github.com/aspnet/MessagePack-CSharp.git",
      "commitSha": "9aeb12b9bdb024512ffe2e4bddfa2785dca6e39e"
    },
    {
      "path": "nuget-client/submodules/NuGet.Build.Localization",
      "remoteUri": "https://github.com/NuGet/NuGet.Build.Localization.git",
      "commitSha": "f15db7b7c6f5affbea268632ef8333d2687c8031"
    },
    {
      "path": "source-build-externals/src/repos/src/abstractions-xunit",
      "remoteUri": "https://github.com/xunit/abstractions.xunit",
      "commitSha": "b75d54d73b141709f805c2001b16f3dd4d71539d"
    },
    {
      "path": "source-build-externals/src/repos/src/application-insights",
      "remoteUri": "https://github.com/microsoft/ApplicationInsights-dotnet",
      "commitSha": "2faa7e8b157a431daa2e71785d68abd5fa817b53"
    },
    {
      "path": "source-build-externals/src/repos/src/azure-activedirectory-identitymodel-extensions-for-dotnet",
      "remoteUri": "https://github.com/AzureAD/azure-activedirectory-identitymodel-extensions-for-dotnet.git",
      "commitSha": "e67b25be77532af9ba405670b34b4d263d505fde"
    },
    {
      "path": "source-build-externals/src/repos/src/cssparser",
      "remoteUri": "https://github.com/dotnet/cssparser",
      "commitSha": "0d59611784841735a7778a67aa6e9d8d000c861f"
    },
    {
      "path": "source-build-externals/src/repos/src/docker-creds-provider",
      "remoteUri": "https://github.com/mthalman/docker-creds-provider",
      "commitSha": "6e1ecd0a80755f9f0e88dc23b98b52f51a77c65e"
    },
    {
      "path": "source-build-externals/src/repos/src/humanizer",
      "remoteUri": "https://github.com/Humanizr/Humanizer",
      "commitSha": "3ebc38de585fc641a04b0e78ed69468453b0f8a1"
    },
    {
      "path": "source-build-externals/src/repos/src/MSBuildLocator",
      "remoteUri": "https://github.com/microsoft/MSBuildLocator",
      "commitSha": "e0281df33274ac3c3e22acc9b07dcb4b31d57dc0"
    },
    {
      "path": "source-build-externals/src/repos/src/newtonsoft-json",
      "remoteUri": "https://github.com/JamesNK/Newtonsoft.Json.git",
      "commitSha": "0a2e291c0d9c0c7675d445703e51750363a549ef"
    },
    {
      "path": "source-build-externals/src/repos/src/vs-solutionpersistence",
      "remoteUri": "https://github.com/microsoft/vs-solutionpersistence.git",
      "commitSha": "0b6f82a4073ce0ff0419991ea0cd6dd6898a51ac"
    },
    {
      "path": "source-build-externals/src/repos/src/xunit",
      "remoteUri": "https://github.com/xunit/xunit",
      "commitSha": "82543a6df6f5f13b5b70f8a9f9ccb41cd676084f"
    },
    {
      "path": "source-build-externals/src/repos/src/xunit/src/xunit.assert/Asserts",
      "remoteUri": "https://github.com/xunit/assert.xunit",
      "commitSha": "cac8b688c193c0f244a0bedf3bb60feeb32d377a"
    },
    {
      "path": "source-build-externals/src/repos/src/xunit/tools/builder/common",
      "remoteUri": "https://github.com/xunit/build-tools-v3",
      "commitSha": "90dba1f5638a4f00d4978a73e23edde5b85061d9"
    },
    {
      "path": "source-build-externals/src/repos/src/xunit/tools/media",
      "remoteUri": "https://github.com/xunit/media",
      "commitSha": "5738b6e86f08e0389c4392b939c20e3eca2d9822"
    }
  ]
}<|MERGE_RESOLUTION|>--- conflicted
+++ resolved
@@ -50,19 +50,11 @@
       "commitSha": "ce653def0d1969dca0d518a95559b2acc3c6128c"
     },
     {
-<<<<<<< HEAD
       "packageVersion": "10.0.0-preview.4.25269.1",
       "barId": 268875,
       "path": "efcore",
       "remoteUri": "https://github.com/dotnet/efcore",
       "commitSha": "c281f3cd587cbf8ae5151e50bab74476ba2f574c"
-=======
-      "packageVersion": "10.0.0-preview.4.25266.5",
-      "barId": 268656,
-      "path": "efcore",
-      "remoteUri": "https://github.com/dotnet/efcore",
-      "commitSha": "d0237c7e0c3192b00766d6a163fe2a5def526e03"
->>>>>>> d60c3fe8
     },
     {
       "packageVersion": "10.0.0-preview.5.25266.1",
