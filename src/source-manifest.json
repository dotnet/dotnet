{
  "repositories": [
    {
      "barId": 283940,
      "path": "arcade",
      "remoteUri": "https://github.com/dotnet/arcade",
      "commitSha": "6275af47ebda0d394d4a5a401b77bc6f2304204a"
    },
    {
      "barId": 284639,
      "path": "aspnetcore",
      "remoteUri": "https://github.com/dotnet/aspnetcore",
      "commitSha": "8d296106fa62df773bc7740746905d064605195a"
    },
    {
      "barId": 279211,
      "path": "cecil",
      "remoteUri": "https://github.com/dotnet/cecil",
      "commitSha": "27abc57253a0d3010418e877fdfb35f9fa6806b9"
    },
    {
      "barId": 279170,
      "path": "command-line-api",
      "remoteUri": "https://github.com/dotnet/command-line-api",
      "commitSha": "e292617c0f829bfe777c7ad51467c6a509a9aff8"
    },
    {
      "barId": 284345,
      "path": "deployment-tools",
      "remoteUri": "https://github.com/dotnet/deployment-tools",
      "commitSha": "c0c52874069a4dc0fe1e880014e6a5f316e9d3b8"
    },
    {
      "barId": 284760,
      "path": "diagnostics",
      "remoteUri": "https://github.com/dotnet/diagnostics",
      "commitSha": "ec34165e5c619df74b17974fbd5bbee0f81776b3"
    },
    {
<<<<<<< HEAD
      "barId": 284942,
      "path": "efcore",
      "remoteUri": "https://github.com/dotnet/efcore",
      "commitSha": "fae1478d215285c1b38bbb6ae893a5c66628d6bf"
=======
      "barId": 284682,
      "path": "efcore",
      "remoteUri": "https://github.com/dotnet/efcore",
      "commitSha": "3c78edc6df0abcaafc25441451c474ba9f7ed471"
>>>>>>> e1eaf1bb
    },
    {
      "barId": 283436,
      "path": "emsdk",
      "remoteUri": "https://github.com/dotnet/emsdk",
      "commitSha": "36bb70920a16cdfe30540412069796113d9f3e5c"
    },
    {
      "barId": 284692,
      "path": "fsharp",
      "remoteUri": "https://github.com/dotnet/fsharp",
      "commitSha": "605486e79ca5e6c1dd4c3194c03809b906d7ccfe"
    },
    {
      "barId": 284523,
      "path": "msbuild",
      "remoteUri": "https://github.com/dotnet/msbuild",
      "commitSha": "5480b47bbc592c6feedca7c57c9863ba01e0c52c"
    },
    {
      "barId": 284434,
      "path": "nuget-client",
      "remoteUri": "https://github.com/nuget/nuget.client",
      "commitSha": "28eeb0947095a716b98b5c34454625708cb3ac76"
    },
    {
      "barId": 284251,
      "path": "razor",
      "remoteUri": "https://github.com/dotnet/razor",
      "commitSha": "295eeb41b97a2920eed34684b2a687f05f302c3b"
    },
    {
      "barId": 284435,
      "path": "roslyn",
      "remoteUri": "https://github.com/dotnet/roslyn",
      "commitSha": "ff0a209cf1a97eea64c2b32c7e1f7e11b209d789"
    },
    {
      "barId": 284767,
      "path": "runtime",
      "remoteUri": "https://github.com/dotnet/runtime",
      "commitSha": "812c6cac1d20250255dcad89522546ca0cdb9fb5"
    },
    {
      "barId": 277711,
      "path": "scenario-tests",
      "remoteUri": "https://github.com/dotnet/scenario-tests",
      "commitSha": "082359066ee0064039b9b1f1f025bdd0507d06de"
    },
    {
      "barId": 284072,
      "path": "sdk",
      "remoteUri": "https://github.com/dotnet/sdk",
      "commitSha": "b7b9812866f245761b3af8d526bede699e170efc"
    },
    {
      "barId": 282656,
      "path": "source-build-reference-packages",
      "remoteUri": "https://github.com/dotnet/source-build-reference-packages",
      "commitSha": "fdb961b0749fa58221e92915a7a7bbec65d40251"
    },
    {
      "barId": 277912,
      "path": "sourcelink",
      "remoteUri": "https://github.com/dotnet/sourcelink",
      "commitSha": "9b949eeb2d5dba635c06ae936b50d2141b0aabe2"
    },
    {
      "barId": 277806,
      "path": "symreader",
      "remoteUri": "https://github.com/dotnet/symreader",
      "commitSha": "9994998c0b0fab5efd5cbe2e13a3ea74f4e8e6e1"
    },
    {
      "barId": 279652,
      "path": "templating",
      "remoteUri": "https://github.com/dotnet/templating",
      "commitSha": "fcc5f2933e4ad7fbfc85a9c4e78d9bfa3e967eb7"
    },
    {
      "barId": 283910,
      "path": "vstest",
      "remoteUri": "https://github.com/microsoft/vstest",
      "commitSha": "f9fca5ca92f8ee36bd9f0274df79c1c1f40ae37a"
    },
    {
      "barId": 280421,
      "path": "windowsdesktop",
      "remoteUri": "https://github.com/dotnet/windowsdesktop",
      "commitSha": "e2dc1b239ab7828c6ccf3395db5f6e72af652549"
    },
    {
      "barId": 282630,
      "path": "winforms",
      "remoteUri": "https://github.com/dotnet/winforms",
      "commitSha": "2b9471644494f912a5ea1f559ed7e2d443a631aa"
    },
    {
      "barId": 284453,
      "path": "wpf",
      "remoteUri": "https://github.com/dotnet/wpf",
      "commitSha": "a94c8eb81ba1e5ea9f6e282a717cd52270548589"
    },
    {
      "barId": 278018,
      "path": "xdt",
      "remoteUri": "https://github.com/dotnet/xdt",
      "commitSha": "ec086785dfa9af4a0dc58eca3e5c969e3d0c6003"
    }
  ],
  "submodules": [
    {
      "path": "aspnetcore/src/submodules/googletest",
      "remoteUri": "https://github.com/google/googletest",
      "commitSha": "373af2e3df71599b87a40ce0e37164523849166b"
    },
    {
      "path": "aspnetcore/src/submodules/MessagePack-CSharp",
      "remoteUri": "https://github.com/aspnet/MessagePack-CSharp.git",
      "commitSha": "9aeb12b9bdb024512ffe2e4bddfa2785dca6e39e"
    },
    {
      "path": "nuget-client/submodules/NuGet.Build.Localization",
      "remoteUri": "https://github.com/NuGet/NuGet.Build.Localization.git",
      "commitSha": "f15db7b7c6f5affbea268632ef8333d2687c8031"
    },
    {
      "path": "source-build-reference-packages/src/externalPackages/src/abstractions-xunit",
      "remoteUri": "https://github.com/xunit/abstractions.xunit",
      "commitSha": "b75d54d73b141709f805c2001b16f3dd4d71539d"
    },
    {
      "path": "source-build-reference-packages/src/externalPackages/src/application-insights",
      "remoteUri": "https://github.com/microsoft/ApplicationInsights-dotnet",
      "commitSha": "2faa7e8b157a431daa2e71785d68abd5fa817b53"
    },
    {
      "path": "source-build-reference-packages/src/externalPackages/src/azure-activedirectory-identitymodel-extensions-for-dotnet",
      "remoteUri": "https://github.com/AzureAD/azure-activedirectory-identitymodel-extensions-for-dotnet.git",
      "commitSha": "e67b25be77532af9ba405670b34b4d263d505fde"
    },
    {
      "path": "source-build-reference-packages/src/externalPackages/src/cssparser",
      "remoteUri": "https://github.com/dotnet/cssparser",
      "commitSha": "0d59611784841735a7778a67aa6e9d8d000c861f"
    },
    {
      "path": "source-build-reference-packages/src/externalPackages/src/docker-creds-provider",
      "remoteUri": "https://github.com/mthalman/docker-creds-provider",
      "commitSha": "6e1ecd0a80755f9f0e88dc23b98b52f51a77c65e"
    },
    {
      "path": "source-build-reference-packages/src/externalPackages/src/humanizer",
      "remoteUri": "https://github.com/Humanizr/Humanizer",
      "commitSha": "3ebc38de585fc641a04b0e78ed69468453b0f8a1"
    },
    {
      "path": "source-build-reference-packages/src/externalPackages/src/MSBuildLocator",
      "remoteUri": "https://github.com/microsoft/MSBuildLocator",
      "commitSha": "6235ee4484ceb8f9db32826ae252b0a2aad0955e"
    },
    {
      "path": "source-build-reference-packages/src/externalPackages/src/newtonsoft-json",
      "remoteUri": "https://github.com/JamesNK/Newtonsoft.Json.git",
      "commitSha": "0a2e291c0d9c0c7675d445703e51750363a549ef"
    },
    {
      "path": "source-build-reference-packages/src/externalPackages/src/spectre-console",
      "remoteUri": "https://github.com/spectreconsole/spectre.console",
      "commitSha": "68fcfe0de4c0602b1c4d4c3cf58ea70e9f06388c"
    },
    {
      "path": "source-build-reference-packages/src/externalPackages/src/vs-solutionpersistence",
      "remoteUri": "https://github.com/microsoft/vs-solutionpersistence.git",
      "commitSha": "0b6f82a4073ce0ff0419991ea0cd6dd6898a51ac"
    }
  ]
}<|MERGE_RESOLUTION|>--- conflicted
+++ resolved
@@ -37,17 +37,10 @@
       "commitSha": "ec34165e5c619df74b17974fbd5bbee0f81776b3"
     },
     {
-<<<<<<< HEAD
       "barId": 284942,
       "path": "efcore",
       "remoteUri": "https://github.com/dotnet/efcore",
       "commitSha": "fae1478d215285c1b38bbb6ae893a5c66628d6bf"
-=======
-      "barId": 284682,
-      "path": "efcore",
-      "remoteUri": "https://github.com/dotnet/efcore",
-      "commitSha": "3c78edc6df0abcaafc25441451c474ba9f7ed471"
->>>>>>> e1eaf1bb
     },
     {
       "barId": 283436,
