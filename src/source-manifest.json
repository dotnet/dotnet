--- conflicted
+++ resolved
@@ -133,17 +133,10 @@
       "commitSha": "5cf429afe4ec59b46e8b792bb1aac1bdd5f2d235"
     },
     {
-<<<<<<< HEAD
       "barId": 283679,
       "path": "winforms",
       "remoteUri": "https://github.com/dotnet/winforms",
       "commitSha": "06f6a6cb76f9eb24447b21dd6e40edb86d58aa35"
-=======
-      "barId": 283289,
-      "path": "winforms",
-      "remoteUri": "https://github.com/dotnet/winforms",
-      "commitSha": "d0e180d588f9d951fdfc22971f14d0e8facddb75"
->>>>>>> 3c11c311
     },
     {
       "barId": 283494,
