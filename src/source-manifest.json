{
  "repositories": [
    {
      "barId": 289702,
      "path": "arcade",
      "remoteUri": "https://github.com/dotnet/arcade",
      "commitSha": "987d1a73ea67d323c0fc7537bce8ec65d87eb43f"
    },
    {
      "barId": 291183,
      "path": "aspnetcore",
      "remoteUri": "https://github.com/dotnet/aspnetcore",
      "commitSha": "373d4826c58ac2f1c8d49fdaf31bc9eddf9e7437"
    },
    {
      "barId": 279211,
      "path": "cecil",
      "remoteUri": "https://github.com/dotnet/cecil",
      "commitSha": "27abc57253a0d3010418e877fdfb35f9fa6806b9"
    },
    {
      "barId": 290826,
      "path": "command-line-api",
      "remoteUri": "https://github.com/dotnet/command-line-api",
      "commitSha": "c7b5e07cfed85e88c162dc1c916efaff03742e6e"
    },
    {
      "barId": 290946,
      "path": "deployment-tools",
      "remoteUri": "https://github.com/dotnet/deployment-tools",
      "commitSha": "fc1554ce9a8ff286f4f53bc88d53613c2b3f9a32"
    },
    {
      "barId": 288647,
      "path": "diagnostics",
      "remoteUri": "https://github.com/dotnet/diagnostics",
      "commitSha": "73f1fdca8d9fb191297a7e687790b804f4e78ef5"
    },
    {
      "barId": 291486,
      "path": "efcore",
      "remoteUri": "https://github.com/dotnet/efcore",
      "commitSha": "d54ecf2ed5a399ac4711d242b27c38c2595c27bb"
    },
    {
      "barId": 289621,
      "path": "emsdk",
      "remoteUri": "https://github.com/dotnet/emsdk",
      "commitSha": "c23cc3527adf1f65d58a2333e0fd206483f5f815"
    },
    {
      "barId": 289816,
      "path": "fsharp",
      "remoteUri": "https://github.com/dotnet/fsharp",
      "commitSha": "fdb422958deeb2aa06de8290328d57d0cf9e3fd2"
    },
    {
      "barId": 291143,
      "path": "msbuild",
      "remoteUri": "https://github.com/dotnet/msbuild",
      "commitSha": "43d976abfbe6c9169db5560913b38b5c3945181d"
    },
    {
      "barId": 286446,
      "path": "nuget-client",
      "remoteUri": "https://github.com/nuget/nuget.client",
      "commitSha": "5514d935e3e77d90d931758cf9e2589735b905a3"
    },
    {
      "barId": 287531,
      "path": "razor",
      "remoteUri": "https://github.com/dotnet/razor",
      "commitSha": "967dc4f230a5eea690b563d1526c4c07b89ea897"
    },
    {
      "barId": 291186,
      "path": "roslyn",
      "remoteUri": "https://github.com/dotnet/roslyn",
      "commitSha": "6c4a46a31302167b425d5e0a31ea83c9a9aa1d09"
    },
    {
      "barId": 289639,
      "path": "runtime",
      "remoteUri": "https://github.com/dotnet/runtime",
      "commitSha": "138d5fe8f32e954a3a834be6360a834688130d4f"
    },
    {
      "barId": 291014,
      "path": "scenario-tests",
      "remoteUri": "https://github.com/dotnet/scenario-tests",
      "commitSha": "f29ac531ec59b79ff12335835ae4a69cde51156a"
    },
    {
      "barId": 291347,
      "path": "sdk",
      "remoteUri": "https://github.com/dotnet/sdk",
      "commitSha": "b7adad29114ef57fabf65324e712753767038626"
    },
    {
      "barId": 291118,
      "path": "source-build-reference-packages",
      "remoteUri": "https://github.com/dotnet/source-build-reference-packages",
      "commitSha": "49632d61e289d10db866e28221a92963d0193023"
    },
    {
      "barId": 291471,
      "path": "sourcelink",
      "remoteUri": "https://github.com/dotnet/sourcelink",
      "commitSha": "f854fc15a677a0a11e4541cfecdc9a33624dbca1"
    },
    {
      "barId": 291125,
      "path": "symreader",
      "remoteUri": "https://github.com/dotnet/symreader",
      "commitSha": "1536a1ca256a4e9f804b2073464ca8e4f4794702"
    },
    {
      "barId": 291374,
      "path": "templating",
      "remoteUri": "https://github.com/dotnet/templating",
      "commitSha": "117d1ec385c5303fc983dcc9680ef2f0a4851a4e"
    },
    {
      "barId": 287819,
      "path": "vstest",
      "remoteUri": "https://github.com/microsoft/vstest",
      "commitSha": "697c1270eebc92c531f27265dd0ff60211b088bb"
    },
    {
<<<<<<< HEAD
      "barId": 291556,
      "path": "windowsdesktop",
      "remoteUri": "https://github.com/dotnet/windowsdesktop",
      "commitSha": "4530396214f05a463d87242577bfa11671a552d5"
=======
      "barId": 291483,
      "path": "windowsdesktop",
      "remoteUri": "https://github.com/dotnet/windowsdesktop",
      "commitSha": "c4bd9302e178ddcdcc5cb3651c3b3890894c0e1b"
>>>>>>> f46b7887
    },
    {
      "barId": 291181,
      "path": "winforms",
      "remoteUri": "https://github.com/dotnet/winforms",
      "commitSha": "2b84c6556398afc04d16e1f3e01923c671178e4a"
    },
    {
      "barId": 291208,
      "path": "wpf",
      "remoteUri": "https://github.com/dotnet/wpf",
      "commitSha": "2a8aedc74281421f143b60c2cefd27eced989c27"
    },
    {
      "barId": 291267,
      "path": "xdt",
      "remoteUri": "https://github.com/dotnet/xdt",
      "commitSha": "84f52c3606bf07301b49baa1696cd039bf46b8a9"
    }
  ],
  "submodules": [
    {
      "path": "aspnetcore/src/submodules/googletest",
      "remoteUri": "https://github.com/google/googletest",
      "commitSha": "373af2e3df71599b87a40ce0e37164523849166b"
    },
    {
      "path": "aspnetcore/src/submodules/MessagePack-CSharp",
      "remoteUri": "https://github.com/aspnet/MessagePack-CSharp.git",
      "commitSha": "9aeb12b9bdb024512ffe2e4bddfa2785dca6e39e"
    },
    {
      "path": "nuget-client/submodules/NuGet.Build.Localization",
      "remoteUri": "https://github.com/NuGet/NuGet.Build.Localization.git",
      "commitSha": "f15db7b7c6f5affbea268632ef8333d2687c8031"
    },
    {
      "path": "source-build-reference-packages/src/externalPackages/src/abstractions-xunit",
      "remoteUri": "https://github.com/xunit/abstractions.xunit",
      "commitSha": "b75d54d73b141709f805c2001b16f3dd4d71539d"
    },
    {
      "path": "source-build-reference-packages/src/externalPackages/src/application-insights",
      "remoteUri": "https://github.com/microsoft/ApplicationInsights-dotnet",
      "commitSha": "2faa7e8b157a431daa2e71785d68abd5fa817b53"
    },
    {
      "path": "source-build-reference-packages/src/externalPackages/src/azure-activedirectory-identitymodel-extensions-for-dotnet",
      "remoteUri": "https://github.com/AzureAD/azure-activedirectory-identitymodel-extensions-for-dotnet.git",
      "commitSha": "e67b25be77532af9ba405670b34b4d263d505fde"
    },
    {
      "path": "source-build-reference-packages/src/externalPackages/src/cssparser",
      "remoteUri": "https://github.com/dotnet/cssparser",
      "commitSha": "0d59611784841735a7778a67aa6e9d8d000c861f"
    },
    {
      "path": "source-build-reference-packages/src/externalPackages/src/docker-creds-provider",
      "remoteUri": "https://github.com/mthalman/docker-creds-provider",
      "commitSha": "6e1ecd0a80755f9f0e88dc23b98b52f51a77c65e"
    },
    {
      "path": "source-build-reference-packages/src/externalPackages/src/humanizer",
      "remoteUri": "https://github.com/Humanizr/Humanizer",
      "commitSha": "3ebc38de585fc641a04b0e78ed69468453b0f8a1"
    },
    {
      "path": "source-build-reference-packages/src/externalPackages/src/MSBuildLocator",
      "remoteUri": "https://github.com/microsoft/MSBuildLocator",
      "commitSha": "694ff392b2dcf6ac58fe865afd1c982eb9449014"
    },
    {
      "path": "source-build-reference-packages/src/externalPackages/src/newtonsoft-json",
      "remoteUri": "https://github.com/JamesNK/Newtonsoft.Json.git",
      "commitSha": "0a2e291c0d9c0c7675d445703e51750363a549ef"
    },
    {
      "path": "source-build-reference-packages/src/externalPackages/src/spectre-console",
      "remoteUri": "https://github.com/spectreconsole/spectre.console",
      "commitSha": "68fcfe0de4c0602b1c4d4c3cf58ea70e9f06388c"
    },
    {
      "path": "source-build-reference-packages/src/externalPackages/src/vs-solutionpersistence",
      "remoteUri": "https://github.com/microsoft/vs-solutionpersistence.git",
      "commitSha": "0b6f82a4073ce0ff0419991ea0cd6dd6898a51ac"
    }
  ]
}<|MERGE_RESOLUTION|>--- conflicted
+++ resolved
@@ -127,17 +127,10 @@
       "commitSha": "697c1270eebc92c531f27265dd0ff60211b088bb"
     },
     {
-<<<<<<< HEAD
       "barId": 291556,
       "path": "windowsdesktop",
       "remoteUri": "https://github.com/dotnet/windowsdesktop",
       "commitSha": "4530396214f05a463d87242577bfa11671a552d5"
-=======
-      "barId": 291483,
-      "path": "windowsdesktop",
-      "remoteUri": "https://github.com/dotnet/windowsdesktop",
-      "commitSha": "c4bd9302e178ddcdcc5cb3651c3b3890894c0e1b"
->>>>>>> f46b7887
     },
     {
       "barId": 291181,
