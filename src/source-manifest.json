{
  "repositories": [
    {
      "barId": 289702,
      "path": "arcade",
      "remoteUri": "https://github.com/dotnet/arcade",
      "commitSha": "987d1a73ea67d323c0fc7537bce8ec65d87eb43f"
    },
    {
      "barId": 291183,
      "path": "aspnetcore",
      "remoteUri": "https://github.com/dotnet/aspnetcore",
      "commitSha": "373d4826c58ac2f1c8d49fdaf31bc9eddf9e7437"
    },
    {
      "barId": 279211,
      "path": "cecil",
      "remoteUri": "https://github.com/dotnet/cecil",
      "commitSha": "27abc57253a0d3010418e877fdfb35f9fa6806b9"
    },
    {
      "barId": 290826,
      "path": "command-line-api",
      "remoteUri": "https://github.com/dotnet/command-line-api",
      "commitSha": "c7b5e07cfed85e88c162dc1c916efaff03742e6e"
    },
    {
      "barId": 290946,
      "path": "deployment-tools",
      "remoteUri": "https://github.com/dotnet/deployment-tools",
      "commitSha": "fc1554ce9a8ff286f4f53bc88d53613c2b3f9a32"
    },
    {
      "barId": 288647,
      "path": "diagnostics",
      "remoteUri": "https://github.com/dotnet/diagnostics",
      "commitSha": "73f1fdca8d9fb191297a7e687790b804f4e78ef5"
    },
    {
      "barId": 292732,
      "path": "efcore",
      "remoteUri": "https://github.com/dotnet/efcore",
      "commitSha": "b538a9fa99d58efea98e2f5f5981698de23405f3"
    },
    {
      "barId": 289621,
      "path": "emsdk",
      "remoteUri": "https://github.com/dotnet/emsdk",
      "commitSha": "c23cc3527adf1f65d58a2333e0fd206483f5f815"
    },
    {
      "barId": 289816,
      "path": "fsharp",
      "remoteUri": "https://github.com/dotnet/fsharp",
      "commitSha": "fdb422958deeb2aa06de8290328d57d0cf9e3fd2"
    },
    {
      "barId": 291143,
      "path": "msbuild",
      "remoteUri": "https://github.com/dotnet/msbuild",
      "commitSha": "43d976abfbe6c9169db5560913b38b5c3945181d"
    },
    {
      "barId": 286446,
      "path": "nuget-client",
      "remoteUri": "https://github.com/nuget/nuget.client",
      "commitSha": "5514d935e3e77d90d931758cf9e2589735b905a3"
    },
    {
      "barId": 287531,
      "path": "razor",
      "remoteUri": "https://github.com/dotnet/razor",
      "commitSha": "967dc4f230a5eea690b563d1526c4c07b89ea897"
    },
    {
      "barId": 292200,
      "path": "roslyn",
      "remoteUri": "https://github.com/dotnet/roslyn",
      "commitSha": "7f327e02b43a2486faa9cfdf0a1eae34c06e2d1a"
    },
    {
      "barId": 292452,
      "path": "runtime",
      "remoteUri": "https://github.com/dotnet/runtime",
      "commitSha": "baf4eb1e0b672338897fc20de49daffe5f84569c"
    },
    {
      "barId": 291014,
      "path": "scenario-tests",
      "remoteUri": "https://github.com/dotnet/scenario-tests",
      "commitSha": "f29ac531ec59b79ff12335835ae4a69cde51156a"
    },
    {
<<<<<<< HEAD
      "barId": 292769,
      "path": "sdk",
      "remoteUri": "https://github.com/dotnet/sdk",
      "commitSha": "7cdd1580f811dee58558e867e82a3ad902a1a557"
=======
      "barId": 292565,
      "path": "sdk",
      "remoteUri": "https://github.com/dotnet/sdk",
      "commitSha": "ec69d0ead6f76f52a9ba8af07fa7302ffa1c81d9"
>>>>>>> 7dedd353
    },
    {
      "barId": 292752,
      "path": "source-build-reference-packages",
      "remoteUri": "https://github.com/dotnet/source-build-reference-packages",
      "commitSha": "adf19e6acfebfb5ba79f3e20f7d6e3b4c991b3f0"
    },
    {
      "barId": 292507,
      "path": "sourcelink",
      "remoteUri": "https://github.com/dotnet/sourcelink",
      "commitSha": "aac1618190641140df043b1197fbbbe30115df69"
    },
    {
      "barId": 291125,
      "path": "symreader",
      "remoteUri": "https://github.com/dotnet/symreader",
      "commitSha": "1536a1ca256a4e9f804b2073464ca8e4f4794702"
    },
    {
      "barId": 291374,
      "path": "templating",
      "remoteUri": "https://github.com/dotnet/templating",
      "commitSha": "117d1ec385c5303fc983dcc9680ef2f0a4851a4e"
    },
    {
      "barId": 287819,
      "path": "vstest",
      "remoteUri": "https://github.com/microsoft/vstest",
      "commitSha": "697c1270eebc92c531f27265dd0ff60211b088bb"
    },
    {
      "barId": 292668,
      "path": "windowsdesktop",
      "remoteUri": "https://github.com/dotnet/windowsdesktop",
      "commitSha": "f72890b0164df7c88ad19cecd453511a05d80761"
    },
    {
      "barId": 292334,
      "path": "winforms",
      "remoteUri": "https://github.com/dotnet/winforms",
      "commitSha": "f9ca34ff38e11eda610a4b380a41c30a1cd1dade"
    },
    {
      "barId": 291208,
      "path": "wpf",
      "remoteUri": "https://github.com/dotnet/wpf",
      "commitSha": "2a8aedc74281421f143b60c2cefd27eced989c27"
    },
    {
      "barId": 291267,
      "path": "xdt",
      "remoteUri": "https://github.com/dotnet/xdt",
      "commitSha": "84f52c3606bf07301b49baa1696cd039bf46b8a9"
    }
  ],
  "submodules": [
    {
      "path": "aspnetcore/src/submodules/googletest",
      "remoteUri": "https://github.com/google/googletest",
      "commitSha": "373af2e3df71599b87a40ce0e37164523849166b"
    },
    {
      "path": "aspnetcore/src/submodules/MessagePack-CSharp",
      "remoteUri": "https://github.com/aspnet/MessagePack-CSharp.git",
      "commitSha": "9aeb12b9bdb024512ffe2e4bddfa2785dca6e39e"
    },
    {
      "path": "nuget-client/submodules/NuGet.Build.Localization",
      "remoteUri": "https://github.com/NuGet/NuGet.Build.Localization.git",
      "commitSha": "f15db7b7c6f5affbea268632ef8333d2687c8031"
    },
    {
      "path": "source-build-reference-packages/src/externalPackages/src/abstractions-xunit",
      "remoteUri": "https://github.com/xunit/abstractions.xunit",
      "commitSha": "b75d54d73b141709f805c2001b16f3dd4d71539d"
    },
    {
      "path": "source-build-reference-packages/src/externalPackages/src/application-insights",
      "remoteUri": "https://github.com/microsoft/ApplicationInsights-dotnet",
      "commitSha": "2faa7e8b157a431daa2e71785d68abd5fa817b53"
    },
    {
      "path": "source-build-reference-packages/src/externalPackages/src/azure-activedirectory-identitymodel-extensions-for-dotnet",
      "remoteUri": "https://github.com/AzureAD/azure-activedirectory-identitymodel-extensions-for-dotnet.git",
      "commitSha": "e67b25be77532af9ba405670b34b4d263d505fde"
    },
    {
      "path": "source-build-reference-packages/src/externalPackages/src/cssparser",
      "remoteUri": "https://github.com/dotnet/cssparser",
      "commitSha": "0d59611784841735a7778a67aa6e9d8d000c861f"
    },
    {
      "path": "source-build-reference-packages/src/externalPackages/src/docker-creds-provider",
      "remoteUri": "https://github.com/mthalman/docker-creds-provider",
      "commitSha": "6e1ecd0a80755f9f0e88dc23b98b52f51a77c65e"
    },
    {
      "path": "source-build-reference-packages/src/externalPackages/src/humanizer",
      "remoteUri": "https://github.com/Humanizr/Humanizer",
      "commitSha": "3ebc38de585fc641a04b0e78ed69468453b0f8a1"
    },
    {
      "path": "source-build-reference-packages/src/externalPackages/src/MSBuildLocator",
      "remoteUri": "https://github.com/microsoft/MSBuildLocator",
      "commitSha": "694ff392b2dcf6ac58fe865afd1c982eb9449014"
    },
    {
      "path": "source-build-reference-packages/src/externalPackages/src/newtonsoft-json",
      "remoteUri": "https://github.com/JamesNK/Newtonsoft.Json.git",
      "commitSha": "0a2e291c0d9c0c7675d445703e51750363a549ef"
    },
    {
      "path": "source-build-reference-packages/src/externalPackages/src/spectre-console",
      "remoteUri": "https://github.com/spectreconsole/spectre.console",
      "commitSha": "68fcfe0de4c0602b1c4d4c3cf58ea70e9f06388c"
    },
    {
      "path": "source-build-reference-packages/src/externalPackages/src/vs-solutionpersistence",
      "remoteUri": "https://github.com/microsoft/vs-solutionpersistence.git",
      "commitSha": "0b6f82a4073ce0ff0419991ea0cd6dd6898a51ac"
    }
  ]
}<|MERGE_RESOLUTION|>--- conflicted
+++ resolved
@@ -91,17 +91,10 @@
       "commitSha": "f29ac531ec59b79ff12335835ae4a69cde51156a"
     },
     {
-<<<<<<< HEAD
       "barId": 292769,
       "path": "sdk",
       "remoteUri": "https://github.com/dotnet/sdk",
       "commitSha": "7cdd1580f811dee58558e867e82a3ad902a1a557"
-=======
-      "barId": 292565,
-      "path": "sdk",
-      "remoteUri": "https://github.com/dotnet/sdk",
-      "commitSha": "ec69d0ead6f76f52a9ba8af07fa7302ffa1c81d9"
->>>>>>> 7dedd353
     },
     {
       "barId": 292752,
