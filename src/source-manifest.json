--- conflicted
+++ resolved
@@ -73,17 +73,10 @@
       "commitSha": "295eeb41b97a2920eed34684b2a687f05f302c3b"
     },
     {
-<<<<<<< HEAD
       "barId": 284435,
       "path": "roslyn",
       "remoteUri": "https://github.com/dotnet/roslyn",
       "commitSha": "ff0a209cf1a97eea64c2b32c7e1f7e11b209d789"
-=======
-      "barId": 284076,
-      "path": "roslyn",
-      "remoteUri": "https://github.com/dotnet/roslyn",
-      "commitSha": "a01d4a05fe85952de3db03a745fab6f33e1ba12b"
->>>>>>> 2e7afa1c
     },
     {
       "barId": 284598,
