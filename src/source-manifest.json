{
  "repositories": [
    {
      "barId": 281233,
      "path": "arcade",
      "remoteUri": "https://github.com/dotnet/arcade",
      "commitSha": "7d2c2bbb02718fb86e8536dd6c4098ee19def075"
    },
    {
      "barId": 281003,
      "path": "aspnetcore",
      "remoteUri": "https://github.com/dotnet/aspnetcore",
      "commitSha": "03e9582bdeaa12493c7aae17b20aefee8c425168"
    },
    {
      "barId": 279211,
      "path": "cecil",
      "remoteUri": "https://github.com/dotnet/cecil",
      "commitSha": "27abc57253a0d3010418e877fdfb35f9fa6806b9"
    },
    {
      "barId": 279170,
      "path": "command-line-api",
      "remoteUri": "https://github.com/dotnet/command-line-api",
      "commitSha": "e292617c0f829bfe777c7ad51467c6a509a9aff8"
    },
    {
      "barId": 281094,
      "path": "deployment-tools",
      "remoteUri": "https://github.com/dotnet/deployment-tools",
      "commitSha": "c3b8848af005deb9cab2a64b47a39f507f095835"
    },
    {
      "barId": 279003,
      "path": "diagnostics",
      "remoteUri": "https://github.com/dotnet/diagnostics",
      "commitSha": "a321e262b120841f4bd7651da46826589404ac66"
    },
    {
<<<<<<< HEAD
      "barId": 281867,
      "path": "efcore",
      "remoteUri": "https://github.com/dotnet/efcore",
      "commitSha": "7be8e7428d5f6c5f8a1407760c7ef57c6b410012"
=======
      "barId": 281526,
      "path": "efcore",
      "remoteUri": "https://github.com/dotnet/efcore",
      "commitSha": "0acfafc6aa5edb9b69f6b409578d711e7d77a91e"
>>>>>>> 543b02ec
    },
    {
      "barId": 280178,
      "path": "emsdk",
      "remoteUri": "https://github.com/dotnet/emsdk",
      "commitSha": "5160f55cf014366a7e681ff22ff1b19233b5ec7b"
    },
    {
      "barId": 280918,
      "path": "fsharp",
      "remoteUri": "https://github.com/dotnet/fsharp",
      "commitSha": "e5136907ae7b5db690206fa70559d1b76bbaca72"
    },
    {
      "barId": 281532,
      "path": "msbuild",
      "remoteUri": "https://github.com/dotnet/msbuild",
      "commitSha": "0ae4996b3e0c82868b3021975d6a28f5512b0bca"
    },
    {
      "barId": 280776,
      "path": "nuget-client",
      "remoteUri": "https://github.com/nuget/nuget.client",
      "commitSha": "24e112427932b7d75907feecd7baa792ffbe72d8"
    },
    {
      "barId": 280583,
      "path": "razor",
      "remoteUri": "https://github.com/dotnet/razor",
      "commitSha": "f2270a5492e831864b60a8853c7435ded110ad6f"
    },
    {
      "barId": 281711,
      "path": "roslyn",
      "remoteUri": "https://github.com/dotnet/roslyn",
      "commitSha": "e5924c0044a45b9b10ccde820a447adbb636f8be"
    },
    {
      "barId": 281684,
      "path": "runtime",
      "remoteUri": "https://github.com/dotnet/runtime",
      "commitSha": "8f771e6ebbb097c6b6fc95d44b2bfa68a95e45f0"
    },
    {
      "barId": 277711,
      "path": "scenario-tests",
      "remoteUri": "https://github.com/dotnet/scenario-tests",
      "commitSha": "082359066ee0064039b9b1f1f025bdd0507d06de"
    },
    {
      "barId": 280821,
      "path": "sdk",
      "remoteUri": "https://github.com/dotnet/sdk",
      "commitSha": "faf434910f4fa12f4ef06db82c44cbee8f7bc728"
    },
    {
      "barId": 281227,
      "path": "source-build-reference-packages",
      "remoteUri": "https://github.com/dotnet/source-build-reference-packages",
      "commitSha": "25c18c250f2802a93bf97a269ce48ab518340e06"
    },
    {
      "barId": 277912,
      "path": "sourcelink",
      "remoteUri": "https://github.com/dotnet/sourcelink",
      "commitSha": "9b949eeb2d5dba635c06ae936b50d2141b0aabe2"
    },
    {
      "barId": 277806,
      "path": "symreader",
      "remoteUri": "https://github.com/dotnet/symreader",
      "commitSha": "9994998c0b0fab5efd5cbe2e13a3ea74f4e8e6e1"
    },
    {
      "barId": 279652,
      "path": "templating",
      "remoteUri": "https://github.com/dotnet/templating",
      "commitSha": "fcc5f2933e4ad7fbfc85a9c4e78d9bfa3e967eb7"
    },
    {
      "barId": 280336,
      "path": "vstest",
      "remoteUri": "https://github.com/microsoft/vstest",
      "commitSha": "c8ffd9e3f1e60bc2bc8373128596d2fb99da9940"
    },
    {
      "barId": 280421,
      "path": "windowsdesktop",
      "remoteUri": "https://github.com/dotnet/windowsdesktop",
      "commitSha": "e2dc1b239ab7828c6ccf3395db5f6e72af652549"
    },
    {
      "barId": 279470,
      "path": "winforms",
      "remoteUri": "https://github.com/dotnet/winforms",
      "commitSha": "687601b22acf6103be3bad76826ac21a6ed5580a"
    },
    {
      "barId": 279896,
      "path": "wpf",
      "remoteUri": "https://github.com/dotnet/wpf",
      "commitSha": "27b82f60a76f1b3692d628838d42a786fe40b70f"
    },
    {
      "barId": 278018,
      "path": "xdt",
      "remoteUri": "https://github.com/dotnet/xdt",
      "commitSha": "ec086785dfa9af4a0dc58eca3e5c969e3d0c6003"
    }
  ],
  "submodules": [
    {
      "path": "aspnetcore/src/submodules/googletest",
      "remoteUri": "https://github.com/google/googletest",
      "commitSha": "373af2e3df71599b87a40ce0e37164523849166b"
    },
    {
      "path": "aspnetcore/src/submodules/MessagePack-CSharp",
      "remoteUri": "https://github.com/aspnet/MessagePack-CSharp.git",
      "commitSha": "9aeb12b9bdb024512ffe2e4bddfa2785dca6e39e"
    },
    {
      "path": "nuget-client/submodules/NuGet.Build.Localization",
      "remoteUri": "https://github.com/NuGet/NuGet.Build.Localization.git",
      "commitSha": "f15db7b7c6f5affbea268632ef8333d2687c8031"
    },
    {
      "path": "source-build-reference-packages/src/externalPackages/src/abstractions-xunit",
      "remoteUri": "https://github.com/xunit/abstractions.xunit",
      "commitSha": "b75d54d73b141709f805c2001b16f3dd4d71539d"
    },
    {
      "path": "source-build-reference-packages/src/externalPackages/src/application-insights",
      "remoteUri": "https://github.com/microsoft/ApplicationInsights-dotnet",
      "commitSha": "2faa7e8b157a431daa2e71785d68abd5fa817b53"
    },
    {
      "path": "source-build-reference-packages/src/externalPackages/src/azure-activedirectory-identitymodel-extensions-for-dotnet",
      "remoteUri": "https://github.com/AzureAD/azure-activedirectory-identitymodel-extensions-for-dotnet.git",
      "commitSha": "e67b25be77532af9ba405670b34b4d263d505fde"
    },
    {
      "path": "source-build-reference-packages/src/externalPackages/src/cssparser",
      "remoteUri": "https://github.com/dotnet/cssparser",
      "commitSha": "0d59611784841735a7778a67aa6e9d8d000c861f"
    },
    {
      "path": "source-build-reference-packages/src/externalPackages/src/docker-creds-provider",
      "remoteUri": "https://github.com/mthalman/docker-creds-provider",
      "commitSha": "6e1ecd0a80755f9f0e88dc23b98b52f51a77c65e"
    },
    {
      "path": "source-build-reference-packages/src/externalPackages/src/humanizer",
      "remoteUri": "https://github.com/Humanizr/Humanizer",
      "commitSha": "3ebc38de585fc641a04b0e78ed69468453b0f8a1"
    },
    {
      "path": "source-build-reference-packages/src/externalPackages/src/MSBuildLocator",
      "remoteUri": "https://github.com/microsoft/MSBuildLocator",
      "commitSha": "6235ee4484ceb8f9db32826ae252b0a2aad0955e"
    },
    {
      "path": "source-build-reference-packages/src/externalPackages/src/newtonsoft-json",
      "remoteUri": "https://github.com/JamesNK/Newtonsoft.Json.git",
      "commitSha": "0a2e291c0d9c0c7675d445703e51750363a549ef"
    },
    {
      "path": "source-build-reference-packages/src/externalPackages/src/spectre-console",
      "remoteUri": "https://github.com/spectreconsole/spectre.console",
      "commitSha": "68fcfe0de4c0602b1c4d4c3cf58ea70e9f06388c"
    },
    {
      "path": "source-build-reference-packages/src/externalPackages/src/vs-solutionpersistence",
      "remoteUri": "https://github.com/microsoft/vs-solutionpersistence.git",
      "commitSha": "0b6f82a4073ce0ff0419991ea0cd6dd6898a51ac"
    }
  ]
}<|MERGE_RESOLUTION|>--- conflicted
+++ resolved
@@ -37,17 +37,10 @@
       "commitSha": "a321e262b120841f4bd7651da46826589404ac66"
     },
     {
-<<<<<<< HEAD
       "barId": 281867,
       "path": "efcore",
       "remoteUri": "https://github.com/dotnet/efcore",
       "commitSha": "7be8e7428d5f6c5f8a1407760c7ef57c6b410012"
-=======
-      "barId": 281526,
-      "path": "efcore",
-      "remoteUri": "https://github.com/dotnet/efcore",
-      "commitSha": "0acfafc6aa5edb9b69f6b409578d711e7d77a91e"
->>>>>>> 543b02ec
     },
     {
       "barId": 280178,
