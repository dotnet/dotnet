--- conflicted
+++ resolved
@@ -139,17 +139,10 @@
       "commitSha": "62f001bbdf5794cda4c36ab34f93f79bf7971278"
     },
     {
-<<<<<<< HEAD
       "barId": 291047,
       "path": "wpf",
       "remoteUri": "https://github.com/dotnet/wpf",
       "commitSha": "40f5d516fc562e24365d8443f8e3394d008b2164"
-=======
-      "barId": 290620,
-      "path": "wpf",
-      "remoteUri": "https://github.com/dotnet/wpf",
-      "commitSha": "d75b8adc3d7b451bc1fdf5489cee601c31d65011"
->>>>>>> 4b1a3157
     },
     {
       "barId": 278018,
