--- conflicted
+++ resolved
@@ -139,17 +139,10 @@
       "commitSha": "2b9471644494f912a5ea1f559ed7e2d443a631aa"
     },
     {
-<<<<<<< HEAD
       "barId": 284130,
       "path": "wpf",
       "remoteUri": "https://github.com/dotnet/wpf",
       "commitSha": "f74ad8648cada953c13403d3801203c30ea33bac"
-=======
-      "barId": 283925,
-      "path": "wpf",
-      "remoteUri": "https://github.com/dotnet/wpf",
-      "commitSha": "5f7badbf99ee5bc487c8dc792679617755e47903"
->>>>>>> e7cc8b7b
     },
     {
       "barId": 278018,
