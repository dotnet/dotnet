{
  "repositories": [
    {
      "packageVersion": "10.0.0-beta.25271.2",
      "barId": 269183,
      "path": "arcade",
      "remoteUri": "https://github.com/dotnet/arcade",
      "commitSha": "12d3a9f5d6138e22270694574e73e4c58a815795"
    },
    {
      "packageVersion": "8.2.2-preview.1.24521.5",
      "barId": null,
      "path": "aspire",
      "remoteUri": "https://github.com/dotnet/aspire",
      "commitSha": "5fa9337a84a52e9bd185d04d156eccbdcf592f74"
    },
    {
      "packageVersion": "10.0.0-preview.6.25277.5",
      "barId": 269725,
      "path": "aspnetcore",
      "remoteUri": "https://github.com/dotnet/aspnetcore",
      "commitSha": "e849f2052624e7fe981c1ab158414014d2339b23"
    },
    {
      "packageVersion": "0.11.5-alpha.25266.1",
      "barId": 268579,
      "path": "cecil",
      "remoteUri": "https://github.com/dotnet/cecil",
      "commitSha": "50f19ccf4b834a6eab54496486a114ba3839f7b9"
    },
    {
      "packageVersion": "0.1.627701",
      "barId": 269717,
      "path": "command-line-api",
      "remoteUri": "https://github.com/dotnet/command-line-api",
      "commitSha": "e22447d0a07219d3d5ddf7b345b53561e3bde7a9"
    },
    {
      "packageVersion": "9.0.0-preview.1.25269.1",
      "barId": 268823,
      "path": "deployment-tools",
      "remoteUri": "https://github.com/dotnet/deployment-tools",
      "commitSha": "24142f7e09afd44317f70ae94801bc6feca0abcc"
    },
    {
      "packageVersion": "9.0.627301",
      "barId": 269462,
      "path": "diagnostics",
      "remoteUri": "https://github.com/dotnet/diagnostics",
      "commitSha": "5996972195ecc1c85a0201dff6f579bf4d9fbd6e"
    },
    {
      "packageVersion": "10.0.0-preview.6.25276.2",
      "barId": 269635,
      "path": "efcore",
      "remoteUri": "https://github.com/dotnet/efcore",
      "commitSha": "7caf11e0d08a61a931dd046900a10ec96a59cfc8"
    },
    {
      "packageVersion": "10.0.0-preview.6.25277.1",
      "barId": 269650,
      "path": "emsdk",
      "remoteUri": "https://github.com/dotnet/emsdk",
      "commitSha": "80d3bcc1ac4785e6c5e348a9caf6125873ecb30d"
    },
    {
      "packageVersion": "10.0.100-beta.25270.2",
      "barId": 269002,
      "path": "fsharp",
      "remoteUri": "https://github.com/dotnet/fsharp",
      "commitSha": "13ad6469b0354735c5b259f7e8307648ab7a6c50"
    },
    {
      "packageVersion": "17.15.0-preview-25277-08",
      "barId": 269692,
      "path": "msbuild",
      "remoteUri": "https://github.com/dotnet/msbuild",
      "commitSha": "3c72a46efb237364e23601459fff7879c42d1aa0"
    },
    {
      "packageVersion": "6.15.0-preview.1.65",
      "barId": 269359,
      "path": "nuget-client",
      "remoteUri": "https://github.com/nuget/nuget.client",
      "commitSha": "58c248e36695c9586c486e8876a43046e0817d41"
    },
    {
      "packageVersion": "10.0.0-preview.25277.1",
      "barId": 269645,
      "path": "razor",
      "remoteUri": "https://github.com/dotnet/razor",
      "commitSha": "955c6f1d293ecf56ae29c42e4d7fd35aaa7d2d52"
    },
    {
<<<<<<< HEAD
      "packageVersion": "5.0.0-1.25278.4",
      "barId": 269900,
      "path": "roslyn",
      "remoteUri": "https://github.com/dotnet/roslyn",
      "commitSha": "f750f7066588d62bfcf5833555304dd1dc9c5eca"
=======
      "packageVersion": "5.0.0-1.25277.7",
      "barId": 269736,
      "path": "roslyn",
      "remoteUri": "https://github.com/dotnet/roslyn",
      "commitSha": "4381944dc18c7def52ee2b690e8ccc4b12fe9ea9"
>>>>>>> f94a58a2
    },
    {
      "packageVersion": "10.0.0-preview.25276.1",
      "barId": 269626,
      "path": "roslyn-analyzers",
      "remoteUri": "https://github.com/dotnet/roslyn-analyzers",
      "commitSha": "4d5446e3c9269d88d062819d9b09e8e5397fd6eb"
    },
    {
      "packageVersion": "10.0.0-preview.5.25262.10",
      "barId": 269735,
      "path": "runtime",
      "remoteUri": "https://github.com/dotnet/runtime",
      "commitSha": "ab3d27fd2425f4403fcfbd04d93122d1f8bcb508"
    },
    {
      "packageVersion": "10.0.0-preview.25221.1",
      "barId": 268572,
      "path": "scenario-tests",
      "remoteUri": "https://github.com/dotnet/scenario-tests",
      "commitSha": "ba23e62da145ef04187aabe1e1fb64029fe2317d"
    },
    {
      "packageVersion": "10.0.100-preview.6.25272.9",
      "barId": 269694,
      "path": "sdk",
      "remoteUri": "https://github.com/dotnet/sdk",
      "commitSha": "39c03282e67a91f4e2c71cf56e69271afb860d37"
    },
    {
      "packageVersion": "10.0.622801",
      "barId": 269640,
      "path": "source-build-externals",
      "remoteUri": "https://github.com/dotnet/source-build-externals",
      "commitSha": "9c353b86754dc74d2508aaecca0d68549a601eab"
    },
    {
      "packageVersion": "",
      "barId": 269647,
      "path": "source-build-reference-packages",
      "remoteUri": "https://github.com/dotnet/source-build-reference-packages",
      "commitSha": "90b1fdf80b6fa1208ff386a2df6fe4528d0c3c6a"
    },
    {
      "packageVersion": "10.0.0-beta.25277.2",
      "barId": 269734,
      "path": "sourcelink",
      "remoteUri": "https://github.com/dotnet/sourcelink",
      "commitSha": "fa3ad19fe7f6d6565dba740ea152057d96bad5d5"
    },
    {
      "packageVersion": "2.2.0-beta.25262.1",
      "barId": 267834,
      "path": "symreader",
      "remoteUri": "https://github.com/dotnet/symreader",
      "commitSha": "d38d92c12935201bb8852096935c267d53592ad9"
    },
    {
      "packageVersion": "10.0.100-preview.5.25275.1",
      "barId": 269560,
      "path": "templating",
      "remoteUri": "https://github.com/dotnet/templating",
      "commitSha": "889846f9e3ec0c3e07da8f9923ebfd009e4dec0a"
    },
    {
      "packageVersion": "17.15.0-preview-25272-02",
      "barId": 269265,
      "path": "vstest",
      "remoteUri": "https://github.com/microsoft/vstest",
      "commitSha": "e894393f92f748898e4e1ef7608892cb16e00163"
    },
    {
      "packageVersion": "10.0.0-preview.6.25276.2",
      "barId": 269624,
      "path": "windowsdesktop",
      "remoteUri": "https://github.com/dotnet/windowsdesktop",
      "commitSha": "7d2928c18a684bd0561e899b7b82594174ae1d14"
    },
    {
      "packageVersion": "10.0.0-preview.6.25277.2",
      "barId": 269733,
      "path": "winforms",
      "remoteUri": "https://github.com/dotnet/winforms",
      "commitSha": "9db17fd379a4b2f36f6ac274b4700fafd4713876"
    },
    {
      "packageVersion": "10.0.0-preview.6.25277.1",
      "barId": 269663,
      "path": "wpf",
      "remoteUri": "https://github.com/dotnet/wpf",
      "commitSha": "061f0464d39e2d7fc6a5cee2c1470f1a9cd025ee"
    },
    {
      "packageVersion": "10.0.0-preview.25269.1",
      "barId": 268931,
      "path": "xdt",
      "remoteUri": "https://github.com/dotnet/xdt",
      "commitSha": "7c4241a4893ba0703dfad18762f217857073b526"
    }
  ],
  "submodules": [
    {
      "path": "aspnetcore/src/submodules/googletest",
      "remoteUri": "https://github.com/google/googletest",
      "commitSha": "09ffd0015395354774c059a17d9f5bee36177ff9"
    },
    {
      "path": "aspnetcore/src/submodules/MessagePack-CSharp",
      "remoteUri": "https://github.com/aspnet/MessagePack-CSharp.git",
      "commitSha": "9aeb12b9bdb024512ffe2e4bddfa2785dca6e39e"
    },
    {
      "path": "nuget-client/submodules/NuGet.Build.Localization",
      "remoteUri": "https://github.com/NuGet/NuGet.Build.Localization.git",
      "commitSha": "f15db7b7c6f5affbea268632ef8333d2687c8031"
    },
    {
      "path": "source-build-externals/src/repos/src/abstractions-xunit",
      "remoteUri": "https://github.com/xunit/abstractions.xunit",
      "commitSha": "b75d54d73b141709f805c2001b16f3dd4d71539d"
    },
    {
      "path": "source-build-externals/src/repos/src/application-insights",
      "remoteUri": "https://github.com/microsoft/ApplicationInsights-dotnet",
      "commitSha": "2faa7e8b157a431daa2e71785d68abd5fa817b53"
    },
    {
      "path": "source-build-externals/src/repos/src/azure-activedirectory-identitymodel-extensions-for-dotnet",
      "remoteUri": "https://github.com/AzureAD/azure-activedirectory-identitymodel-extensions-for-dotnet.git",
      "commitSha": "e67b25be77532af9ba405670b34b4d263d505fde"
    },
    {
      "path": "source-build-externals/src/repos/src/cssparser",
      "remoteUri": "https://github.com/dotnet/cssparser",
      "commitSha": "0d59611784841735a7778a67aa6e9d8d000c861f"
    },
    {
      "path": "source-build-externals/src/repos/src/docker-creds-provider",
      "remoteUri": "https://github.com/mthalman/docker-creds-provider",
      "commitSha": "6e1ecd0a80755f9f0e88dc23b98b52f51a77c65e"
    },
    {
      "path": "source-build-externals/src/repos/src/humanizer",
      "remoteUri": "https://github.com/Humanizr/Humanizer",
      "commitSha": "3ebc38de585fc641a04b0e78ed69468453b0f8a1"
    },
    {
      "path": "source-build-externals/src/repos/src/MSBuildLocator",
      "remoteUri": "https://github.com/microsoft/MSBuildLocator",
      "commitSha": "e0281df33274ac3c3e22acc9b07dcb4b31d57dc0"
    },
    {
      "path": "source-build-externals/src/repos/src/newtonsoft-json",
      "remoteUri": "https://github.com/JamesNK/Newtonsoft.Json.git",
      "commitSha": "0a2e291c0d9c0c7675d445703e51750363a549ef"
    },
    {
      "path": "source-build-externals/src/repos/src/vs-solutionpersistence",
      "remoteUri": "https://github.com/microsoft/vs-solutionpersistence.git",
      "commitSha": "0b6f82a4073ce0ff0419991ea0cd6dd6898a51ac"
    },
    {
      "path": "source-build-externals/src/repos/src/xunit",
      "remoteUri": "https://github.com/xunit/xunit",
      "commitSha": "82543a6df6f5f13b5b70f8a9f9ccb41cd676084f"
    },
    {
      "path": "source-build-externals/src/repos/src/xunit/src/xunit.assert/Asserts",
      "remoteUri": "https://github.com/xunit/assert.xunit",
      "commitSha": "cac8b688c193c0f244a0bedf3bb60feeb32d377a"
    },
    {
      "path": "source-build-externals/src/repos/src/xunit/tools/builder/common",
      "remoteUri": "https://github.com/xunit/build-tools-v3",
      "commitSha": "90dba1f5638a4f00d4978a73e23edde5b85061d9"
    },
    {
      "path": "source-build-externals/src/repos/src/xunit/tools/media",
      "remoteUri": "https://github.com/xunit/media",
      "commitSha": "5738b6e86f08e0389c4392b939c20e3eca2d9822"
    }
  ]
}<|MERGE_RESOLUTION|>--- conflicted
+++ resolved
@@ -92,19 +92,11 @@
       "commitSha": "955c6f1d293ecf56ae29c42e4d7fd35aaa7d2d52"
     },
     {
-<<<<<<< HEAD
       "packageVersion": "5.0.0-1.25278.4",
       "barId": 269900,
       "path": "roslyn",
       "remoteUri": "https://github.com/dotnet/roslyn",
       "commitSha": "f750f7066588d62bfcf5833555304dd1dc9c5eca"
-=======
-      "packageVersion": "5.0.0-1.25277.7",
-      "barId": 269736,
-      "path": "roslyn",
-      "remoteUri": "https://github.com/dotnet/roslyn",
-      "commitSha": "4381944dc18c7def52ee2b690e8ccc4b12fe9ea9"
->>>>>>> f94a58a2
     },
     {
       "packageVersion": "10.0.0-preview.25276.1",
