{
  "repositories": [
    {
      "barId": 286336,
      "path": "arcade",
      "remoteUri": "https://github.com/dotnet/arcade",
      "commitSha": "488413fe104056170673a048a07906314e101e5d"
    },
    {
      "barId": 286878,
      "path": "aspnetcore",
      "remoteUri": "https://github.com/dotnet/aspnetcore",
      "commitSha": "9f255d1ed217c0081e9b602fa86411b1821c2e0f"
    },
    {
      "barId": 277712,
      "path": "cecil",
      "remoteUri": "https://github.com/dotnet/cecil",
      "commitSha": "2a768f2c8a54077cd7d788bb135caeb4d7206a15"
    },
    {
      "barId": 278546,
      "path": "command-line-api",
      "remoteUri": "https://github.com/dotnet/command-line-api",
      "commitSha": "0b4618bc860374941e605d8eb1d2bc29c32801db"
    },
    {
      "barId": 284345,
      "path": "deployment-tools",
      "remoteUri": "https://github.com/dotnet/deployment-tools",
      "commitSha": "c0c52874069a4dc0fe1e880014e6a5f316e9d3b8"
    },
    {
      "barId": 286647,
      "path": "diagnostics",
      "remoteUri": "https://github.com/dotnet/diagnostics",
      "commitSha": "53c7e6f445c2d1a918707a609b0fd08c3604c659"
    },
    {
      "barId": 286796,
      "path": "efcore",
      "remoteUri": "https://github.com/dotnet/efcore",
      "commitSha": "8b7511e835dcebfd3c8aa5aa242b95da1bce8eb4"
    },
    {
      "barId": 285755,
      "path": "emsdk",
      "remoteUri": "https://github.com/dotnet/emsdk",
      "commitSha": "aead567b56fe284ee05b3bb324705b76331d4719"
    },
    {
      "barId": 286793,
      "path": "fsharp",
      "remoteUri": "https://github.com/dotnet/fsharp",
      "commitSha": "753cb846b37fadc46e3a2968cb8c7c49adb37f93"
    },
    {
      "barId": 286641,
      "path": "msbuild",
      "remoteUri": "https://github.com/dotnet/msbuild",
      "commitSha": "c6e9d9d7863d4dd071a0b93e26b8b06afd1ea874"
    },
    {
      "barId": 279847,
      "path": "nuget-client",
      "remoteUri": "https://github.com/nuget/nuget.client",
      "commitSha": "56f4657d7585ec12b61c623756ca4b2b810c4863"
    },
    {
      "barId": 286863,
      "path": "razor",
      "remoteUri": "https://github.com/dotnet/razor",
      "commitSha": "e42cd30de6aaf566c1c489b66ed80904be5e890b"
    },
    {
      "barId": 286437,
      "path": "roslyn",
      "remoteUri": "https://github.com/dotnet/roslyn",
      "commitSha": "a01d6a0838430706cea74ad38e054c2877ffbfa1"
    },
    {
      "barId": 285169,
      "path": "runtime",
      "remoteUri": "https://github.com/dotnet/runtime",
      "commitSha": "a2f46fc059ce2ce06a3f36c4d63d965163be2200"
    },
    {
      "barId": 277711,
      "path": "scenario-tests",
      "remoteUri": "https://github.com/dotnet/scenario-tests",
      "commitSha": "082359066ee0064039b9b1f1f025bdd0507d06de"
    },
    {
      "barId": 286401,
      "path": "sdk",
      "remoteUri": "https://github.com/dotnet/sdk",
      "commitSha": "34ffffa2441195767d501c761d04ec78dbd12f74"
    },
    {
      "barId": 285327,
      "path": "source-build-reference-packages",
      "remoteUri": "https://github.com/dotnet/source-build-reference-packages",
      "commitSha": "e6ae81a48df0569bea8f2e5d67a37c768904e33f"
    },
    {
      "barId": 277912,
      "path": "sourcelink",
      "remoteUri": "https://github.com/dotnet/sourcelink",
      "commitSha": "9b949eeb2d5dba635c06ae936b50d2141b0aabe2"
    },
    {
      "barId": 284900,
      "path": "symreader",
      "remoteUri": "https://github.com/dotnet/symreader",
      "commitSha": "26c6c313a35f020dc9fa8c7270a012bcd75fc81b"
    },
    {
      "barId": 286726,
      "path": "templating",
      "remoteUri": "https://github.com/dotnet/templating",
      "commitSha": "af746b828920e6db1c9dd321ef48c3b7b63127ec"
    },
    {
      "barId": 285989,
      "path": "vstest",
      "remoteUri": "https://github.com/microsoft/vstest",
      "commitSha": "81d120f85fbdddc7b981e910a127bd6ef913cd42"
    },
    {
<<<<<<< HEAD
      "barId": 287041,
      "path": "windowsdesktop",
      "remoteUri": "https://github.com/dotnet/windowsdesktop",
      "commitSha": "9f2ae28ea4f111e6a336682484e5aa412e114f3c"
=======
      "barId": 286813,
      "path": "windowsdesktop",
      "remoteUri": "https://github.com/dotnet/windowsdesktop",
      "commitSha": "820cf9f88aa5ef6de0c8a996e24019d314957c26"
>>>>>>> 47f5d439
    },
    {
      "barId": 286070,
      "path": "winforms",
      "remoteUri": "https://github.com/dotnet/winforms",
      "commitSha": "31e9c898c35be45fad6d8a408349a85dd4d40cb1"
    },
    {
      "barId": 283721,
      "path": "wpf",
      "remoteUri": "https://github.com/dotnet/wpf",
      "commitSha": "519468037f9b797440548c4d744fc7807573026f"
    },
    {
      "barId": 278018,
      "path": "xdt",
      "remoteUri": "https://github.com/dotnet/xdt",
      "commitSha": "ec086785dfa9af4a0dc58eca3e5c969e3d0c6003"
    }
  ],
  "submodules": [
    {
      "path": "aspnetcore/src/submodules/googletest",
      "remoteUri": "https://github.com/google/googletest",
      "commitSha": "279f8479469d22fa772adb454068f854472e1eb9"
    },
    {
      "path": "aspnetcore/src/submodules/MessagePack-CSharp",
      "remoteUri": "https://github.com/aspnet/MessagePack-CSharp.git",
      "commitSha": "9aeb12b9bdb024512ffe2e4bddfa2785dca6e39e"
    },
    {
      "path": "nuget-client/submodules/NuGet.Build.Localization",
      "remoteUri": "https://github.com/NuGet/NuGet.Build.Localization.git",
      "commitSha": "f15db7b7c6f5affbea268632ef8333d2687c8031"
    },
    {
      "path": "source-build-reference-packages/src/externalPackages/src/abstractions-xunit",
      "remoteUri": "https://github.com/xunit/abstractions.xunit",
      "commitSha": "b75d54d73b141709f805c2001b16f3dd4d71539d"
    },
    {
      "path": "source-build-reference-packages/src/externalPackages/src/application-insights",
      "remoteUri": "https://github.com/microsoft/ApplicationInsights-dotnet",
      "commitSha": "2faa7e8b157a431daa2e71785d68abd5fa817b53"
    },
    {
      "path": "source-build-reference-packages/src/externalPackages/src/azure-activedirectory-identitymodel-extensions-for-dotnet",
      "remoteUri": "https://github.com/AzureAD/azure-activedirectory-identitymodel-extensions-for-dotnet.git",
      "commitSha": "e67b25be77532af9ba405670b34b4d263d505fde"
    },
    {
      "path": "source-build-reference-packages/src/externalPackages/src/cssparser",
      "remoteUri": "https://github.com/dotnet/cssparser",
      "commitSha": "0d59611784841735a7778a67aa6e9d8d000c861f"
    },
    {
      "path": "source-build-reference-packages/src/externalPackages/src/docker-creds-provider",
      "remoteUri": "https://github.com/mthalman/docker-creds-provider",
      "commitSha": "6e1ecd0a80755f9f0e88dc23b98b52f51a77c65e"
    },
    {
      "path": "source-build-reference-packages/src/externalPackages/src/humanizer",
      "remoteUri": "https://github.com/Humanizr/Humanizer",
      "commitSha": "3ebc38de585fc641a04b0e78ed69468453b0f8a1"
    },
    {
      "path": "source-build-reference-packages/src/externalPackages/src/MSBuildLocator",
      "remoteUri": "https://github.com/microsoft/MSBuildLocator",
      "commitSha": "6235ee4484ceb8f9db32826ae252b0a2aad0955e"
    },
    {
      "path": "source-build-reference-packages/src/externalPackages/src/newtonsoft-json",
      "remoteUri": "https://github.com/JamesNK/Newtonsoft.Json.git",
      "commitSha": "0a2e291c0d9c0c7675d445703e51750363a549ef"
    },
    {
      "path": "source-build-reference-packages/src/externalPackages/src/spectre-console",
      "remoteUri": "https://github.com/spectreconsole/spectre.console",
      "commitSha": "68fcfe0de4c0602b1c4d4c3cf58ea70e9f06388c"
    },
    {
      "path": "source-build-reference-packages/src/externalPackages/src/vs-solutionpersistence",
      "remoteUri": "https://github.com/microsoft/vs-solutionpersistence.git",
      "commitSha": "0b6f82a4073ce0ff0419991ea0cd6dd6898a51ac"
    }
  ]
}<|MERGE_RESOLUTION|>--- conflicted
+++ resolved
@@ -127,17 +127,10 @@
       "commitSha": "81d120f85fbdddc7b981e910a127bd6ef913cd42"
     },
     {
-<<<<<<< HEAD
       "barId": 287041,
       "path": "windowsdesktop",
       "remoteUri": "https://github.com/dotnet/windowsdesktop",
       "commitSha": "9f2ae28ea4f111e6a336682484e5aa412e114f3c"
-=======
-      "barId": 286813,
-      "path": "windowsdesktop",
-      "remoteUri": "https://github.com/dotnet/windowsdesktop",
-      "commitSha": "820cf9f88aa5ef6de0c8a996e24019d314957c26"
->>>>>>> 47f5d439
     },
     {
       "barId": 286070,
