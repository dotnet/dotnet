{
  "repositories": [
    {
      "barId": 285771,
      "path": "arcade",
      "remoteUri": "https://github.com/dotnet/arcade",
      "commitSha": "db534d10fc5ab858568b2f27d9b1383099a8019c"
    },
    {
<<<<<<< HEAD
      "barId": 285894,
      "path": "aspnetcore",
      "remoteUri": "https://github.com/dotnet/aspnetcore",
      "commitSha": "8f657272b6a9092f58df84c0123729919a693fbe"
=======
      "barId": 285698,
      "path": "aspnetcore",
      "remoteUri": "https://github.com/dotnet/aspnetcore",
      "commitSha": "d0167ab453a6b2b26bb006fe163fe1913fa9fd60"
>>>>>>> 5d7c0175
    },
    {
      "barId": 277712,
      "path": "cecil",
      "remoteUri": "https://github.com/dotnet/cecil",
      "commitSha": "2a768f2c8a54077cd7d788bb135caeb4d7206a15"
    },
    {
      "barId": 278546,
      "path": "command-line-api",
      "remoteUri": "https://github.com/dotnet/command-line-api",
      "commitSha": "0b4618bc860374941e605d8eb1d2bc29c32801db"
    },
    {
      "barId": 284345,
      "path": "deployment-tools",
      "remoteUri": "https://github.com/dotnet/deployment-tools",
      "commitSha": "c0c52874069a4dc0fe1e880014e6a5f316e9d3b8"
    },
    {
      "barId": 284034,
      "path": "diagnostics",
      "remoteUri": "https://github.com/dotnet/diagnostics",
      "commitSha": "1ec231f32576ce9577401a5d9459f6eb5e4e202f"
    },
    {
      "barId": 285749,
      "path": "efcore",
      "remoteUri": "https://github.com/dotnet/efcore",
      "commitSha": "1e743334f0bcdfe9e665ed9354b8110e8b52160d"
    },
    {
      "barId": 285755,
      "path": "emsdk",
      "remoteUri": "https://github.com/dotnet/emsdk",
      "commitSha": "aead567b56fe284ee05b3bb324705b76331d4719"
    },
    {
      "barId": 285674,
      "path": "fsharp",
      "remoteUri": "https://github.com/dotnet/fsharp",
      "commitSha": "7da0a29a4e1e27f41f63de37a4f1ba82024934a4"
    },
    {
      "barId": 285632,
      "path": "msbuild",
      "remoteUri": "https://github.com/dotnet/msbuild",
      "commitSha": "34b3b8fdd5c9bee8892df8908275582d781087ba"
    },
    {
      "barId": 279847,
      "path": "nuget-client",
      "remoteUri": "https://github.com/nuget/nuget.client",
      "commitSha": "56f4657d7585ec12b61c623756ca4b2b810c4863"
    },
    {
      "barId": 284027,
      "path": "razor",
      "remoteUri": "https://github.com/dotnet/razor",
      "commitSha": "b400e0402eed2002b5f78eff7152691af9d39bf7"
    },
    {
      "barId": 285804,
      "path": "roslyn",
      "remoteUri": "https://github.com/dotnet/roslyn",
      "commitSha": "7c212fca6c71382b9a0447914eb4ac2d52cc1a6d"
    },
    {
      "barId": 284614,
      "path": "runtime",
      "remoteUri": "https://github.com/dotnet/runtime",
      "commitSha": "04988ec522218a6bc2fe6aafb37b1a8ae27f0081"
    },
    {
      "barId": 277711,
      "path": "scenario-tests",
      "remoteUri": "https://github.com/dotnet/scenario-tests",
      "commitSha": "082359066ee0064039b9b1f1f025bdd0507d06de"
    },
    {
      "barId": 285682,
      "path": "sdk",
      "remoteUri": "https://github.com/dotnet/sdk",
      "commitSha": "f49821513314459df88302142d6fe1aabbb5e9e9"
    },
    {
      "barId": 285327,
      "path": "source-build-reference-packages",
      "remoteUri": "https://github.com/dotnet/source-build-reference-packages",
      "commitSha": "e6ae81a48df0569bea8f2e5d67a37c768904e33f"
    },
    {
      "barId": 277912,
      "path": "sourcelink",
      "remoteUri": "https://github.com/dotnet/sourcelink",
      "commitSha": "9b949eeb2d5dba635c06ae936b50d2141b0aabe2"
    },
    {
      "barId": 284900,
      "path": "symreader",
      "remoteUri": "https://github.com/dotnet/symreader",
      "commitSha": "26c6c313a35f020dc9fa8c7270a012bcd75fc81b"
    },
    {
      "barId": 285579,
      "path": "templating",
      "remoteUri": "https://github.com/dotnet/templating",
      "commitSha": "95c013d05b0da72f91bfd53b436162061f9907ae"
    },
    {
      "barId": 280001,
      "path": "vstest",
      "remoteUri": "https://github.com/microsoft/vstest",
      "commitSha": "d9177b1896ddb4d8ff617e3ae6b352486e87f855"
    },
    {
      "barId": 285071,
      "path": "windowsdesktop",
      "remoteUri": "https://github.com/dotnet/windowsdesktop",
      "commitSha": "95ab55fea8097df56df2372de30cf306ba75c0fc"
    },
    {
      "barId": 285686,
      "path": "winforms",
      "remoteUri": "https://github.com/dotnet/winforms",
      "commitSha": "737e11b76938c2d46af325b5a5be0207ac709f0c"
    },
    {
      "barId": 283721,
      "path": "wpf",
      "remoteUri": "https://github.com/dotnet/wpf",
      "commitSha": "519468037f9b797440548c4d744fc7807573026f"
    },
    {
      "barId": 278018,
      "path": "xdt",
      "remoteUri": "https://github.com/dotnet/xdt",
      "commitSha": "ec086785dfa9af4a0dc58eca3e5c969e3d0c6003"
    }
  ],
  "submodules": [
    {
      "path": "aspnetcore/src/submodules/googletest",
      "remoteUri": "https://github.com/google/googletest",
      "commitSha": "9706f75b8f91c52a3840cf5d878a7f37ea10ef00"
    },
    {
      "path": "aspnetcore/src/submodules/MessagePack-CSharp",
      "remoteUri": "https://github.com/aspnet/MessagePack-CSharp.git",
      "commitSha": "9aeb12b9bdb024512ffe2e4bddfa2785dca6e39e"
    },
    {
      "path": "nuget-client/submodules/NuGet.Build.Localization",
      "remoteUri": "https://github.com/NuGet/NuGet.Build.Localization.git",
      "commitSha": "f15db7b7c6f5affbea268632ef8333d2687c8031"
    },
    {
      "path": "source-build-reference-packages/src/externalPackages/src/abstractions-xunit",
      "remoteUri": "https://github.com/xunit/abstractions.xunit",
      "commitSha": "b75d54d73b141709f805c2001b16f3dd4d71539d"
    },
    {
      "path": "source-build-reference-packages/src/externalPackages/src/application-insights",
      "remoteUri": "https://github.com/microsoft/ApplicationInsights-dotnet",
      "commitSha": "2faa7e8b157a431daa2e71785d68abd5fa817b53"
    },
    {
      "path": "source-build-reference-packages/src/externalPackages/src/azure-activedirectory-identitymodel-extensions-for-dotnet",
      "remoteUri": "https://github.com/AzureAD/azure-activedirectory-identitymodel-extensions-for-dotnet.git",
      "commitSha": "e67b25be77532af9ba405670b34b4d263d505fde"
    },
    {
      "path": "source-build-reference-packages/src/externalPackages/src/cssparser",
      "remoteUri": "https://github.com/dotnet/cssparser",
      "commitSha": "0d59611784841735a7778a67aa6e9d8d000c861f"
    },
    {
      "path": "source-build-reference-packages/src/externalPackages/src/docker-creds-provider",
      "remoteUri": "https://github.com/mthalman/docker-creds-provider",
      "commitSha": "6e1ecd0a80755f9f0e88dc23b98b52f51a77c65e"
    },
    {
      "path": "source-build-reference-packages/src/externalPackages/src/humanizer",
      "remoteUri": "https://github.com/Humanizr/Humanizer",
      "commitSha": "3ebc38de585fc641a04b0e78ed69468453b0f8a1"
    },
    {
      "path": "source-build-reference-packages/src/externalPackages/src/MSBuildLocator",
      "remoteUri": "https://github.com/microsoft/MSBuildLocator",
      "commitSha": "6235ee4484ceb8f9db32826ae252b0a2aad0955e"
    },
    {
      "path": "source-build-reference-packages/src/externalPackages/src/newtonsoft-json",
      "remoteUri": "https://github.com/JamesNK/Newtonsoft.Json.git",
      "commitSha": "0a2e291c0d9c0c7675d445703e51750363a549ef"
    },
    {
      "path": "source-build-reference-packages/src/externalPackages/src/spectre-console",
      "remoteUri": "https://github.com/spectreconsole/spectre.console",
      "commitSha": "68fcfe0de4c0602b1c4d4c3cf58ea70e9f06388c"
    },
    {
      "path": "source-build-reference-packages/src/externalPackages/src/vs-solutionpersistence",
      "remoteUri": "https://github.com/microsoft/vs-solutionpersistence.git",
      "commitSha": "0b6f82a4073ce0ff0419991ea0cd6dd6898a51ac"
    }
  ]
}<|MERGE_RESOLUTION|>--- conflicted
+++ resolved
@@ -7,17 +7,10 @@
       "commitSha": "db534d10fc5ab858568b2f27d9b1383099a8019c"
     },
     {
-<<<<<<< HEAD
       "barId": 285894,
       "path": "aspnetcore",
       "remoteUri": "https://github.com/dotnet/aspnetcore",
       "commitSha": "8f657272b6a9092f58df84c0123729919a693fbe"
-=======
-      "barId": 285698,
-      "path": "aspnetcore",
-      "remoteUri": "https://github.com/dotnet/aspnetcore",
-      "commitSha": "d0167ab453a6b2b26bb006fe163fe1913fa9fd60"
->>>>>>> 5d7c0175
     },
     {
       "barId": 277712,
