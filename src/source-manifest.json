--- conflicted
+++ resolved
@@ -1,12 +1,8 @@
 {
   "repositories": [
     {
-<<<<<<< HEAD
-      "barId": 268746,
-=======
       "packageVersion": "10.0.0-beta.25271.2",
       "barId": 269183,
->>>>>>> f6f3e81a
       "path": "arcade",
       "remoteUri": "https://github.com/dotnet/arcade",
       "commitSha": "12d3a9f5d6138e22270694574e73e4c58a815795"
@@ -18,12 +14,8 @@
       "commitSha": "5fa9337a84a52e9bd185d04d156eccbdcf592f74"
     },
     {
-<<<<<<< HEAD
-      "barId": 268749,
-=======
       "packageVersion": "10.0.0-preview.6.25277.5",
       "barId": 269725,
->>>>>>> f6f3e81a
       "path": "aspnetcore",
       "remoteUri": "https://github.com/dotnet/aspnetcore",
       "commitSha": "e849f2052624e7fe981c1ab158414014d2339b23"
@@ -35,133 +27,85 @@
       "commitSha": "50f19ccf4b834a6eab54496486a114ba3839f7b9"
     },
     {
-<<<<<<< HEAD
-      "barId": 268432,
-=======
       "packageVersion": "0.1.627701",
       "barId": 269717,
->>>>>>> f6f3e81a
       "path": "command-line-api",
       "remoteUri": "https://github.com/dotnet/command-line-api",
       "commitSha": "e22447d0a07219d3d5ddf7b345b53561e3bde7a9"
     },
     {
-<<<<<<< HEAD
-      "barId": 268489,
-=======
       "packageVersion": "9.0.0-preview.1.25269.1",
       "barId": 268823,
->>>>>>> f6f3e81a
       "path": "deployment-tools",
       "remoteUri": "https://github.com/dotnet/deployment-tools",
       "commitSha": "24142f7e09afd44317f70ae94801bc6feca0abcc"
     },
     {
-<<<<<<< HEAD
-      "barId": 268685,
-=======
       "packageVersion": "9.0.627301",
       "barId": 269462,
->>>>>>> f6f3e81a
       "path": "diagnostics",
       "remoteUri": "https://github.com/dotnet/diagnostics",
       "commitSha": "5996972195ecc1c85a0201dff6f579bf4d9fbd6e"
     },
     {
-<<<<<<< HEAD
-      "barId": 268656,
-=======
       "packageVersion": "10.0.0-preview.6.25276.2",
       "barId": 269635,
->>>>>>> f6f3e81a
       "path": "efcore",
       "remoteUri": "https://github.com/dotnet/efcore",
       "commitSha": "7caf11e0d08a61a931dd046900a10ec96a59cfc8"
     },
     {
-<<<<<<< HEAD
-      "barId": 268589,
-=======
       "packageVersion": "10.0.0-preview.6.25277.1",
       "barId": 269650,
->>>>>>> f6f3e81a
       "path": "emsdk",
       "remoteUri": "https://github.com/dotnet/emsdk",
       "commitSha": "80d3bcc1ac4785e6c5e348a9caf6125873ecb30d"
     },
     {
-<<<<<<< HEAD
-      "barId": 268571,
-=======
       "packageVersion": "10.0.100-beta.25270.2",
       "barId": 269002,
->>>>>>> f6f3e81a
       "path": "fsharp",
       "remoteUri": "https://github.com/dotnet/fsharp",
       "commitSha": "13ad6469b0354735c5b259f7e8307648ab7a6c50"
     },
     {
-<<<<<<< HEAD
-      "barId": 268496,
-=======
       "packageVersion": "17.15.0-preview-25277-08",
       "barId": 269692,
->>>>>>> f6f3e81a
       "path": "msbuild",
       "remoteUri": "https://github.com/dotnet/msbuild",
       "commitSha": "3c72a46efb237364e23601459fff7879c42d1aa0"
     },
     {
-<<<<<<< HEAD
-      "barId": 267707,
-=======
       "packageVersion": "6.15.0-preview.1.65",
       "barId": 269359,
->>>>>>> f6f3e81a
       "path": "nuget-client",
       "remoteUri": "https://github.com/nuget/nuget.client",
       "commitSha": "58c248e36695c9586c486e8876a43046e0817d41"
     },
     {
-<<<<<<< HEAD
-      "barId": 268713,
-=======
       "packageVersion": "10.0.0-preview.25277.1",
       "barId": 269645,
->>>>>>> f6f3e81a
       "path": "razor",
       "remoteUri": "https://github.com/dotnet/razor",
       "commitSha": "955c6f1d293ecf56ae29c42e4d7fd35aaa7d2d52"
     },
     {
-<<<<<<< HEAD
-      "barId": 268710,
-=======
       "packageVersion": "5.0.0-1.25277.7",
       "barId": 269736,
->>>>>>> f6f3e81a
       "path": "roslyn",
       "remoteUri": "https://github.com/dotnet/roslyn",
       "commitSha": "4381944dc18c7def52ee2b690e8ccc4b12fe9ea9"
     },
     {
-<<<<<<< HEAD
-      "barId": 268740,
-=======
       "packageVersion": "10.0.0-preview.25276.1",
       "barId": 269626,
->>>>>>> f6f3e81a
       "path": "roslyn-analyzers",
       "remoteUri": "https://github.com/dotnet/roslyn-analyzers",
       "commitSha": "4d5446e3c9269d88d062819d9b09e8e5397fd6eb"
     },
     {
-<<<<<<< HEAD
-      "barId": 268758,
-=======
       "packageVersion": "10.0.0-preview.5.25262.10",
       "barId": 269735,
->>>>>>> f6f3e81a
       "path": "runtime",
       "remoteUri": "https://github.com/dotnet/runtime",
       "commitSha": "ab3d27fd2425f4403fcfbd04d93122d1f8bcb508"
@@ -173,45 +117,29 @@
       "commitSha": "ba23e62da145ef04187aabe1e1fb64029fe2317d"
     },
     {
-<<<<<<< HEAD
-      "barId": 268459,
-=======
       "packageVersion": "10.0.100-preview.6.25272.9",
       "barId": 269694,
->>>>>>> f6f3e81a
       "path": "sdk",
       "remoteUri": "https://github.com/dotnet/sdk",
       "commitSha": "39c03282e67a91f4e2c71cf56e69271afb860d37"
     },
     {
-<<<<<<< HEAD
-      "barId": 267816,
-=======
       "packageVersion": "10.0.622801",
       "barId": 269640,
->>>>>>> f6f3e81a
       "path": "source-build-externals",
       "remoteUri": "https://github.com/dotnet/source-build-externals",
       "commitSha": "9c353b86754dc74d2508aaecca0d68549a601eab"
     },
     {
-<<<<<<< HEAD
-      "barId": 267819,
-=======
       "packageVersion": "",
       "barId": 269647,
->>>>>>> f6f3e81a
       "path": "source-build-reference-packages",
       "remoteUri": "https://github.com/dotnet/source-build-reference-packages",
       "commitSha": "90b1fdf80b6fa1208ff386a2df6fe4528d0c3c6a"
     },
     {
-<<<<<<< HEAD
-      "barId": 268480,
-=======
       "packageVersion": "10.0.0-beta.25277.2",
       "barId": 269734,
->>>>>>> f6f3e81a
       "path": "sourcelink",
       "remoteUri": "https://github.com/dotnet/sourcelink",
       "commitSha": "fa3ad19fe7f6d6565dba740ea152057d96bad5d5"
@@ -223,67 +151,43 @@
       "commitSha": "d38d92c12935201bb8852096935c267d53592ad9"
     },
     {
-<<<<<<< HEAD
-      "barId": 268676,
-=======
       "packageVersion": "10.0.100-preview.5.25275.1",
       "barId": 269560,
->>>>>>> f6f3e81a
       "path": "templating",
       "remoteUri": "https://github.com/dotnet/templating",
       "commitSha": "889846f9e3ec0c3e07da8f9923ebfd009e4dec0a"
     },
     {
-<<<<<<< HEAD
-      "barId": 268581,
-=======
       "packageVersion": "17.15.0-preview-25272-02",
       "barId": 269265,
->>>>>>> f6f3e81a
       "path": "vstest",
       "remoteUri": "https://github.com/microsoft/vstest",
       "commitSha": "e894393f92f748898e4e1ef7608892cb16e00163"
     },
     {
-<<<<<<< HEAD
-      "barId": 268739,
-=======
       "packageVersion": "10.0.0-preview.6.25276.2",
       "barId": 269624,
->>>>>>> f6f3e81a
       "path": "windowsdesktop",
       "remoteUri": "https://github.com/dotnet/windowsdesktop",
       "commitSha": "7d2928c18a684bd0561e899b7b82594174ae1d14"
     },
     {
-<<<<<<< HEAD
-      "barId": 268741,
-=======
       "packageVersion": "10.0.0-preview.6.25277.2",
       "barId": 269733,
->>>>>>> f6f3e81a
       "path": "winforms",
       "remoteUri": "https://github.com/dotnet/winforms",
       "commitSha": "9db17fd379a4b2f36f6ac274b4700fafd4713876"
     },
     {
-<<<<<<< HEAD
-      "barId": 268569,
-=======
       "packageVersion": "10.0.0-preview.6.25277.1",
       "barId": 269663,
->>>>>>> f6f3e81a
       "path": "wpf",
       "remoteUri": "https://github.com/dotnet/wpf",
       "commitSha": "061f0464d39e2d7fc6a5cee2c1470f1a9cd025ee"
     },
     {
-<<<<<<< HEAD
-      "barId": 267833,
-=======
       "packageVersion": "10.0.0-preview.25269.1",
       "barId": 268931,
->>>>>>> f6f3e81a
       "path": "xdt",
       "remoteUri": "https://github.com/dotnet/xdt",
       "commitSha": "7c4241a4893ba0703dfad18762f217857073b526"
