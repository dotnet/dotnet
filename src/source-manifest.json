{
  "repositories": [
    {
      "barId": 289158,
      "path": "arcade",
      "remoteUri": "https://github.com/dotnet/arcade",
      "commitSha": "fb1799f60d1cbae6ef22fa0bcd694d9e16f7767a"
    },
    {
      "barId": 289351,
      "path": "fsharp",
      "remoteUri": "https://github.com/dotnet/fsharp",
      "commitSha": "9670f600f7aab99d4b4fe95c41ed83e3e008c489"
    },
    {
      "barId": 288357,
      "path": "msbuild",
      "remoteUri": "https://github.com/dotnet/msbuild",
      "commitSha": "ad915a4f47346b746998dabaa541a7e3bab1d6cd"
    },
    {
      "barId": 284283,
      "path": "nuget-client",
      "remoteUri": "https://github.com/nuget/nuget.client",
      "commitSha": "97c64b5dfcc39b3babf6b3dfa828aa737860c145"
    },
    {
      "barId": 289279,
      "path": "razor",
      "remoteUri": "https://github.com/dotnet/razor",
      "commitSha": "191feab170b690f6a4923072d1b6f6e00272d8a7"
    },
    {
      "barId": 284344,
      "path": "roslyn",
      "remoteUri": "https://github.com/dotnet/roslyn",
      "commitSha": "753cfa031129b73ff60fe41e926c48739f848fb6"
    },
    {
      "barId": 277711,
      "path": "scenario-tests",
      "remoteUri": "https://github.com/dotnet/scenario-tests",
      "commitSha": "082359066ee0064039b9b1f1f025bdd0507d06de"
    },
    {
      "barId": 289551,
      "path": "sdk",
      "remoteUri": "https://github.com/dotnet/sdk",
      "commitSha": "30287ee9ebbe69136966d7fd3888e6c3e9ccc694"
    },
    {
      "barId": 289361,
      "path": "source-build-reference-packages",
      "remoteUri": "https://github.com/dotnet/source-build-reference-packages",
      "commitSha": "d39396d9fc592e93c9931a5b47ec99451d8b1067"
    },
    {
      "barId": 279652,
      "path": "templating",
      "remoteUri": "https://github.com/dotnet/templating",
      "commitSha": "fcc5f2933e4ad7fbfc85a9c4e78d9bfa3e967eb7"
    },
    {
      "barId": 289648,
      "path": "vstest",
      "remoteUri": "https://github.com/microsoft/vstest",
<<<<<<< HEAD
      "commitSha": "855af67816d76b5afd08d244fc8630e3729eb057"
    },
    {
      "barId": 280421,
      "path": "windowsdesktop",
      "remoteUri": "https://github.com/dotnet/windowsdesktop",
      "commitSha": "e2dc1b239ab7828c6ccf3395db5f6e72af652549"
    },
    {
      "barId": 282630,
      "path": "winforms",
      "remoteUri": "https://github.com/dotnet/winforms",
      "commitSha": "2b9471644494f912a5ea1f559ed7e2d443a631aa"
    },
    {
      "barId": 284453,
      "path": "wpf",
      "remoteUri": "https://github.com/dotnet/wpf",
      "commitSha": "a94c8eb81ba1e5ea9f6e282a717cd52270548589"
    },
    {
      "barId": 278018,
      "path": "xdt",
      "remoteUri": "https://github.com/dotnet/xdt",
      "commitSha": "ec086785dfa9af4a0dc58eca3e5c969e3d0c6003"
=======
      "commitSha": "51891d6b33641ad30bc512747652225ca7964386"
>>>>>>> f9e0f9d4
    }
  ],
  "submodules": [
    {
      "path": "nuget-client/submodules/NuGet.Build.Localization",
      "remoteUri": "https://github.com/NuGet/NuGet.Build.Localization.git",
      "commitSha": "f15db7b7c6f5affbea268632ef8333d2687c8031"
    },
    {
      "path": "source-build-reference-packages/src/externalPackages/src/abstractions-xunit",
      "remoteUri": "https://github.com/xunit/abstractions.xunit",
      "commitSha": "b75d54d73b141709f805c2001b16f3dd4d71539d"
    },
    {
      "path": "source-build-reference-packages/src/externalPackages/src/application-insights",
      "remoteUri": "https://github.com/microsoft/ApplicationInsights-dotnet",
      "commitSha": "2faa7e8b157a431daa2e71785d68abd5fa817b53"
    },
    {
      "path": "source-build-reference-packages/src/externalPackages/src/azure-activedirectory-identitymodel-extensions-for-dotnet",
      "remoteUri": "https://github.com/AzureAD/azure-activedirectory-identitymodel-extensions-for-dotnet.git",
      "commitSha": "e67b25be77532af9ba405670b34b4d263d505fde"
    },
    {
      "path": "source-build-reference-packages/src/externalPackages/src/cssparser",
      "remoteUri": "https://github.com/dotnet/cssparser",
      "commitSha": "0d59611784841735a7778a67aa6e9d8d000c861f"
    },
    {
      "path": "source-build-reference-packages/src/externalPackages/src/docker-creds-provider",
      "remoteUri": "https://github.com/mthalman/docker-creds-provider",
      "commitSha": "6e1ecd0a80755f9f0e88dc23b98b52f51a77c65e"
    },
    {
      "path": "source-build-reference-packages/src/externalPackages/src/humanizer",
      "remoteUri": "https://github.com/Humanizr/Humanizer",
      "commitSha": "3ebc38de585fc641a04b0e78ed69468453b0f8a1"
    },
    {
      "path": "source-build-reference-packages/src/externalPackages/src/MSBuildLocator",
      "remoteUri": "https://github.com/microsoft/MSBuildLocator",
      "commitSha": "694ff392b2dcf6ac58fe865afd1c982eb9449014"
    },
    {
      "path": "source-build-reference-packages/src/externalPackages/src/newtonsoft-json",
      "remoteUri": "https://github.com/JamesNK/Newtonsoft.Json.git",
      "commitSha": "0a2e291c0d9c0c7675d445703e51750363a549ef"
    },
    {
      "path": "source-build-reference-packages/src/externalPackages/src/spectre-console",
      "remoteUri": "https://github.com/spectreconsole/spectre.console",
      "commitSha": "68fcfe0de4c0602b1c4d4c3cf58ea70e9f06388c"
    },
    {
      "path": "source-build-reference-packages/src/externalPackages/src/vs-solutionpersistence",
      "remoteUri": "https://github.com/microsoft/vs-solutionpersistence.git",
      "commitSha": "0b6f82a4073ce0ff0419991ea0cd6dd6898a51ac"
    }
  ]
}<|MERGE_RESOLUTION|>--- conflicted
+++ resolved
@@ -64,35 +64,7 @@
       "barId": 289648,
       "path": "vstest",
       "remoteUri": "https://github.com/microsoft/vstest",
-<<<<<<< HEAD
       "commitSha": "855af67816d76b5afd08d244fc8630e3729eb057"
-    },
-    {
-      "barId": 280421,
-      "path": "windowsdesktop",
-      "remoteUri": "https://github.com/dotnet/windowsdesktop",
-      "commitSha": "e2dc1b239ab7828c6ccf3395db5f6e72af652549"
-    },
-    {
-      "barId": 282630,
-      "path": "winforms",
-      "remoteUri": "https://github.com/dotnet/winforms",
-      "commitSha": "2b9471644494f912a5ea1f559ed7e2d443a631aa"
-    },
-    {
-      "barId": 284453,
-      "path": "wpf",
-      "remoteUri": "https://github.com/dotnet/wpf",
-      "commitSha": "a94c8eb81ba1e5ea9f6e282a717cd52270548589"
-    },
-    {
-      "barId": 278018,
-      "path": "xdt",
-      "remoteUri": "https://github.com/dotnet/xdt",
-      "commitSha": "ec086785dfa9af4a0dc58eca3e5c969e3d0c6003"
-=======
-      "commitSha": "51891d6b33641ad30bc512747652225ca7964386"
->>>>>>> f9e0f9d4
     }
   ],
   "submodules": [
