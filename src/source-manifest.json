{
  "repositories": [
    {
      "barId": 286336,
      "path": "arcade",
      "remoteUri": "https://github.com/dotnet/arcade",
      "commitSha": "488413fe104056170673a048a07906314e101e5d"
    },
    {
      "barId": 287054,
      "path": "aspnetcore",
      "remoteUri": "https://github.com/dotnet/aspnetcore",
      "commitSha": "0aefdae365ff9b73b52961acafd227309524ce3c"
    },
    {
      "barId": 277712,
      "path": "cecil",
      "remoteUri": "https://github.com/dotnet/cecil",
      "commitSha": "2a768f2c8a54077cd7d788bb135caeb4d7206a15"
    },
    {
      "barId": 278546,
      "path": "command-line-api",
      "remoteUri": "https://github.com/dotnet/command-line-api",
      "commitSha": "0b4618bc860374941e605d8eb1d2bc29c32801db"
    },
    {
      "barId": 284345,
      "path": "deployment-tools",
      "remoteUri": "https://github.com/dotnet/deployment-tools",
      "commitSha": "c0c52874069a4dc0fe1e880014e6a5f316e9d3b8"
    },
    {
      "barId": 286647,
      "path": "diagnostics",
      "remoteUri": "https://github.com/dotnet/diagnostics",
      "commitSha": "53c7e6f445c2d1a918707a609b0fd08c3604c659"
    },
    {
<<<<<<< HEAD
      "barId": 287206,
      "path": "efcore",
      "remoteUri": "https://github.com/dotnet/efcore",
      "commitSha": "efc6ddc83f6e710c4f516dfb787f23e395d90909"
=======
      "barId": 287060,
      "path": "efcore",
      "remoteUri": "https://github.com/dotnet/efcore",
      "commitSha": "0a2e257733cdfde0d5c38907f47693ef9ff9ecd4"
>>>>>>> be28ec77
    },
    {
      "barId": 285755,
      "path": "emsdk",
      "remoteUri": "https://github.com/dotnet/emsdk",
      "commitSha": "aead567b56fe284ee05b3bb324705b76331d4719"
    },
    {
      "barId": 287048,
      "path": "fsharp",
      "remoteUri": "https://github.com/dotnet/fsharp",
      "commitSha": "38e76550a9bee6b35854742e239338245990dcc9"
    },
    {
      "barId": 287027,
      "path": "msbuild",
      "remoteUri": "https://github.com/dotnet/msbuild",
      "commitSha": "ce41c053ea92f0f9cf5f68d44015490ec30edfa6"
    },
    {
      "barId": 279847,
      "path": "nuget-client",
      "remoteUri": "https://github.com/nuget/nuget.client",
      "commitSha": "56f4657d7585ec12b61c623756ca4b2b810c4863"
    },
    {
      "barId": 286863,
      "path": "razor",
      "remoteUri": "https://github.com/dotnet/razor",
      "commitSha": "e42cd30de6aaf566c1c489b66ed80904be5e890b"
    },
    {
      "barId": 286437,
      "path": "roslyn",
      "remoteUri": "https://github.com/dotnet/roslyn",
      "commitSha": "a01d6a0838430706cea74ad38e054c2877ffbfa1"
    },
    {
      "barId": 285169,
      "path": "runtime",
      "remoteUri": "https://github.com/dotnet/runtime",
      "commitSha": "a2f46fc059ce2ce06a3f36c4d63d965163be2200"
    },
    {
      "barId": 277711,
      "path": "scenario-tests",
      "remoteUri": "https://github.com/dotnet/scenario-tests",
      "commitSha": "082359066ee0064039b9b1f1f025bdd0507d06de"
    },
    {
      "barId": 287085,
      "path": "sdk",
      "remoteUri": "https://github.com/dotnet/sdk",
      "commitSha": "4223d2f78f7e5b33c6366fa170c3e4a5a1686a26"
    },
    {
      "barId": 285327,
      "path": "source-build-reference-packages",
      "remoteUri": "https://github.com/dotnet/source-build-reference-packages",
      "commitSha": "e6ae81a48df0569bea8f2e5d67a37c768904e33f"
    },
    {
      "barId": 277912,
      "path": "sourcelink",
      "remoteUri": "https://github.com/dotnet/sourcelink",
      "commitSha": "9b949eeb2d5dba635c06ae936b50d2141b0aabe2"
    },
    {
      "barId": 287040,
      "path": "symreader",
      "remoteUri": "https://github.com/dotnet/symreader",
      "commitSha": "ee968d4a1bf717f4bba3a4ffc3f93b5c9870b117"
    },
    {
      "barId": 287044,
      "path": "templating",
      "remoteUri": "https://github.com/dotnet/templating",
      "commitSha": "6f87c6d00c5784010a40ba588135eca38123a335"
    },
    {
      "barId": 285989,
      "path": "vstest",
      "remoteUri": "https://github.com/microsoft/vstest",
      "commitSha": "81d120f85fbdddc7b981e910a127bd6ef913cd42"
    },
    {
      "barId": 287041,
      "path": "windowsdesktop",
      "remoteUri": "https://github.com/dotnet/windowsdesktop",
      "commitSha": "9f2ae28ea4f111e6a336682484e5aa412e114f3c"
    },
    {
      "barId": 287050,
      "path": "winforms",
      "remoteUri": "https://github.com/dotnet/winforms",
      "commitSha": "e53fd3599f4d1e17f3ebc1f3ab9a0dad05805422"
    },
    {
      "barId": 283721,
      "path": "wpf",
      "remoteUri": "https://github.com/dotnet/wpf",
      "commitSha": "519468037f9b797440548c4d744fc7807573026f"
    },
    {
      "barId": 278018,
      "path": "xdt",
      "remoteUri": "https://github.com/dotnet/xdt",
      "commitSha": "ec086785dfa9af4a0dc58eca3e5c969e3d0c6003"
    }
  ],
  "submodules": [
    {
      "path": "aspnetcore/src/submodules/googletest",
      "remoteUri": "https://github.com/google/googletest",
      "commitSha": "279f8479469d22fa772adb454068f854472e1eb9"
    },
    {
      "path": "aspnetcore/src/submodules/MessagePack-CSharp",
      "remoteUri": "https://github.com/aspnet/MessagePack-CSharp.git",
      "commitSha": "9aeb12b9bdb024512ffe2e4bddfa2785dca6e39e"
    },
    {
      "path": "nuget-client/submodules/NuGet.Build.Localization",
      "remoteUri": "https://github.com/NuGet/NuGet.Build.Localization.git",
      "commitSha": "f15db7b7c6f5affbea268632ef8333d2687c8031"
    },
    {
      "path": "source-build-reference-packages/src/externalPackages/src/abstractions-xunit",
      "remoteUri": "https://github.com/xunit/abstractions.xunit",
      "commitSha": "b75d54d73b141709f805c2001b16f3dd4d71539d"
    },
    {
      "path": "source-build-reference-packages/src/externalPackages/src/application-insights",
      "remoteUri": "https://github.com/microsoft/ApplicationInsights-dotnet",
      "commitSha": "2faa7e8b157a431daa2e71785d68abd5fa817b53"
    },
    {
      "path": "source-build-reference-packages/src/externalPackages/src/azure-activedirectory-identitymodel-extensions-for-dotnet",
      "remoteUri": "https://github.com/AzureAD/azure-activedirectory-identitymodel-extensions-for-dotnet.git",
      "commitSha": "e67b25be77532af9ba405670b34b4d263d505fde"
    },
    {
      "path": "source-build-reference-packages/src/externalPackages/src/cssparser",
      "remoteUri": "https://github.com/dotnet/cssparser",
      "commitSha": "0d59611784841735a7778a67aa6e9d8d000c861f"
    },
    {
      "path": "source-build-reference-packages/src/externalPackages/src/docker-creds-provider",
      "remoteUri": "https://github.com/mthalman/docker-creds-provider",
      "commitSha": "6e1ecd0a80755f9f0e88dc23b98b52f51a77c65e"
    },
    {
      "path": "source-build-reference-packages/src/externalPackages/src/humanizer",
      "remoteUri": "https://github.com/Humanizr/Humanizer",
      "commitSha": "3ebc38de585fc641a04b0e78ed69468453b0f8a1"
    },
    {
      "path": "source-build-reference-packages/src/externalPackages/src/MSBuildLocator",
      "remoteUri": "https://github.com/microsoft/MSBuildLocator",
      "commitSha": "6235ee4484ceb8f9db32826ae252b0a2aad0955e"
    },
    {
      "path": "source-build-reference-packages/src/externalPackages/src/newtonsoft-json",
      "remoteUri": "https://github.com/JamesNK/Newtonsoft.Json.git",
      "commitSha": "0a2e291c0d9c0c7675d445703e51750363a549ef"
    },
    {
      "path": "source-build-reference-packages/src/externalPackages/src/spectre-console",
      "remoteUri": "https://github.com/spectreconsole/spectre.console",
      "commitSha": "68fcfe0de4c0602b1c4d4c3cf58ea70e9f06388c"
    },
    {
      "path": "source-build-reference-packages/src/externalPackages/src/vs-solutionpersistence",
      "remoteUri": "https://github.com/microsoft/vs-solutionpersistence.git",
      "commitSha": "0b6f82a4073ce0ff0419991ea0cd6dd6898a51ac"
    }
  ]
}<|MERGE_RESOLUTION|>--- conflicted
+++ resolved
@@ -37,17 +37,10 @@
       "commitSha": "53c7e6f445c2d1a918707a609b0fd08c3604c659"
     },
     {
-<<<<<<< HEAD
       "barId": 287206,
       "path": "efcore",
       "remoteUri": "https://github.com/dotnet/efcore",
       "commitSha": "efc6ddc83f6e710c4f516dfb787f23e395d90909"
-=======
-      "barId": 287060,
-      "path": "efcore",
-      "remoteUri": "https://github.com/dotnet/efcore",
-      "commitSha": "0a2e257733cdfde0d5c38907f47693ef9ff9ecd4"
->>>>>>> be28ec77
     },
     {
       "barId": 285755,
