{
  "repositories": [
    {
      "packageVersion": "10.0.0-beta.25305.3",
      "barId": 270773,
      "path": "arcade",
      "remoteUri": "https://github.com/dotnet/arcade",
      "commitSha": "aba421eb78276b26d1a24df7772474806b27aa13"
    },
    {
      "packageVersion": "8.2.2-preview.1.24521.5",
      "barId": null,
      "path": "aspire",
      "remoteUri": "https://github.com/dotnet/aspire",
      "commitSha": "5fa9337a84a52e9bd185d04d156eccbdcf592f74"
    },
    {
      "packageVersion": "10.0.0-preview.6.25310.4",
      "barId": 271214,
      "path": "aspnetcore",
      "remoteUri": "https://github.com/dotnet/aspnetcore",
      "commitSha": "590ef6c2866e87afe9e6824145902fb0b736dab1"
    },
    {
      "packageVersion": "0.11.5-alpha.25302.1",
      "barId": 270241,
      "path": "cecil",
      "remoteUri": "https://github.com/dotnet/cecil",
      "commitSha": "70155a89cb7781f4b7ffe346455939d09a2cd45e"
    },
    {
      "packageVersion": "0.1.630601",
      "barId": 270902,
      "path": "command-line-api",
      "remoteUri": "https://github.com/dotnet/command-line-api",
      "commitSha": "806a6d90bdd57f268bff30f36e2132a26371b08a"
    },
    {
      "packageVersion": "9.0.0-preview.1.25303.2",
      "barId": 270423,
      "path": "deployment-tools",
      "remoteUri": "https://github.com/dotnet/deployment-tools",
      "commitSha": "5301f0fa3815b133330070e76ec30814f3731304"
    },
    {
      "packageVersion": "9.0.630401",
      "barId": 270646,
      "path": "diagnostics",
      "remoteUri": "https://github.com/dotnet/diagnostics",
      "commitSha": "a083d65b84428784901cf8bacdf8403be18fa78f"
    },
    {
      "packageVersion": "10.0.0-preview.6.25309.2",
      "barId": 271019,
      "path": "efcore",
      "remoteUri": "https://github.com/dotnet/efcore",
      "commitSha": "1d37b05e08eb86520b47fc327c7cc5669ae27c67"
    },
    {
<<<<<<< HEAD
      "packageVersion": "10.0.0-preview.6.25311.2",
      "barId": 271365,
      "path": "emsdk",
      "remoteUri": "https://github.com/dotnet/emsdk",
      "commitSha": "b02fffdc35a4ac28cff204e18feb9e82534fbce8"
=======
      "packageVersion": "10.0.0-preview.6.25310.1",
      "barId": 271124,
      "path": "emsdk",
      "remoteUri": "https://github.com/dotnet/emsdk",
      "commitSha": "0631a6ab616581eca6e6b8fe4ef3d173d31d1b35"
>>>>>>> cae0efa7
    },
    {
      "packageVersion": "14.0.100-beta.25310.2",
      "barId": 271131,
      "path": "fsharp",
      "remoteUri": "https://github.com/dotnet/fsharp",
      "commitSha": "fcca759f0dad365248b4ca0f365a055c929c4a02"
    },
    {
      "packageVersion": "17.15.0-preview-25306-09",
      "barId": 270908,
      "path": "msbuild",
      "remoteUri": "https://github.com/dotnet/msbuild",
      "commitSha": "a2c72650e718d971463f7dc7d04c497ca7797136"
    },
    {
      "packageVersion": "6.15.0-preview.1.70",
      "barId": 270051,
      "path": "nuget-client",
      "remoteUri": "https://github.com/nuget/nuget.client",
      "commitSha": "fb8b14ee3c574f9b559fc2057cadd20d55a75526"
    },
    {
      "packageVersion": "10.0.0-preview.25310.1",
      "barId": 271146,
      "path": "razor",
      "remoteUri": "https://github.com/dotnet/razor",
      "commitSha": "6acba039d8ec6d7253c751fe929050e397982862"
    },
    {
      "packageVersion": "5.0.0-1.25310.10",
      "barId": 271210,
      "path": "roslyn",
      "remoteUri": "https://github.com/dotnet/roslyn",
      "commitSha": "25357a9fcf6a1180c4a3418863727e551b89afaf"
    },
    {
      "packageVersion": "10.0.0-preview.25305.2",
      "barId": 270822,
      "path": "roslyn-analyzers",
      "remoteUri": "https://github.com/dotnet/roslyn-analyzers",
      "commitSha": "b5c183add7824375fb00c6f4a1614098555b3e62"
    },
    {
      "packageVersion": "10.0.0-preview.5.25262.10",
      "barId": 271196,
      "path": "runtime",
      "remoteUri": "https://github.com/dotnet/runtime",
      "commitSha": "5415b7342d44af9c974905760539f198fad13682"
    },
    {
      "packageVersion": "10.0.0-preview.25221.1",
      "barId": 270239,
      "path": "scenario-tests",
      "remoteUri": "https://github.com/dotnet/scenario-tests",
      "commitSha": "2a22f9703ddbe56d7d90201a4fdc19b8ed5183b2"
    },
    {
      "packageVersion": "10.0.100-preview.6.25272.9",
      "barId": 271188,
      "path": "sdk",
      "remoteUri": "https://github.com/dotnet/sdk",
      "commitSha": "4e12caec558a2da6b968663013707d64e8bb7470"
    },
    {
      "packageVersion": "10.0.622801",
      "barId": 270278,
      "path": "source-build-externals",
      "remoteUri": "https://github.com/dotnet/source-build-externals",
      "commitSha": "191d8c1d61d3fdee8f1043b685c468a028017f65"
    },
    {
      "packageVersion": "",
      "barId": 270545,
      "path": "source-build-reference-packages",
      "remoteUri": "https://github.com/dotnet/source-build-reference-packages",
      "commitSha": "9f65308f17fe6db46934a9d3a5a8e7333d64114c"
    },
    {
      "packageVersion": "10.0.0-beta.25302.1",
      "barId": 270321,
      "path": "sourcelink",
      "remoteUri": "https://github.com/dotnet/sourcelink",
      "commitSha": "634059dd61cb2de8a5fbed786093790a78ce0de7"
    },
    {
      "packageVersion": "2.2.0-beta.25303.1",
      "barId": 270394,
      "path": "symreader",
      "remoteUri": "https://github.com/dotnet/symreader",
      "commitSha": "7af3fe9ede611e9f3202b373038ef2400518af5d"
    },
    {
      "packageVersion": "10.0.100-preview.6.25309.2",
      "barId": 271098,
      "path": "templating",
      "remoteUri": "https://github.com/dotnet/templating",
      "commitSha": "03d3215a785e223615f9e8f77ea34a34cd9e260f"
    },
    {
      "packageVersion": "17.15.0-preview-25302-03",
      "barId": 270275,
      "path": "vstest",
      "remoteUri": "https://github.com/microsoft/vstest",
      "commitSha": "107abd3b697cd033c6b037075536fdd089370101"
    },
    {
      "packageVersion": "10.0.0-preview.6.25309.1",
      "barId": 271085,
      "path": "windowsdesktop",
      "remoteUri": "https://github.com/dotnet/windowsdesktop",
      "commitSha": "03a1eefcd01972deb51ef89e29afcc9e2545b9a1"
    },
    {
      "packageVersion": "10.0.0-preview.6.25310.2",
      "barId": 271115,
      "path": "winforms",
      "remoteUri": "https://github.com/dotnet/winforms",
      "commitSha": "4303ed8011f422bda09ab6fbcb4bd15ef70be9a5"
    },
    {
      "packageVersion": "10.0.0-preview.6.25308.2",
      "barId": 271002,
      "path": "wpf",
      "remoteUri": "https://github.com/dotnet/wpf",
      "commitSha": "9beecf369197ab2c2d13d86858e6370cfee60fb8"
    },
    {
      "packageVersion": "10.0.0-preview.25303.1",
      "barId": 270396,
      "path": "xdt",
      "remoteUri": "https://github.com/dotnet/xdt",
      "commitSha": "7f4a3dc7c5908b7f5f42f6111358d38633d8efb2"
    }
  ],
  "submodules": [
    {
      "path": "aspnetcore/src/submodules/googletest",
      "remoteUri": "https://github.com/google/googletest",
      "commitSha": "7e2c425db2c2e024b2807bfe6d386f4ff068d0d6"
    },
    {
      "path": "aspnetcore/src/submodules/MessagePack-CSharp",
      "remoteUri": "https://github.com/aspnet/MessagePack-CSharp.git",
      "commitSha": "9aeb12b9bdb024512ffe2e4bddfa2785dca6e39e"
    },
    {
      "path": "nuget-client/submodules/NuGet.Build.Localization",
      "remoteUri": "https://github.com/NuGet/NuGet.Build.Localization.git",
      "commitSha": "f15db7b7c6f5affbea268632ef8333d2687c8031"
    },
    {
      "path": "source-build-externals/src/repos/src/abstractions-xunit",
      "remoteUri": "https://github.com/xunit/abstractions.xunit",
      "commitSha": "b75d54d73b141709f805c2001b16f3dd4d71539d"
    },
    {
      "path": "source-build-externals/src/repos/src/application-insights",
      "remoteUri": "https://github.com/microsoft/ApplicationInsights-dotnet",
      "commitSha": "2faa7e8b157a431daa2e71785d68abd5fa817b53"
    },
    {
      "path": "source-build-externals/src/repos/src/azure-activedirectory-identitymodel-extensions-for-dotnet",
      "remoteUri": "https://github.com/AzureAD/azure-activedirectory-identitymodel-extensions-for-dotnet.git",
      "commitSha": "e67b25be77532af9ba405670b34b4d263d505fde"
    },
    {
      "path": "source-build-externals/src/repos/src/cssparser",
      "remoteUri": "https://github.com/dotnet/cssparser",
      "commitSha": "0d59611784841735a7778a67aa6e9d8d000c861f"
    },
    {
      "path": "source-build-externals/src/repos/src/docker-creds-provider",
      "remoteUri": "https://github.com/mthalman/docker-creds-provider",
      "commitSha": "6e1ecd0a80755f9f0e88dc23b98b52f51a77c65e"
    },
    {
      "path": "source-build-externals/src/repos/src/humanizer",
      "remoteUri": "https://github.com/Humanizr/Humanizer",
      "commitSha": "3ebc38de585fc641a04b0e78ed69468453b0f8a1"
    },
    {
      "path": "source-build-externals/src/repos/src/MSBuildLocator",
      "remoteUri": "https://github.com/microsoft/MSBuildLocator",
      "commitSha": "e0281df33274ac3c3e22acc9b07dcb4b31d57dc0"
    },
    {
      "path": "source-build-externals/src/repos/src/newtonsoft-json",
      "remoteUri": "https://github.com/JamesNK/Newtonsoft.Json.git",
      "commitSha": "0a2e291c0d9c0c7675d445703e51750363a549ef"
    },
    {
      "path": "source-build-externals/src/repos/src/vs-solutionpersistence",
      "remoteUri": "https://github.com/microsoft/vs-solutionpersistence.git",
      "commitSha": "0b6f82a4073ce0ff0419991ea0cd6dd6898a51ac"
    },
    {
      "path": "source-build-externals/src/repos/src/xunit",
      "remoteUri": "https://github.com/xunit/xunit",
      "commitSha": "82543a6df6f5f13b5b70f8a9f9ccb41cd676084f"
    },
    {
      "path": "source-build-externals/src/repos/src/xunit/src/xunit.assert/Asserts",
      "remoteUri": "https://github.com/xunit/assert.xunit",
      "commitSha": "cac8b688c193c0f244a0bedf3bb60feeb32d377a"
    },
    {
      "path": "source-build-externals/src/repos/src/xunit/tools/builder/common",
      "remoteUri": "https://github.com/xunit/build-tools-v3",
      "commitSha": "90dba1f5638a4f00d4978a73e23edde5b85061d9"
    },
    {
      "path": "source-build-externals/src/repos/src/xunit/tools/media",
      "remoteUri": "https://github.com/xunit/media",
      "commitSha": "5738b6e86f08e0389c4392b939c20e3eca2d9822"
    }
  ]
}<|MERGE_RESOLUTION|>--- conflicted
+++ resolved
@@ -57,19 +57,11 @@
       "commitSha": "1d37b05e08eb86520b47fc327c7cc5669ae27c67"
     },
     {
-<<<<<<< HEAD
       "packageVersion": "10.0.0-preview.6.25311.2",
       "barId": 271365,
       "path": "emsdk",
       "remoteUri": "https://github.com/dotnet/emsdk",
       "commitSha": "b02fffdc35a4ac28cff204e18feb9e82534fbce8"
-=======
-      "packageVersion": "10.0.0-preview.6.25310.1",
-      "barId": 271124,
-      "path": "emsdk",
-      "remoteUri": "https://github.com/dotnet/emsdk",
-      "commitSha": "0631a6ab616581eca6e6b8fe4ef3d173d31d1b35"
->>>>>>> cae0efa7
     },
     {
       "packageVersion": "14.0.100-beta.25310.2",
