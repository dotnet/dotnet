--- conflicted
+++ resolved
@@ -141,19 +141,11 @@
       "commitSha": "27e01a1a52ddf0684b643866e76d8ece09a59bb0"
     },
     {
-<<<<<<< HEAD
       "packageVersion": "10.0.0-beta.25272.1",
       "barId": 269366,
       "path": "sourcelink",
       "remoteUri": "https://github.com/dotnet/sourcelink",
       "commitSha": "3ef121ba5d8c5ac89f34b1cfe257140dcf10e61d"
-=======
-      "packageVersion": "10.0.0-beta.25271.2",
-      "barId": 269208,
-      "path": "sourcelink",
-      "remoteUri": "https://github.com/dotnet/sourcelink",
-      "commitSha": "27a91e1521d7acfaae07a6b0f19790932cc04bd9"
->>>>>>> b6887ba7
     },
     {
       "packageVersion": "2.2.0-beta.25262.1",
