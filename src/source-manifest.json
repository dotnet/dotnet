{
  "repositories": [
    {
      "barId": 285108,
      "path": "arcade",
      "remoteUri": "https://github.com/dotnet/arcade",
      "commitSha": "e6f510cb87812d56ad781d93ff0513cdcccd0eb4"
    },
    {
<<<<<<< HEAD
      "barId": 286219,
      "path": "aspnetcore",
      "remoteUri": "https://github.com/dotnet/aspnetcore",
      "commitSha": "305280b3a9092b709b4449640e4d8db9a327d46f"
=======
      "barId": 286072,
      "path": "aspnetcore",
      "remoteUri": "https://github.com/dotnet/aspnetcore",
      "commitSha": "0e4a5ef86a40d2c4a39675aa5c93a3cee7365992"
>>>>>>> feb37ab9
    },
    {
      "barId": 279211,
      "path": "cecil",
      "remoteUri": "https://github.com/dotnet/cecil",
      "commitSha": "27abc57253a0d3010418e877fdfb35f9fa6806b9"
    },
    {
      "barId": 279170,
      "path": "command-line-api",
      "remoteUri": "https://github.com/dotnet/command-line-api",
      "commitSha": "e292617c0f829bfe777c7ad51467c6a509a9aff8"
    },
    {
      "barId": 284345,
      "path": "deployment-tools",
      "remoteUri": "https://github.com/dotnet/deployment-tools",
      "commitSha": "c0c52874069a4dc0fe1e880014e6a5f316e9d3b8"
    },
    {
      "barId": 285923,
      "path": "diagnostics",
      "remoteUri": "https://github.com/dotnet/diagnostics",
      "commitSha": "f40e210b5da69e3c7585917137322cac01f0dffc"
    },
    {
      "barId": 285648,
      "path": "efcore",
      "remoteUri": "https://github.com/dotnet/efcore",
      "commitSha": "9f21708d124ca38c7d2c94d5538b597ba20129e1"
    },
    {
      "barId": 283436,
      "path": "emsdk",
      "remoteUri": "https://github.com/dotnet/emsdk",
      "commitSha": "36bb70920a16cdfe30540412069796113d9f3e5c"
    },
    {
      "barId": 285891,
      "path": "fsharp",
      "remoteUri": "https://github.com/dotnet/fsharp",
      "commitSha": "2cb9ee0a5d63b52ad7bfbd9364b90b991a26fd72"
    },
    {
      "barId": 285457,
      "path": "msbuild",
      "remoteUri": "https://github.com/dotnet/msbuild",
      "commitSha": "dc755eb75a2a1f6a82036588da128eb859d96e8e"
    },
    {
      "barId": 284434,
      "path": "nuget-client",
      "remoteUri": "https://github.com/nuget/nuget.client",
      "commitSha": "28eeb0947095a716b98b5c34454625708cb3ac76"
    },
    {
      "barId": 286084,
      "path": "razor",
      "remoteUri": "https://github.com/dotnet/razor",
      "commitSha": "d52cf7384867f6592a7a45f1696f8fa298441de4"
    },
    {
      "barId": 286091,
      "path": "roslyn",
      "remoteUri": "https://github.com/dotnet/roslyn",
      "commitSha": "31f3d76b2e55b0d474b37640fb0411de282186d8"
    },
    {
      "barId": 285920,
      "path": "runtime",
      "remoteUri": "https://github.com/dotnet/runtime",
      "commitSha": "05a3a9ba8860b076afc88a6bf0d455f2c3b522d3"
    },
    {
      "barId": 277711,
      "path": "scenario-tests",
      "remoteUri": "https://github.com/dotnet/scenario-tests",
      "commitSha": "082359066ee0064039b9b1f1f025bdd0507d06de"
    },
    {
      "barId": 286006,
      "path": "sdk",
      "remoteUri": "https://github.com/dotnet/sdk",
      "commitSha": "cf932ba08b38f8a148536f5d0e9c98d56280cc24"
    },
    {
      "barId": 282656,
      "path": "source-build-reference-packages",
      "remoteUri": "https://github.com/dotnet/source-build-reference-packages",
      "commitSha": "fdb961b0749fa58221e92915a7a7bbec65d40251"
    },
    {
      "barId": 277912,
      "path": "sourcelink",
      "remoteUri": "https://github.com/dotnet/sourcelink",
      "commitSha": "9b949eeb2d5dba635c06ae936b50d2141b0aabe2"
    },
    {
      "barId": 284900,
      "path": "symreader",
      "remoteUri": "https://github.com/dotnet/symreader",
      "commitSha": "26c6c313a35f020dc9fa8c7270a012bcd75fc81b"
    },
    {
      "barId": 285272,
      "path": "templating",
      "remoteUri": "https://github.com/dotnet/templating",
      "commitSha": "4c36907d7149f0b3b59c7178acea6330540df851"
    },
    {
      "barId": 285355,
      "path": "vstest",
      "remoteUri": "https://github.com/microsoft/vstest",
      "commitSha": "740c6833bf93da474c364c36b55fd616c8e9f3d0"
    },
    {
      "barId": 280421,
      "path": "windowsdesktop",
      "remoteUri": "https://github.com/dotnet/windowsdesktop",
      "commitSha": "e2dc1b239ab7828c6ccf3395db5f6e72af652549"
    },
    {
      "barId": 282630,
      "path": "winforms",
      "remoteUri": "https://github.com/dotnet/winforms",
      "commitSha": "2b9471644494f912a5ea1f559ed7e2d443a631aa"
    },
    {
      "barId": 284453,
      "path": "wpf",
      "remoteUri": "https://github.com/dotnet/wpf",
      "commitSha": "a94c8eb81ba1e5ea9f6e282a717cd52270548589"
    },
    {
      "barId": 278018,
      "path": "xdt",
      "remoteUri": "https://github.com/dotnet/xdt",
      "commitSha": "ec086785dfa9af4a0dc58eca3e5c969e3d0c6003"
    }
  ],
  "submodules": [
    {
      "path": "aspnetcore/src/submodules/googletest",
      "remoteUri": "https://github.com/google/googletest",
      "commitSha": "373af2e3df71599b87a40ce0e37164523849166b"
    },
    {
      "path": "aspnetcore/src/submodules/MessagePack-CSharp",
      "remoteUri": "https://github.com/aspnet/MessagePack-CSharp.git",
      "commitSha": "9aeb12b9bdb024512ffe2e4bddfa2785dca6e39e"
    },
    {
      "path": "nuget-client/submodules/NuGet.Build.Localization",
      "remoteUri": "https://github.com/NuGet/NuGet.Build.Localization.git",
      "commitSha": "f15db7b7c6f5affbea268632ef8333d2687c8031"
    },
    {
      "path": "source-build-reference-packages/src/externalPackages/src/abstractions-xunit",
      "remoteUri": "https://github.com/xunit/abstractions.xunit",
      "commitSha": "b75d54d73b141709f805c2001b16f3dd4d71539d"
    },
    {
      "path": "source-build-reference-packages/src/externalPackages/src/application-insights",
      "remoteUri": "https://github.com/microsoft/ApplicationInsights-dotnet",
      "commitSha": "2faa7e8b157a431daa2e71785d68abd5fa817b53"
    },
    {
      "path": "source-build-reference-packages/src/externalPackages/src/azure-activedirectory-identitymodel-extensions-for-dotnet",
      "remoteUri": "https://github.com/AzureAD/azure-activedirectory-identitymodel-extensions-for-dotnet.git",
      "commitSha": "e67b25be77532af9ba405670b34b4d263d505fde"
    },
    {
      "path": "source-build-reference-packages/src/externalPackages/src/cssparser",
      "remoteUri": "https://github.com/dotnet/cssparser",
      "commitSha": "0d59611784841735a7778a67aa6e9d8d000c861f"
    },
    {
      "path": "source-build-reference-packages/src/externalPackages/src/docker-creds-provider",
      "remoteUri": "https://github.com/mthalman/docker-creds-provider",
      "commitSha": "6e1ecd0a80755f9f0e88dc23b98b52f51a77c65e"
    },
    {
      "path": "source-build-reference-packages/src/externalPackages/src/humanizer",
      "remoteUri": "https://github.com/Humanizr/Humanizer",
      "commitSha": "3ebc38de585fc641a04b0e78ed69468453b0f8a1"
    },
    {
      "path": "source-build-reference-packages/src/externalPackages/src/MSBuildLocator",
      "remoteUri": "https://github.com/microsoft/MSBuildLocator",
      "commitSha": "6235ee4484ceb8f9db32826ae252b0a2aad0955e"
    },
    {
      "path": "source-build-reference-packages/src/externalPackages/src/newtonsoft-json",
      "remoteUri": "https://github.com/JamesNK/Newtonsoft.Json.git",
      "commitSha": "0a2e291c0d9c0c7675d445703e51750363a549ef"
    },
    {
      "path": "source-build-reference-packages/src/externalPackages/src/spectre-console",
      "remoteUri": "https://github.com/spectreconsole/spectre.console",
      "commitSha": "68fcfe0de4c0602b1c4d4c3cf58ea70e9f06388c"
    },
    {
      "path": "source-build-reference-packages/src/externalPackages/src/vs-solutionpersistence",
      "remoteUri": "https://github.com/microsoft/vs-solutionpersistence.git",
      "commitSha": "0b6f82a4073ce0ff0419991ea0cd6dd6898a51ac"
    }
  ]
}<|MERGE_RESOLUTION|>--- conflicted
+++ resolved
@@ -7,17 +7,10 @@
       "commitSha": "e6f510cb87812d56ad781d93ff0513cdcccd0eb4"
     },
     {
-<<<<<<< HEAD
       "barId": 286219,
       "path": "aspnetcore",
       "remoteUri": "https://github.com/dotnet/aspnetcore",
       "commitSha": "305280b3a9092b709b4449640e4d8db9a327d46f"
-=======
-      "barId": 286072,
-      "path": "aspnetcore",
-      "remoteUri": "https://github.com/dotnet/aspnetcore",
-      "commitSha": "0e4a5ef86a40d2c4a39675aa5c93a3cee7365992"
->>>>>>> feb37ab9
     },
     {
       "barId": 279211,
