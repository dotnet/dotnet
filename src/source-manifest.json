{
  "repositories": [
    {
      "barId": 289158,
      "path": "arcade",
      "remoteUri": "https://github.com/dotnet/arcade",
      "commitSha": "fb1799f60d1cbae6ef22fa0bcd694d9e16f7767a"
    },
    {
      "barId": 287630,
      "path": "aspnetcore",
      "remoteUri": "https://github.com/dotnet/aspnetcore",
      "commitSha": "7387de91234d3ef751fa50b3d1bfede4130213ff"
    },
    {
      "barId": 279211,
      "path": "cecil",
      "remoteUri": "https://github.com/dotnet/cecil",
      "commitSha": "27abc57253a0d3010418e877fdfb35f9fa6806b9"
    },
    {
      "barId": 279170,
      "path": "command-line-api",
      "remoteUri": "https://github.com/dotnet/command-line-api",
      "commitSha": "e292617c0f829bfe777c7ad51467c6a509a9aff8"
    },
    {
      "barId": 288748,
      "path": "deployment-tools",
      "remoteUri": "https://github.com/dotnet/deployment-tools",
      "commitSha": "84ccc0553245e90355f32ea8ddcf169d9bd8f640"
    },
    {
      "barId": 288647,
      "path": "diagnostics",
      "remoteUri": "https://github.com/dotnet/diagnostics",
      "commitSha": "73f1fdca8d9fb191297a7e687790b804f4e78ef5"
    },
    {
<<<<<<< HEAD
      "barId": 289379,
      "path": "efcore",
      "remoteUri": "https://github.com/dotnet/efcore",
      "commitSha": "46842f5ecf9aa339f76aa23ea507900c58b543d5"
=======
      "barId": 289176,
      "path": "efcore",
      "remoteUri": "https://github.com/dotnet/efcore",
      "commitSha": "25482a3ac68e691e7f1ba1db62ddd6cfbda0c441"
>>>>>>> 8f1a095d
    },
    {
      "barId": 288922,
      "path": "emsdk",
      "remoteUri": "https://github.com/dotnet/emsdk",
      "commitSha": "2b402caa535af5dd639630c880ffb39c279c6d22"
    },
    {
      "barId": 285891,
      "path": "fsharp",
      "remoteUri": "https://github.com/dotnet/fsharp",
      "commitSha": "2cb9ee0a5d63b52ad7bfbd9364b90b991a26fd72"
    },
    {
      "barId": 288469,
      "path": "msbuild",
      "remoteUri": "https://github.com/dotnet/msbuild",
      "commitSha": "149ded8b1c83b130ec8124cb2c52f628b7158a1e"
    },
    {
      "barId": 286446,
      "path": "nuget-client",
      "remoteUri": "https://github.com/nuget/nuget.client",
      "commitSha": "5514d935e3e77d90d931758cf9e2589735b905a3"
    },
    {
      "barId": 287531,
      "path": "razor",
      "remoteUri": "https://github.com/dotnet/razor",
      "commitSha": "967dc4f230a5eea690b563d1526c4c07b89ea897"
    },
    {
      "barId": 289003,
      "path": "roslyn",
      "remoteUri": "https://github.com/dotnet/roslyn",
      "commitSha": "68a9207cafc10bb08d345e32f06dd1a91ab7a6a2"
    },
    {
      "barId": 288967,
      "path": "runtime",
      "remoteUri": "https://github.com/dotnet/runtime",
      "commitSha": "6d0c7d7b4d9eca3b9d7d73f03d98ac41621e5960"
    },
    {
      "barId": 277711,
      "path": "scenario-tests",
      "remoteUri": "https://github.com/dotnet/scenario-tests",
      "commitSha": "082359066ee0064039b9b1f1f025bdd0507d06de"
    },
    {
      "barId": 289304,
      "path": "sdk",
      "remoteUri": "https://github.com/dotnet/sdk",
      "commitSha": "ce50bec288464cb6b122f137bc68b4661e942851"
    },
    {
      "barId": 289361,
      "path": "source-build-reference-packages",
      "remoteUri": "https://github.com/dotnet/source-build-reference-packages",
      "commitSha": "d39396d9fc592e93c9931a5b47ec99451d8b1067"
    },
    {
      "barId": 287042,
      "path": "sourcelink",
      "remoteUri": "https://github.com/dotnet/sourcelink",
      "commitSha": "307eb51fb9878894d4812276b85ac94293cd7b16"
    },
    {
      "barId": 287040,
      "path": "symreader",
      "remoteUri": "https://github.com/dotnet/symreader",
      "commitSha": "ee968d4a1bf717f4bba3a4ffc3f93b5c9870b117"
    },
    {
      "barId": 287390,
      "path": "templating",
      "remoteUri": "https://github.com/dotnet/templating",
      "commitSha": "e3fa6845d03322a83d240e32e693beb34747c074"
    },
    {
      "barId": 287819,
      "path": "vstest",
      "remoteUri": "https://github.com/microsoft/vstest",
      "commitSha": "697c1270eebc92c531f27265dd0ff60211b088bb"
    },
    {
      "barId": 289224,
      "path": "windowsdesktop",
      "remoteUri": "https://github.com/dotnet/windowsdesktop",
      "commitSha": "6d8c28842fc9a33535fdacaee5b1a1da09eac14d"
    },
    {
      "barId": 289179,
      "path": "winforms",
      "remoteUri": "https://github.com/dotnet/winforms",
      "commitSha": "62b947ac503f36170ab2bbe7ff7df5080fd9f852"
    },
    {
      "barId": 289307,
      "path": "wpf",
      "remoteUri": "https://github.com/dotnet/wpf",
      "commitSha": "3daa2ad9fdba14b14e2e7e4afa053b66e4d021da"
    },
    {
      "barId": 278018,
      "path": "xdt",
      "remoteUri": "https://github.com/dotnet/xdt",
      "commitSha": "ec086785dfa9af4a0dc58eca3e5c969e3d0c6003"
    }
  ],
  "submodules": [
    {
      "path": "aspnetcore/src/submodules/googletest",
      "remoteUri": "https://github.com/google/googletest",
      "commitSha": "373af2e3df71599b87a40ce0e37164523849166b"
    },
    {
      "path": "aspnetcore/src/submodules/MessagePack-CSharp",
      "remoteUri": "https://github.com/aspnet/MessagePack-CSharp.git",
      "commitSha": "9aeb12b9bdb024512ffe2e4bddfa2785dca6e39e"
    },
    {
      "path": "nuget-client/submodules/NuGet.Build.Localization",
      "remoteUri": "https://github.com/NuGet/NuGet.Build.Localization.git",
      "commitSha": "f15db7b7c6f5affbea268632ef8333d2687c8031"
    },
    {
      "path": "source-build-reference-packages/src/externalPackages/src/abstractions-xunit",
      "remoteUri": "https://github.com/xunit/abstractions.xunit",
      "commitSha": "b75d54d73b141709f805c2001b16f3dd4d71539d"
    },
    {
      "path": "source-build-reference-packages/src/externalPackages/src/application-insights",
      "remoteUri": "https://github.com/microsoft/ApplicationInsights-dotnet",
      "commitSha": "2faa7e8b157a431daa2e71785d68abd5fa817b53"
    },
    {
      "path": "source-build-reference-packages/src/externalPackages/src/azure-activedirectory-identitymodel-extensions-for-dotnet",
      "remoteUri": "https://github.com/AzureAD/azure-activedirectory-identitymodel-extensions-for-dotnet.git",
      "commitSha": "e67b25be77532af9ba405670b34b4d263d505fde"
    },
    {
      "path": "source-build-reference-packages/src/externalPackages/src/cssparser",
      "remoteUri": "https://github.com/dotnet/cssparser",
      "commitSha": "0d59611784841735a7778a67aa6e9d8d000c861f"
    },
    {
      "path": "source-build-reference-packages/src/externalPackages/src/docker-creds-provider",
      "remoteUri": "https://github.com/mthalman/docker-creds-provider",
      "commitSha": "6e1ecd0a80755f9f0e88dc23b98b52f51a77c65e"
    },
    {
      "path": "source-build-reference-packages/src/externalPackages/src/humanizer",
      "remoteUri": "https://github.com/Humanizr/Humanizer",
      "commitSha": "3ebc38de585fc641a04b0e78ed69468453b0f8a1"
    },
    {
      "path": "source-build-reference-packages/src/externalPackages/src/MSBuildLocator",
      "remoteUri": "https://github.com/microsoft/MSBuildLocator",
      "commitSha": "694ff392b2dcf6ac58fe865afd1c982eb9449014"
    },
    {
      "path": "source-build-reference-packages/src/externalPackages/src/newtonsoft-json",
      "remoteUri": "https://github.com/JamesNK/Newtonsoft.Json.git",
      "commitSha": "0a2e291c0d9c0c7675d445703e51750363a549ef"
    },
    {
      "path": "source-build-reference-packages/src/externalPackages/src/spectre-console",
      "remoteUri": "https://github.com/spectreconsole/spectre.console",
      "commitSha": "68fcfe0de4c0602b1c4d4c3cf58ea70e9f06388c"
    },
    {
      "path": "source-build-reference-packages/src/externalPackages/src/vs-solutionpersistence",
      "remoteUri": "https://github.com/microsoft/vs-solutionpersistence.git",
      "commitSha": "0b6f82a4073ce0ff0419991ea0cd6dd6898a51ac"
    }
  ]
}<|MERGE_RESOLUTION|>--- conflicted
+++ resolved
@@ -37,17 +37,10 @@
       "commitSha": "73f1fdca8d9fb191297a7e687790b804f4e78ef5"
     },
     {
-<<<<<<< HEAD
       "barId": 289379,
       "path": "efcore",
       "remoteUri": "https://github.com/dotnet/efcore",
       "commitSha": "46842f5ecf9aa339f76aa23ea507900c58b543d5"
-=======
-      "barId": 289176,
-      "path": "efcore",
-      "remoteUri": "https://github.com/dotnet/efcore",
-      "commitSha": "25482a3ac68e691e7f1ba1db62ddd6cfbda0c441"
->>>>>>> 8f1a095d
     },
     {
       "barId": 288922,
