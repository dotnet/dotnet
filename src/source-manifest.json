{
  "repositories": [
    {
      "packageVersion": "10.0.0-beta.25316.2",
      "barId": 271932,
      "path": "arcade",
      "remoteUri": "https://github.com/dotnet/arcade",
      "commitSha": "d9d02d858b71562509f72ea84409853e4deffc8f"
    },
    {
      "packageVersion": "8.2.2-preview.1.24521.5",
      "barId": null,
      "path": "aspire",
      "remoteUri": "https://github.com/dotnet/aspire",
      "commitSha": "5fa9337a84a52e9bd185d04d156eccbdcf592f74"
    },
    {
      "packageVersion": "10.0.0-preview.7.25318.4",
      "barId": 272383,
      "path": "aspnetcore",
      "remoteUri": "https://github.com/dotnet/aspnetcore",
      "commitSha": "ee050bd56bdf2b653d4bad75f26ba8802a4f58fa"
    },
    {
      "packageVersion": "0.11.5-alpha.25302.1",
      "barId": 270241,
      "path": "cecil",
      "remoteUri": "https://github.com/dotnet/cecil",
      "commitSha": "70155a89cb7781f4b7ffe346455939d09a2cd45e"
    },
    {
      "packageVersion": "0.1.631906",
      "barId": 272511,
      "path": "command-line-api",
      "remoteUri": "https://github.com/dotnet/command-line-api",
      "commitSha": "68b6dad50acc558276958b19b4c9189d70721d76"
    },
    {
      "packageVersion": "9.0.0-preview.1.25316.1",
      "barId": 271900,
      "path": "deployment-tools",
      "remoteUri": "https://github.com/dotnet/deployment-tools",
      "commitSha": "ea2bdda50b4e66d7e7d877b37eeea5974693c6a1"
    },
    {
      "packageVersion": "9.0.631901",
      "barId": 272480,
      "path": "diagnostics",
      "remoteUri": "https://github.com/dotnet/diagnostics",
      "commitSha": "c80de30e0d582df0c6fb9b24e8b10c3a78c97161"
    },
    {
<<<<<<< HEAD
      "packageVersion": "10.0.0-preview.7.25320.1",
      "barId": 272560,
      "path": "efcore",
      "remoteUri": "https://github.com/dotnet/efcore",
      "commitSha": "4588678bb94b2710977907db00ae7ddcd67156fc"
=======
      "packageVersion": "10.0.0-preview.7.25318.2",
      "barId": 272403,
      "path": "efcore",
      "remoteUri": "https://github.com/dotnet/efcore",
      "commitSha": "202d207420bb3b035973c0b5b6da6018ec64c49e"
>>>>>>> 67889d9d
    },
    {
      "packageVersion": "10.0.0-preview.7.25316.1",
      "barId": 271912,
      "path": "emsdk",
      "remoteUri": "https://github.com/dotnet/emsdk",
      "commitSha": "d7f601751622ebee331367f19b4310eaa9b70102"
    },
    {
      "packageVersion": "14.0.100-beta.25312.1",
      "barId": 271534,
      "path": "fsharp",
      "remoteUri": "https://github.com/dotnet/fsharp",
      "commitSha": "733acd8bae809f1535c10576fba2fb86a65f6c1a"
    },
    {
      "packageVersion": "17.15.0-preview-25319-07",
      "barId": 272414,
      "path": "msbuild",
      "remoteUri": "https://github.com/dotnet/msbuild",
      "commitSha": "074cf71a2397e02e34eb95f6b54bda9df16799ab"
    },
    {
      "packageVersion": "6.15.0-preview.1.82",
      "barId": 271771,
      "path": "nuget-client",
      "remoteUri": "https://github.com/nuget/nuget.client",
      "commitSha": "772ee13d2bafaa1414d90dbfbd77e0941115ef19"
    },
    {
      "packageVersion": "10.0.0-preview.25313.2",
      "barId": 271777,
      "path": "razor",
      "remoteUri": "https://github.com/dotnet/razor",
      "commitSha": "67633105eb00449cca598c97b44f97c8771563da"
    },
    {
      "packageVersion": "5.0.0-1.25314.1",
      "barId": 271796,
      "path": "roslyn",
      "remoteUri": "https://github.com/dotnet/roslyn",
      "commitSha": "e15bc0a7eb664d20e7237daef7ab6b76da6c16cb"
    },
    {
      "packageVersion": "10.0.0-preview.25316.1",
      "barId": 271899,
      "path": "roslyn-analyzers",
      "remoteUri": "https://github.com/dotnet/roslyn-analyzers",
      "commitSha": "dc4858726e18153077521634c7e902484dfb3391"
    },
    {
      "packageVersion": "10.0.0-preview.5.25262.10",
      "barId": 272486,
      "path": "runtime",
      "remoteUri": "https://github.com/dotnet/runtime",
      "commitSha": "ede0118a8f82bd3e01e1de1eac6eb9e1e74f486f"
    },
    {
      "packageVersion": "10.0.0-preview.25221.1",
      "barId": 272343,
      "path": "scenario-tests",
      "remoteUri": "https://github.com/dotnet/scenario-tests",
      "commitSha": "6ab0ec29e4e346465c767a6e04c37b179ee287f8"
    },
    {
      "packageVersion": "10.0.100-preview.6.25272.9",
      "barId": 272354,
      "path": "sdk",
      "remoteUri": "https://github.com/dotnet/sdk",
      "commitSha": "0e9898bbc2834154ba0afdfb8372acd02d39ef01"
    },
    {
      "packageVersion": "10.0.622801",
      "barId": 271034,
      "path": "source-build-externals",
      "remoteUri": "https://github.com/dotnet/source-build-externals",
      "commitSha": "2cc332a5dfbcbd559c3eb156287292b6acf5c556"
    },
    {
      "packageVersion": "",
      "barId": 272426,
      "path": "source-build-reference-packages",
      "remoteUri": "https://github.com/dotnet/source-build-reference-packages",
      "commitSha": "96f3b2251284604ab8d1ffc6f445474ad528bcba"
    },
    {
      "packageVersion": "10.0.0-beta.25302.1",
      "barId": 270321,
      "path": "sourcelink",
      "remoteUri": "https://github.com/dotnet/sourcelink",
      "commitSha": "634059dd61cb2de8a5fbed786093790a78ce0de7"
    },
    {
      "packageVersion": "2.2.0-beta.25313.1",
      "barId": 271696,
      "path": "symreader",
      "remoteUri": "https://github.com/dotnet/symreader",
      "commitSha": "66c6797a1e9a9346d5f6de3f9edaecad6e4350d0"
    },
    {
      "packageVersion": "10.0.100-preview.6.25316.1",
      "barId": 271919,
      "path": "templating",
      "remoteUri": "https://github.com/dotnet/templating",
      "commitSha": "8c1b4400c5a4dedd69416cad324ea13baabf913b"
    },
    {
      "packageVersion": "17.15.0-preview-25319-02",
      "barId": 272429,
      "path": "vstest",
      "remoteUri": "https://github.com/microsoft/vstest",
      "commitSha": "cdcfb7f5c163d7b7a555b129522c3b868f73e92c"
    },
    {
      "packageVersion": "10.0.0-preview.6.25315.1",
      "barId": 271848,
      "path": "windowsdesktop",
      "remoteUri": "https://github.com/dotnet/windowsdesktop",
      "commitSha": "4d7496486f9b81cf0e18b08858fc70dba1b86199"
    },
    {
      "packageVersion": "10.0.0-preview.7.25318.4",
      "barId": 272390,
      "path": "winforms",
      "remoteUri": "https://github.com/dotnet/winforms",
      "commitSha": "08485db910e17bc7135cf1c057ef8b3418d8f9bc"
    },
    {
      "packageVersion": "10.0.0-preview.6.25316.1",
      "barId": 271885,
      "path": "wpf",
      "remoteUri": "https://github.com/dotnet/wpf",
      "commitSha": "ac86baad0a1d1072a0429700df6d9ee0d5a1d3e6"
    },
    {
      "packageVersion": "10.0.0-preview.25313.1",
      "barId": 271744,
      "path": "xdt",
      "remoteUri": "https://github.com/dotnet/xdt",
      "commitSha": "0522205e7ee27c529c3253b51cae0b0b96a32f9a"
    }
  ],
  "submodules": [
    {
      "path": "aspnetcore/src/submodules/googletest",
      "remoteUri": "https://github.com/google/googletest",
      "commitSha": "175c1b55cfb3dbed519b94a370c083aac605009f"
    },
    {
      "path": "aspnetcore/src/submodules/MessagePack-CSharp",
      "remoteUri": "https://github.com/aspnet/MessagePack-CSharp.git",
      "commitSha": "9aeb12b9bdb024512ffe2e4bddfa2785dca6e39e"
    },
    {
      "path": "nuget-client/submodules/NuGet.Build.Localization",
      "remoteUri": "https://github.com/NuGet/NuGet.Build.Localization.git",
      "commitSha": "f15db7b7c6f5affbea268632ef8333d2687c8031"
    },
    {
      "path": "source-build-externals/src/repos/src/abstractions-xunit",
      "remoteUri": "https://github.com/xunit/abstractions.xunit",
      "commitSha": "b75d54d73b141709f805c2001b16f3dd4d71539d"
    },
    {
      "path": "source-build-externals/src/repos/src/application-insights",
      "remoteUri": "https://github.com/microsoft/ApplicationInsights-dotnet",
      "commitSha": "2faa7e8b157a431daa2e71785d68abd5fa817b53"
    },
    {
      "path": "source-build-externals/src/repos/src/azure-activedirectory-identitymodel-extensions-for-dotnet",
      "remoteUri": "https://github.com/AzureAD/azure-activedirectory-identitymodel-extensions-for-dotnet.git",
      "commitSha": "e67b25be77532af9ba405670b34b4d263d505fde"
    },
    {
      "path": "source-build-externals/src/repos/src/cssparser",
      "remoteUri": "https://github.com/dotnet/cssparser",
      "commitSha": "0d59611784841735a7778a67aa6e9d8d000c861f"
    },
    {
      "path": "source-build-externals/src/repos/src/docker-creds-provider",
      "remoteUri": "https://github.com/mthalman/docker-creds-provider",
      "commitSha": "6e1ecd0a80755f9f0e88dc23b98b52f51a77c65e"
    },
    {
      "path": "source-build-externals/src/repos/src/humanizer",
      "remoteUri": "https://github.com/Humanizr/Humanizer",
      "commitSha": "3ebc38de585fc641a04b0e78ed69468453b0f8a1"
    },
    {
      "path": "source-build-externals/src/repos/src/MSBuildLocator",
      "remoteUri": "https://github.com/microsoft/MSBuildLocator",
      "commitSha": "e0281df33274ac3c3e22acc9b07dcb4b31d57dc0"
    },
    {
      "path": "source-build-externals/src/repos/src/newtonsoft-json",
      "remoteUri": "https://github.com/JamesNK/Newtonsoft.Json.git",
      "commitSha": "0a2e291c0d9c0c7675d445703e51750363a549ef"
    },
    {
      "path": "source-build-externals/src/repos/src/vs-solutionpersistence",
      "remoteUri": "https://github.com/microsoft/vs-solutionpersistence.git",
      "commitSha": "0b6f82a4073ce0ff0419991ea0cd6dd6898a51ac"
    },
    {
      "path": "source-build-externals/src/repos/src/xunit",
      "remoteUri": "https://github.com/xunit/xunit",
      "commitSha": "82543a6df6f5f13b5b70f8a9f9ccb41cd676084f"
    },
    {
      "path": "source-build-externals/src/repos/src/xunit/src/xunit.assert/Asserts",
      "remoteUri": "https://github.com/xunit/assert.xunit",
      "commitSha": "cac8b688c193c0f244a0bedf3bb60feeb32d377a"
    },
    {
      "path": "source-build-externals/src/repos/src/xunit/tools/builder/common",
      "remoteUri": "https://github.com/xunit/build-tools-v3",
      "commitSha": "90dba1f5638a4f00d4978a73e23edde5b85061d9"
    },
    {
      "path": "source-build-externals/src/repos/src/xunit/tools/media",
      "remoteUri": "https://github.com/xunit/media",
      "commitSha": "5738b6e86f08e0389c4392b939c20e3eca2d9822"
    },
    {
      "path": "source-build-reference-packages/src/externalPackages/src/abstractions-xunit",
      "remoteUri": "https://github.com/xunit/abstractions.xunit",
      "commitSha": "b75d54d73b141709f805c2001b16f3dd4d71539d"
    },
    {
      "path": "source-build-reference-packages/src/externalPackages/src/application-insights",
      "remoteUri": "https://github.com/microsoft/ApplicationInsights-dotnet",
      "commitSha": "2faa7e8b157a431daa2e71785d68abd5fa817b53"
    },
    {
      "path": "source-build-reference-packages/src/externalPackages/src/azure-activedirectory-identitymodel-extensions-for-dotnet",
      "remoteUri": "https://github.com/AzureAD/azure-activedirectory-identitymodel-extensions-for-dotnet.git",
      "commitSha": "e67b25be77532af9ba405670b34b4d263d505fde"
    },
    {
      "path": "source-build-reference-packages/src/externalPackages/src/cssparser",
      "remoteUri": "https://github.com/dotnet/cssparser",
      "commitSha": "0d59611784841735a7778a67aa6e9d8d000c861f"
    },
    {
      "path": "source-build-reference-packages/src/externalPackages/src/docker-creds-provider",
      "remoteUri": "https://github.com/mthalman/docker-creds-provider",
      "commitSha": "6e1ecd0a80755f9f0e88dc23b98b52f51a77c65e"
    },
    {
      "path": "source-build-reference-packages/src/externalPackages/src/humanizer",
      "remoteUri": "https://github.com/Humanizr/Humanizer",
      "commitSha": "3ebc38de585fc641a04b0e78ed69468453b0f8a1"
    },
    {
      "path": "source-build-reference-packages/src/externalPackages/src/MSBuildLocator",
      "remoteUri": "https://github.com/microsoft/MSBuildLocator",
      "commitSha": "e0281df33274ac3c3e22acc9b07dcb4b31d57dc0"
    },
    {
      "path": "source-build-reference-packages/src/externalPackages/src/newtonsoft-json",
      "remoteUri": "https://github.com/JamesNK/Newtonsoft.Json.git",
      "commitSha": "0a2e291c0d9c0c7675d445703e51750363a549ef"
    },
    {
      "path": "source-build-reference-packages/src/externalPackages/src/vs-solutionpersistence",
      "remoteUri": "https://github.com/microsoft/vs-solutionpersistence.git",
      "commitSha": "0b6f82a4073ce0ff0419991ea0cd6dd6898a51ac"
    },
    {
      "path": "source-build-reference-packages/src/externalPackages/src/xunit",
      "remoteUri": "https://github.com/xunit/xunit",
      "commitSha": "82543a6df6f5f13b5b70f8a9f9ccb41cd676084f"
    },
    {
      "path": "source-build-reference-packages/src/externalPackages/src/xunit/src/xunit.assert/Asserts",
      "remoteUri": "https://github.com/xunit/assert.xunit",
      "commitSha": "cac8b688c193c0f244a0bedf3bb60feeb32d377a"
    },
    {
      "path": "source-build-reference-packages/src/externalPackages/src/xunit/tools/builder/common",
      "remoteUri": "https://github.com/xunit/build-tools-v3",
      "commitSha": "90dba1f5638a4f00d4978a73e23edde5b85061d9"
    },
    {
      "path": "source-build-reference-packages/src/externalPackages/src/xunit/tools/media",
      "remoteUri": "https://github.com/xunit/media",
      "commitSha": "5738b6e86f08e0389c4392b939c20e3eca2d9822"
    }
  ]
}<|MERGE_RESOLUTION|>--- conflicted
+++ resolved
@@ -50,19 +50,11 @@
       "commitSha": "c80de30e0d582df0c6fb9b24e8b10c3a78c97161"
     },
     {
-<<<<<<< HEAD
       "packageVersion": "10.0.0-preview.7.25320.1",
       "barId": 272560,
       "path": "efcore",
       "remoteUri": "https://github.com/dotnet/efcore",
       "commitSha": "4588678bb94b2710977907db00ae7ddcd67156fc"
-=======
-      "packageVersion": "10.0.0-preview.7.25318.2",
-      "barId": 272403,
-      "path": "efcore",
-      "remoteUri": "https://github.com/dotnet/efcore",
-      "commitSha": "202d207420bb3b035973c0b5b6da6018ec64c49e"
->>>>>>> 67889d9d
     },
     {
       "packageVersion": "10.0.0-preview.7.25316.1",
