--- conflicted
+++ resolved
@@ -15,19 +15,11 @@
       "commitSha": "5fa9337a84a52e9bd185d04d156eccbdcf592f74"
     },
     {
-<<<<<<< HEAD
       "packageVersion": "10.0.0-preview.6.25311.17",
       "barId": 271403,
       "path": "aspnetcore",
       "remoteUri": "https://github.com/dotnet/aspnetcore",
       "commitSha": "16438b6e3e694a76186a49a8e700548423e549ea"
-=======
-      "packageVersion": "10.0.0-preview.6.25310.4",
-      "barId": 271214,
-      "path": "aspnetcore",
-      "remoteUri": "https://github.com/dotnet/aspnetcore",
-      "commitSha": "590ef6c2866e87afe9e6824145902fb0b736dab1"
->>>>>>> cae0efa7
     },
     {
       "packageVersion": "0.11.5-alpha.25302.1",
