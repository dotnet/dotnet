--- conflicted
+++ resolved
@@ -71,19 +71,11 @@
       "commitSha": "e8bfd3562774b2939c252d907de2f3173a2bd5bd"
     },
     {
-<<<<<<< HEAD
       "packageVersion": "17.15.0-preview-25266-01",
       "barId": 268496,
       "path": "msbuild",
       "remoteUri": "https://github.com/dotnet/msbuild",
       "commitSha": "f5b4822ee5fdbb9001e38fc324c43fd1d1b090c9"
-=======
-      "packageVersion": "17.15.0-preview-25265-04",
-      "barId": 268395,
-      "path": "msbuild",
-      "remoteUri": "https://github.com/dotnet/msbuild",
-      "commitSha": "b6fb9dd6c70366421497d6621ea966e610784e15"
->>>>>>> 21afdab5
     },
     {
       "packageVersion": "6.15.0-preview.1.50",
