--- conflicted
+++ resolved
@@ -55,17 +55,10 @@
       "commitSha": "2cb9ee0a5d63b52ad7bfbd9364b90b991a26fd72"
     },
     {
-<<<<<<< HEAD
       "barId": 285653,
       "path": "msbuild",
       "remoteUri": "https://github.com/dotnet/msbuild",
       "commitSha": "ef8ee47aa94a43657e516677db73ed77bdbe92bf"
-=======
-      "barId": 285457,
-      "path": "msbuild",
-      "remoteUri": "https://github.com/dotnet/msbuild",
-      "commitSha": "dc755eb75a2a1f6a82036588da128eb859d96e8e"
->>>>>>> 5c8b8854
     },
     {
       "barId": 286446,
