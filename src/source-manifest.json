--- conflicted
+++ resolved
@@ -176,19 +176,11 @@
       "commitSha": "4d7496486f9b81cf0e18b08858fc70dba1b86199"
     },
     {
-<<<<<<< HEAD
       "packageVersion": "10.0.0-preview.7.25319.3",
       "barId": 272504,
       "path": "winforms",
       "remoteUri": "https://github.com/dotnet/winforms",
       "commitSha": "1a7fe8a158ff6d7b082db53a4546cfbb10585272"
-=======
-      "packageVersion": "10.0.0-preview.7.25318.4",
-      "barId": 272390,
-      "path": "winforms",
-      "remoteUri": "https://github.com/dotnet/winforms",
-      "commitSha": "08485db910e17bc7135cf1c057ef8b3418d8f9bc"
->>>>>>> 67889d9d
     },
     {
       "packageVersion": "10.0.0-preview.6.25316.1",
