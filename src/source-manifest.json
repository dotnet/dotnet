{
  "repositories": [
    {
      "barId": 289702,
      "path": "arcade",
      "remoteUri": "https://github.com/dotnet/arcade",
      "commitSha": "987d1a73ea67d323c0fc7537bce8ec65d87eb43f"
    },
    {
      "barId": 291183,
      "path": "aspnetcore",
      "remoteUri": "https://github.com/dotnet/aspnetcore",
      "commitSha": "373d4826c58ac2f1c8d49fdaf31bc9eddf9e7437"
    },
    {
      "barId": 279211,
      "path": "cecil",
      "remoteUri": "https://github.com/dotnet/cecil",
      "commitSha": "27abc57253a0d3010418e877fdfb35f9fa6806b9"
    },
    {
      "barId": 290826,
      "path": "command-line-api",
      "remoteUri": "https://github.com/dotnet/command-line-api",
      "commitSha": "c7b5e07cfed85e88c162dc1c916efaff03742e6e"
    },
    {
      "barId": 290946,
      "path": "deployment-tools",
      "remoteUri": "https://github.com/dotnet/deployment-tools",
      "commitSha": "fc1554ce9a8ff286f4f53bc88d53613c2b3f9a32"
    },
    {
      "barId": 288647,
      "path": "diagnostics",
      "remoteUri": "https://github.com/dotnet/diagnostics",
      "commitSha": "73f1fdca8d9fb191297a7e687790b804f4e78ef5"
    },
    {
      "barId": 292409,
      "path": "efcore",
      "remoteUri": "https://github.com/dotnet/efcore",
      "commitSha": "e917384820e7beb737b279975b5b167324b71cd9"
    },
    {
      "barId": 289621,
      "path": "emsdk",
      "remoteUri": "https://github.com/dotnet/emsdk",
      "commitSha": "c23cc3527adf1f65d58a2333e0fd206483f5f815"
    },
    {
      "barId": 289816,
      "path": "fsharp",
      "remoteUri": "https://github.com/dotnet/fsharp",
      "commitSha": "fdb422958deeb2aa06de8290328d57d0cf9e3fd2"
    },
    {
      "barId": 291143,
      "path": "msbuild",
      "remoteUri": "https://github.com/dotnet/msbuild",
      "commitSha": "43d976abfbe6c9169db5560913b38b5c3945181d"
    },
    {
      "barId": 286446,
      "path": "nuget-client",
      "remoteUri": "https://github.com/nuget/nuget.client",
      "commitSha": "5514d935e3e77d90d931758cf9e2589735b905a3"
    },
    {
      "barId": 287531,
      "path": "razor",
      "remoteUri": "https://github.com/dotnet/razor",
      "commitSha": "967dc4f230a5eea690b563d1526c4c07b89ea897"
    },
    {
      "barId": 292200,
      "path": "roslyn",
      "remoteUri": "https://github.com/dotnet/roslyn",
      "commitSha": "7f327e02b43a2486faa9cfdf0a1eae34c06e2d1a"
    },
    {
      "barId": 291892,
      "path": "runtime",
      "remoteUri": "https://github.com/dotnet/runtime",
      "commitSha": "4158bc448bdc5850f80307058b9b0b6bad257815"
    },
    {
      "barId": 291014,
      "path": "scenario-tests",
      "remoteUri": "https://github.com/dotnet/scenario-tests",
      "commitSha": "f29ac531ec59b79ff12335835ae4a69cde51156a"
    },
    {
      "barId": 292352,
      "path": "sdk",
      "remoteUri": "https://github.com/dotnet/sdk",
      "commitSha": "c7931e192791d775541e190c4c85128fd164e79c"
    },
    {
<<<<<<< HEAD
      "barId": 292441,
      "path": "source-build-reference-packages",
      "remoteUri": "https://github.com/dotnet/source-build-reference-packages",
      "commitSha": "f72a9ff20e399ce26ef282b4979750de302e3f42"
=======
      "barId": 292284,
      "path": "source-build-reference-packages",
      "remoteUri": "https://github.com/dotnet/source-build-reference-packages",
      "commitSha": "e29e8a06a35b1aed2eaddddcec4a3dfb108422d4"
>>>>>>> eb1a4147
    },
    {
      "barId": 292296,
      "path": "sourcelink",
      "remoteUri": "https://github.com/dotnet/sourcelink",
      "commitSha": "0c6b136340321febe5c2df5920881cc78b91e782"
    },
    {
      "barId": 291125,
      "path": "symreader",
      "remoteUri": "https://github.com/dotnet/symreader",
      "commitSha": "1536a1ca256a4e9f804b2073464ca8e4f4794702"
    },
    {
      "barId": 291374,
      "path": "templating",
      "remoteUri": "https://github.com/dotnet/templating",
      "commitSha": "117d1ec385c5303fc983dcc9680ef2f0a4851a4e"
    },
    {
      "barId": 287819,
      "path": "vstest",
      "remoteUri": "https://github.com/microsoft/vstest",
      "commitSha": "697c1270eebc92c531f27265dd0ff60211b088bb"
    },
    {
      "barId": 292382,
      "path": "windowsdesktop",
      "remoteUri": "https://github.com/dotnet/windowsdesktop",
      "commitSha": "6107874657320b856f7b854c8df331832299f275"
    },
    {
      "barId": 292334,
      "path": "winforms",
      "remoteUri": "https://github.com/dotnet/winforms",
      "commitSha": "f9ca34ff38e11eda610a4b380a41c30a1cd1dade"
    },
    {
      "barId": 291208,
      "path": "wpf",
      "remoteUri": "https://github.com/dotnet/wpf",
      "commitSha": "2a8aedc74281421f143b60c2cefd27eced989c27"
    },
    {
      "barId": 291267,
      "path": "xdt",
      "remoteUri": "https://github.com/dotnet/xdt",
      "commitSha": "84f52c3606bf07301b49baa1696cd039bf46b8a9"
    }
  ],
  "submodules": [
    {
      "path": "aspnetcore/src/submodules/googletest",
      "remoteUri": "https://github.com/google/googletest",
      "commitSha": "373af2e3df71599b87a40ce0e37164523849166b"
    },
    {
      "path": "aspnetcore/src/submodules/MessagePack-CSharp",
      "remoteUri": "https://github.com/aspnet/MessagePack-CSharp.git",
      "commitSha": "9aeb12b9bdb024512ffe2e4bddfa2785dca6e39e"
    },
    {
      "path": "nuget-client/submodules/NuGet.Build.Localization",
      "remoteUri": "https://github.com/NuGet/NuGet.Build.Localization.git",
      "commitSha": "f15db7b7c6f5affbea268632ef8333d2687c8031"
    },
    {
      "path": "source-build-reference-packages/src/externalPackages/src/abstractions-xunit",
      "remoteUri": "https://github.com/xunit/abstractions.xunit",
      "commitSha": "b75d54d73b141709f805c2001b16f3dd4d71539d"
    },
    {
      "path": "source-build-reference-packages/src/externalPackages/src/application-insights",
      "remoteUri": "https://github.com/microsoft/ApplicationInsights-dotnet",
      "commitSha": "2faa7e8b157a431daa2e71785d68abd5fa817b53"
    },
    {
      "path": "source-build-reference-packages/src/externalPackages/src/azure-activedirectory-identitymodel-extensions-for-dotnet",
      "remoteUri": "https://github.com/AzureAD/azure-activedirectory-identitymodel-extensions-for-dotnet.git",
      "commitSha": "e67b25be77532af9ba405670b34b4d263d505fde"
    },
    {
      "path": "source-build-reference-packages/src/externalPackages/src/cssparser",
      "remoteUri": "https://github.com/dotnet/cssparser",
      "commitSha": "0d59611784841735a7778a67aa6e9d8d000c861f"
    },
    {
      "path": "source-build-reference-packages/src/externalPackages/src/docker-creds-provider",
      "remoteUri": "https://github.com/mthalman/docker-creds-provider",
      "commitSha": "6e1ecd0a80755f9f0e88dc23b98b52f51a77c65e"
    },
    {
      "path": "source-build-reference-packages/src/externalPackages/src/humanizer",
      "remoteUri": "https://github.com/Humanizr/Humanizer",
      "commitSha": "3ebc38de585fc641a04b0e78ed69468453b0f8a1"
    },
    {
      "path": "source-build-reference-packages/src/externalPackages/src/MSBuildLocator",
      "remoteUri": "https://github.com/microsoft/MSBuildLocator",
      "commitSha": "694ff392b2dcf6ac58fe865afd1c982eb9449014"
    },
    {
      "path": "source-build-reference-packages/src/externalPackages/src/newtonsoft-json",
      "remoteUri": "https://github.com/JamesNK/Newtonsoft.Json.git",
      "commitSha": "0a2e291c0d9c0c7675d445703e51750363a549ef"
    },
    {
      "path": "source-build-reference-packages/src/externalPackages/src/spectre-console",
      "remoteUri": "https://github.com/spectreconsole/spectre.console",
      "commitSha": "68fcfe0de4c0602b1c4d4c3cf58ea70e9f06388c"
    },
    {
      "path": "source-build-reference-packages/src/externalPackages/src/vs-solutionpersistence",
      "remoteUri": "https://github.com/microsoft/vs-solutionpersistence.git",
      "commitSha": "0b6f82a4073ce0ff0419991ea0cd6dd6898a51ac"
    }
  ]
}<|MERGE_RESOLUTION|>--- conflicted
+++ resolved
@@ -97,17 +97,10 @@
       "commitSha": "c7931e192791d775541e190c4c85128fd164e79c"
     },
     {
-<<<<<<< HEAD
       "barId": 292441,
       "path": "source-build-reference-packages",
       "remoteUri": "https://github.com/dotnet/source-build-reference-packages",
       "commitSha": "f72a9ff20e399ce26ef282b4979750de302e3f42"
-=======
-      "barId": 292284,
-      "path": "source-build-reference-packages",
-      "remoteUri": "https://github.com/dotnet/source-build-reference-packages",
-      "commitSha": "e29e8a06a35b1aed2eaddddcec4a3dfb108422d4"
->>>>>>> eb1a4147
     },
     {
       "barId": 292296,
