{
  "repositories": [
    {
      "barId": 280436,
      "path": "arcade",
      "remoteUri": "https://github.com/dotnet/arcade",
      "commitSha": "f2cdf946c00a12a2c283835bb41ddc2255832055"
    },
    {
      "barId": 280529,
      "path": "aspnetcore",
      "remoteUri": "https://github.com/dotnet/aspnetcore",
      "commitSha": "ab0cf6aad34e851a8508dc5424626a81c742e68e"
    },
    {
      "barId": 279211,
      "path": "cecil",
      "remoteUri": "https://github.com/dotnet/cecil",
      "commitSha": "27abc57253a0d3010418e877fdfb35f9fa6806b9"
    },
    {
      "barId": 279170,
      "path": "command-line-api",
      "remoteUri": "https://github.com/dotnet/command-line-api",
      "commitSha": "e292617c0f829bfe777c7ad51467c6a509a9aff8"
    },
    {
<<<<<<< HEAD
      "barId": 280917,
      "path": "deployment-tools",
      "remoteUri": "https://github.com/dotnet/deployment-tools",
      "commitSha": "0a1e8362711c7651575bed49000215adb7f0c599"
=======
      "barId": 279984,
      "path": "deployment-tools",
      "remoteUri": "https://github.com/dotnet/deployment-tools",
      "commitSha": "6c9d06961c0f1fa8714dd12d072fb2eecee5193f"
>>>>>>> 39ec54dc
    },
    {
      "barId": 279003,
      "path": "diagnostics",
      "remoteUri": "https://github.com/dotnet/diagnostics",
      "commitSha": "a321e262b120841f4bd7651da46826589404ac66"
    },
    {
      "barId": 280797,
      "path": "efcore",
      "remoteUri": "https://github.com/dotnet/efcore",
      "commitSha": "7605c0d3772a89c7e078763aa832f8c33b32d3a5"
    },
    {
      "barId": 280178,
      "path": "emsdk",
      "remoteUri": "https://github.com/dotnet/emsdk",
      "commitSha": "5160f55cf014366a7e681ff22ff1b19233b5ec7b"
    },
    {
      "barId": 280763,
      "path": "fsharp",
      "remoteUri": "https://github.com/dotnet/fsharp",
      "commitSha": "934a248159dda09b70613047313e4b4bd2980b92"
    },
    {
      "barId": 280450,
      "path": "msbuild",
      "remoteUri": "https://github.com/dotnet/msbuild",
      "commitSha": "768d9e184ceb97b24640cb0f2b8bffaa9b3e7d23"
    },
    {
      "barId": 280174,
      "path": "nuget-client",
      "remoteUri": "https://github.com/nuget/nuget.client",
      "commitSha": "ef6cddc7c977ddbfa28dba10b1ebeec77c6a3674"
    },
    {
      "barId": 280583,
      "path": "razor",
      "remoteUri": "https://github.com/dotnet/razor",
      "commitSha": "f2270a5492e831864b60a8853c7435ded110ad6f"
    },
    {
      "barId": 280766,
      "path": "roslyn",
      "remoteUri": "https://github.com/dotnet/roslyn",
      "commitSha": "5fc047512d198314d57faf6bc74f41745646888a"
    },
    {
      "barId": 280774,
      "path": "runtime",
      "remoteUri": "https://github.com/dotnet/runtime",
      "commitSha": "d934b8cab19f53c42e4e5cda98d1816914704764"
    },
    {
      "barId": 277711,
      "path": "scenario-tests",
      "remoteUri": "https://github.com/dotnet/scenario-tests",
      "commitSha": "082359066ee0064039b9b1f1f025bdd0507d06de"
    },
    {
      "barId": 280821,
      "path": "sdk",
      "remoteUri": "https://github.com/dotnet/sdk",
      "commitSha": "faf434910f4fa12f4ef06db82c44cbee8f7bc728"
    },
    {
      "barId": 280311,
      "path": "source-build-reference-packages",
      "remoteUri": "https://github.com/dotnet/source-build-reference-packages",
      "commitSha": "810a5c52854b853e48b4730c9ef93c9fae9b4758"
    },
    {
      "barId": 277912,
      "path": "sourcelink",
      "remoteUri": "https://github.com/dotnet/sourcelink",
      "commitSha": "9b949eeb2d5dba635c06ae936b50d2141b0aabe2"
    },
    {
      "barId": 277806,
      "path": "symreader",
      "remoteUri": "https://github.com/dotnet/symreader",
      "commitSha": "9994998c0b0fab5efd5cbe2e13a3ea74f4e8e6e1"
    },
    {
      "barId": 279652,
      "path": "templating",
      "remoteUri": "https://github.com/dotnet/templating",
      "commitSha": "fcc5f2933e4ad7fbfc85a9c4e78d9bfa3e967eb7"
    },
    {
      "barId": 280336,
      "path": "vstest",
      "remoteUri": "https://github.com/microsoft/vstest",
      "commitSha": "c8ffd9e3f1e60bc2bc8373128596d2fb99da9940"
    },
    {
      "barId": 280421,
      "path": "windowsdesktop",
      "remoteUri": "https://github.com/dotnet/windowsdesktop",
      "commitSha": "e2dc1b239ab7828c6ccf3395db5f6e72af652549"
    },
    {
      "barId": 279470,
      "path": "winforms",
      "remoteUri": "https://github.com/dotnet/winforms",
      "commitSha": "687601b22acf6103be3bad76826ac21a6ed5580a"
    },
    {
      "barId": 279896,
      "path": "wpf",
      "remoteUri": "https://github.com/dotnet/wpf",
      "commitSha": "27b82f60a76f1b3692d628838d42a786fe40b70f"
    },
    {
      "barId": 278018,
      "path": "xdt",
      "remoteUri": "https://github.com/dotnet/xdt",
      "commitSha": "ec086785dfa9af4a0dc58eca3e5c969e3d0c6003"
    }
  ],
  "submodules": [
    {
      "path": "aspnetcore/src/submodules/googletest",
      "remoteUri": "https://github.com/google/googletest",
      "commitSha": "373af2e3df71599b87a40ce0e37164523849166b"
    },
    {
      "path": "aspnetcore/src/submodules/MessagePack-CSharp",
      "remoteUri": "https://github.com/aspnet/MessagePack-CSharp.git",
      "commitSha": "9aeb12b9bdb024512ffe2e4bddfa2785dca6e39e"
    },
    {
      "path": "nuget-client/submodules/NuGet.Build.Localization",
      "remoteUri": "https://github.com/NuGet/NuGet.Build.Localization.git",
      "commitSha": "f15db7b7c6f5affbea268632ef8333d2687c8031"
    },
    {
      "path": "source-build-reference-packages/src/externalPackages/src/abstractions-xunit",
      "remoteUri": "https://github.com/xunit/abstractions.xunit",
      "commitSha": "b75d54d73b141709f805c2001b16f3dd4d71539d"
    },
    {
      "path": "source-build-reference-packages/src/externalPackages/src/application-insights",
      "remoteUri": "https://github.com/microsoft/ApplicationInsights-dotnet",
      "commitSha": "2faa7e8b157a431daa2e71785d68abd5fa817b53"
    },
    {
      "path": "source-build-reference-packages/src/externalPackages/src/azure-activedirectory-identitymodel-extensions-for-dotnet",
      "remoteUri": "https://github.com/AzureAD/azure-activedirectory-identitymodel-extensions-for-dotnet.git",
      "commitSha": "e67b25be77532af9ba405670b34b4d263d505fde"
    },
    {
      "path": "source-build-reference-packages/src/externalPackages/src/cssparser",
      "remoteUri": "https://github.com/dotnet/cssparser",
      "commitSha": "0d59611784841735a7778a67aa6e9d8d000c861f"
    },
    {
      "path": "source-build-reference-packages/src/externalPackages/src/docker-creds-provider",
      "remoteUri": "https://github.com/mthalman/docker-creds-provider",
      "commitSha": "6e1ecd0a80755f9f0e88dc23b98b52f51a77c65e"
    },
    {
      "path": "source-build-reference-packages/src/externalPackages/src/humanizer",
      "remoteUri": "https://github.com/Humanizr/Humanizer",
      "commitSha": "3ebc38de585fc641a04b0e78ed69468453b0f8a1"
    },
    {
      "path": "source-build-reference-packages/src/externalPackages/src/MSBuildLocator",
      "remoteUri": "https://github.com/microsoft/MSBuildLocator",
      "commitSha": "6235ee4484ceb8f9db32826ae252b0a2aad0955e"
    },
    {
      "path": "source-build-reference-packages/src/externalPackages/src/newtonsoft-json",
      "remoteUri": "https://github.com/JamesNK/Newtonsoft.Json.git",
      "commitSha": "0a2e291c0d9c0c7675d445703e51750363a549ef"
    },
    {
      "path": "source-build-reference-packages/src/externalPackages/src/spectre-console",
      "remoteUri": "https://github.com/spectreconsole/spectre.console",
      "commitSha": "68fcfe0de4c0602b1c4d4c3cf58ea70e9f06388c"
    },
    {
      "path": "source-build-reference-packages/src/externalPackages/src/vs-solutionpersistence",
      "remoteUri": "https://github.com/microsoft/vs-solutionpersistence.git",
      "commitSha": "0b6f82a4073ce0ff0419991ea0cd6dd6898a51ac"
    }
  ]
}<|MERGE_RESOLUTION|>--- conflicted
+++ resolved
@@ -25,17 +25,10 @@
       "commitSha": "e292617c0f829bfe777c7ad51467c6a509a9aff8"
     },
     {
-<<<<<<< HEAD
       "barId": 280917,
       "path": "deployment-tools",
       "remoteUri": "https://github.com/dotnet/deployment-tools",
       "commitSha": "0a1e8362711c7651575bed49000215adb7f0c599"
-=======
-      "barId": 279984,
-      "path": "deployment-tools",
-      "remoteUri": "https://github.com/dotnet/deployment-tools",
-      "commitSha": "6c9d06961c0f1fa8714dd12d072fb2eecee5193f"
->>>>>>> 39ec54dc
     },
     {
       "barId": 279003,
