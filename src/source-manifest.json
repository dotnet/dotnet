{
  "repositories": [
    {
      "barId": 286336,
      "path": "arcade",
      "remoteUri": "https://github.com/dotnet/arcade",
      "commitSha": "488413fe104056170673a048a07906314e101e5d"
    },
    {
      "barId": 287596,
      "path": "aspnetcore",
      "remoteUri": "https://github.com/dotnet/aspnetcore",
      "commitSha": "cf40577071ca80f7396e702a75212ed0f7ff8f54"
    },
    {
      "barId": 277712,
      "path": "cecil",
      "remoteUri": "https://github.com/dotnet/cecil",
      "commitSha": "2a768f2c8a54077cd7d788bb135caeb4d7206a15"
    },
    {
      "barId": 278546,
      "path": "command-line-api",
      "remoteUri": "https://github.com/dotnet/command-line-api",
      "commitSha": "0b4618bc860374941e605d8eb1d2bc29c32801db"
    },
    {
      "barId": 284345,
      "path": "deployment-tools",
      "remoteUri": "https://github.com/dotnet/deployment-tools",
      "commitSha": "c0c52874069a4dc0fe1e880014e6a5f316e9d3b8"
    },
    {
      "barId": 287675,
      "path": "diagnostics",
      "remoteUri": "https://github.com/dotnet/diagnostics",
      "commitSha": "297a926f29a461b9015f401f7e9b98edfa09b922"
    },
    {
      "barId": 287743,
      "path": "efcore",
      "remoteUri": "https://github.com/dotnet/efcore",
      "commitSha": "a025407ace99e28b1364d0d3254051dd479c9e63"
    },
    {
      "barId": 285755,
      "path": "emsdk",
      "remoteUri": "https://github.com/dotnet/emsdk",
      "commitSha": "aead567b56fe284ee05b3bb324705b76331d4719"
    },
    {
      "barId": 287292,
      "path": "fsharp",
      "remoteUri": "https://github.com/dotnet/fsharp",
      "commitSha": "6a5057737534a1a34ab9a747811df9ea5a45ef0e"
    },
    {
      "barId": 287210,
      "path": "msbuild",
      "remoteUri": "https://github.com/dotnet/msbuild",
      "commitSha": "5e273ccd45ba73d9db9b34fceaf9a110412e64e8"
    },
    {
      "barId": 279847,
      "path": "nuget-client",
      "remoteUri": "https://github.com/nuget/nuget.client",
      "commitSha": "56f4657d7585ec12b61c623756ca4b2b810c4863"
    },
    {
<<<<<<< HEAD
      "barId": 287849,
      "path": "razor",
      "remoteUri": "https://github.com/dotnet/razor",
      "commitSha": "e6d2b8b93c93a7e8f9eac2b86a119b5c39ec2208"
=======
      "barId": 287667,
      "path": "razor",
      "remoteUri": "https://github.com/dotnet/razor",
      "commitSha": "c87ceed94c0485806e25e7b31275a3944321f30f"
>>>>>>> d9ea74c0
    },
    {
      "barId": 286437,
      "path": "roslyn",
      "remoteUri": "https://github.com/dotnet/roslyn",
      "commitSha": "a01d6a0838430706cea74ad38e054c2877ffbfa1"
    },
    {
      "barId": 287137,
      "path": "runtime",
      "remoteUri": "https://github.com/dotnet/runtime",
      "commitSha": "4f506962bd5c4d1dbf49e0a08b2a4fd9ba688e4b"
    },
    {
      "barId": 277711,
      "path": "scenario-tests",
      "remoteUri": "https://github.com/dotnet/scenario-tests",
      "commitSha": "082359066ee0064039b9b1f1f025bdd0507d06de"
    },
    {
      "barId": 287664,
      "path": "sdk",
      "remoteUri": "https://github.com/dotnet/sdk",
      "commitSha": "da83df940bb8270e04103f9d5a43ce6d50e6b31d"
    },
    {
      "barId": 287497,
      "path": "source-build-reference-packages",
      "remoteUri": "https://github.com/dotnet/source-build-reference-packages",
      "commitSha": "0eed3a94644603ef1c0095bc3f1bff525fff876e"
    },
    {
      "barId": 277912,
      "path": "sourcelink",
      "remoteUri": "https://github.com/dotnet/sourcelink",
      "commitSha": "9b949eeb2d5dba635c06ae936b50d2141b0aabe2"
    },
    {
      "barId": 287040,
      "path": "symreader",
      "remoteUri": "https://github.com/dotnet/symreader",
      "commitSha": "ee968d4a1bf717f4bba3a4ffc3f93b5c9870b117"
    },
    {
      "barId": 287164,
      "path": "templating",
      "remoteUri": "https://github.com/dotnet/templating",
      "commitSha": "3077da622dcaa12b46c9946e53b509ea3b352b47"
    },
    {
      "barId": 285989,
      "path": "vstest",
      "remoteUri": "https://github.com/microsoft/vstest",
      "commitSha": "81d120f85fbdddc7b981e910a127bd6ef913cd42"
    },
    {
      "barId": 287041,
      "path": "windowsdesktop",
      "remoteUri": "https://github.com/dotnet/windowsdesktop",
      "commitSha": "9f2ae28ea4f111e6a336682484e5aa412e114f3c"
    },
    {
      "barId": 287050,
      "path": "winforms",
      "remoteUri": "https://github.com/dotnet/winforms",
      "commitSha": "e53fd3599f4d1e17f3ebc1f3ab9a0dad05805422"
    },
    {
      "barId": 283721,
      "path": "wpf",
      "remoteUri": "https://github.com/dotnet/wpf",
      "commitSha": "519468037f9b797440548c4d744fc7807573026f"
    },
    {
      "barId": 278018,
      "path": "xdt",
      "remoteUri": "https://github.com/dotnet/xdt",
      "commitSha": "ec086785dfa9af4a0dc58eca3e5c969e3d0c6003"
    }
  ],
  "submodules": [
    {
      "path": "aspnetcore/src/submodules/googletest",
      "remoteUri": "https://github.com/google/googletest",
      "commitSha": "b2b9072ecbe874f5937054653ef8f2731eb0f010"
    },
    {
      "path": "aspnetcore/src/submodules/MessagePack-CSharp",
      "remoteUri": "https://github.com/aspnet/MessagePack-CSharp.git",
      "commitSha": "9aeb12b9bdb024512ffe2e4bddfa2785dca6e39e"
    },
    {
      "path": "nuget-client/submodules/NuGet.Build.Localization",
      "remoteUri": "https://github.com/NuGet/NuGet.Build.Localization.git",
      "commitSha": "f15db7b7c6f5affbea268632ef8333d2687c8031"
    },
    {
      "path": "source-build-reference-packages/src/externalPackages/src/abstractions-xunit",
      "remoteUri": "https://github.com/xunit/abstractions.xunit",
      "commitSha": "b75d54d73b141709f805c2001b16f3dd4d71539d"
    },
    {
      "path": "source-build-reference-packages/src/externalPackages/src/application-insights",
      "remoteUri": "https://github.com/microsoft/ApplicationInsights-dotnet",
      "commitSha": "2faa7e8b157a431daa2e71785d68abd5fa817b53"
    },
    {
      "path": "source-build-reference-packages/src/externalPackages/src/azure-activedirectory-identitymodel-extensions-for-dotnet",
      "remoteUri": "https://github.com/AzureAD/azure-activedirectory-identitymodel-extensions-for-dotnet.git",
      "commitSha": "e67b25be77532af9ba405670b34b4d263d505fde"
    },
    {
      "path": "source-build-reference-packages/src/externalPackages/src/cssparser",
      "remoteUri": "https://github.com/dotnet/cssparser",
      "commitSha": "0d59611784841735a7778a67aa6e9d8d000c861f"
    },
    {
      "path": "source-build-reference-packages/src/externalPackages/src/docker-creds-provider",
      "remoteUri": "https://github.com/mthalman/docker-creds-provider",
      "commitSha": "6e1ecd0a80755f9f0e88dc23b98b52f51a77c65e"
    },
    {
      "path": "source-build-reference-packages/src/externalPackages/src/humanizer",
      "remoteUri": "https://github.com/Humanizr/Humanizer",
      "commitSha": "3ebc38de585fc641a04b0e78ed69468453b0f8a1"
    },
    {
      "path": "source-build-reference-packages/src/externalPackages/src/MSBuildLocator",
      "remoteUri": "https://github.com/microsoft/MSBuildLocator",
      "commitSha": "694ff392b2dcf6ac58fe865afd1c982eb9449014"
    },
    {
      "path": "source-build-reference-packages/src/externalPackages/src/newtonsoft-json",
      "remoteUri": "https://github.com/JamesNK/Newtonsoft.Json.git",
      "commitSha": "0a2e291c0d9c0c7675d445703e51750363a549ef"
    },
    {
      "path": "source-build-reference-packages/src/externalPackages/src/spectre-console",
      "remoteUri": "https://github.com/spectreconsole/spectre.console",
      "commitSha": "68fcfe0de4c0602b1c4d4c3cf58ea70e9f06388c"
    },
    {
      "path": "source-build-reference-packages/src/externalPackages/src/vs-solutionpersistence",
      "remoteUri": "https://github.com/microsoft/vs-solutionpersistence.git",
      "commitSha": "0b6f82a4073ce0ff0419991ea0cd6dd6898a51ac"
    }
  ]
}<|MERGE_RESOLUTION|>--- conflicted
+++ resolved
@@ -67,17 +67,10 @@
       "commitSha": "56f4657d7585ec12b61c623756ca4b2b810c4863"
     },
     {
-<<<<<<< HEAD
       "barId": 287849,
       "path": "razor",
       "remoteUri": "https://github.com/dotnet/razor",
       "commitSha": "e6d2b8b93c93a7e8f9eac2b86a119b5c39ec2208"
-=======
-      "barId": 287667,
-      "path": "razor",
-      "remoteUri": "https://github.com/dotnet/razor",
-      "commitSha": "c87ceed94c0485806e25e7b31275a3944321f30f"
->>>>>>> d9ea74c0
     },
     {
       "barId": 286437,
