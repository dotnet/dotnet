--- conflicted
+++ resolved
@@ -7,17 +7,10 @@
       "commitSha": "dbc4dce57f6a2087f13d86e89dfb0334be3c42e2"
     },
     {
-<<<<<<< HEAD
       "barId": 284751,
       "path": "aspnetcore",
       "remoteUri": "https://github.com/dotnet/aspnetcore",
       "commitSha": "30bb66ac06e74aa7835eb46b40dd5a6067f0d762"
-=======
-      "barId": 284539,
-      "path": "aspnetcore",
-      "remoteUri": "https://github.com/dotnet/aspnetcore",
-      "commitSha": "02d157c42343ffc786b374418fa577363e51a80b"
->>>>>>> 41f767b9
     },
     {
       "barId": 277712,
