--- conflicted
+++ resolved
@@ -67,17 +67,10 @@
       "commitSha": "56f4657d7585ec12b61c623756ca4b2b810c4863"
     },
     {
-<<<<<<< HEAD
       "barId": 281040,
       "path": "razor",
       "remoteUri": "https://github.com/dotnet/razor",
       "commitSha": "a118983499832b749b45e51fe36dd6a091974d6f"
-=======
-      "barId": 280517,
-      "path": "razor",
-      "remoteUri": "https://github.com/dotnet/razor",
-      "commitSha": "f2270a5492e831864b60a8853c7435ded110ad6f"
->>>>>>> f3a4447d
     },
     {
       "barId": 280955,
