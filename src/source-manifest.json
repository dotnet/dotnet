{
  "repositories": [
    {
      "barId": 282675,
      "path": "arcade",
      "remoteUri": "https://github.com/dotnet/arcade",
      "commitSha": "fff7a817fd613de7856451a9b4719809090a7b0d"
    },
    {
      "barId": 282661,
      "path": "aspnetcore",
      "remoteUri": "https://github.com/dotnet/aspnetcore",
      "commitSha": "36c70b8f63c4c56b02de396551ce74455d970910"
    },
    {
      "barId": 279211,
      "path": "cecil",
      "remoteUri": "https://github.com/dotnet/cecil",
      "commitSha": "27abc57253a0d3010418e877fdfb35f9fa6806b9"
    },
    {
      "barId": 279170,
      "path": "command-line-api",
      "remoteUri": "https://github.com/dotnet/command-line-api",
      "commitSha": "e292617c0f829bfe777c7ad51467c6a509a9aff8"
    },
    {
      "barId": 281094,
      "path": "deployment-tools",
      "remoteUri": "https://github.com/dotnet/deployment-tools",
      "commitSha": "c3b8848af005deb9cab2a64b47a39f507f095835"
    },
    {
      "barId": 281454,
      "path": "diagnostics",
      "remoteUri": "https://github.com/dotnet/diagnostics",
      "commitSha": "a8536653f9d343d9f835dd5e853bc495b6e32cac"
    },
    {
      "barId": 283058,
      "path": "efcore",
      "remoteUri": "https://github.com/dotnet/efcore",
      "commitSha": "a419d5d87128be593635470e27191eeb9b7c8b8d"
    },
    {
      "barId": 280178,
      "path": "emsdk",
      "remoteUri": "https://github.com/dotnet/emsdk",
      "commitSha": "5160f55cf014366a7e681ff22ff1b19233b5ec7b"
    },
    {
      "barId": 282106,
      "path": "fsharp",
      "remoteUri": "https://github.com/dotnet/fsharp",
      "commitSha": "1614065b2e732a13982b3cd7b629ca83593d1c67"
    },
    {
      "barId": 282986,
      "path": "msbuild",
      "remoteUri": "https://github.com/dotnet/msbuild",
      "commitSha": "6bb31fdaff29564237697c328702cd4db4cc81fc"
    },
    {
      "barId": 283053,
      "path": "nuget-client",
      "remoteUri": "https://github.com/nuget/nuget.client",
      "commitSha": "28aa7988271232f1feec583cd7e0144ac8f42ee4"
    },
    {
      "barId": 283108,
      "path": "razor",
      "remoteUri": "https://github.com/dotnet/razor",
      "commitSha": "bde4f70c9560811a7f25023b9d8ac42fd7d0e99f"
    },
    {
      "barId": 283091,
      "path": "roslyn",
      "remoteUri": "https://github.com/dotnet/roslyn",
      "commitSha": "6ea0a05e20748e980ebc95de2a5584c35f490534"
    },
    {
<<<<<<< HEAD
      "barId": 283224,
      "path": "runtime",
      "remoteUri": "https://github.com/dotnet/runtime",
      "commitSha": "60a735eb6fdf6ad243d1618dedeea6014d70889b"
=======
      "barId": 283055,
      "path": "runtime",
      "remoteUri": "https://github.com/dotnet/runtime",
      "commitSha": "012f08cc5a32c03f4f506536747f45fb70c478cb"
>>>>>>> b0eeb505
    },
    {
      "barId": 277711,
      "path": "scenario-tests",
      "remoteUri": "https://github.com/dotnet/scenario-tests",
      "commitSha": "082359066ee0064039b9b1f1f025bdd0507d06de"
    },
    {
      "barId": 283034,
      "path": "sdk",
      "remoteUri": "https://github.com/dotnet/sdk",
      "commitSha": "7b1b205bf5c3ec9d3bc953df87502e64be5e0a23"
    },
    {
      "barId": 282656,
      "path": "source-build-reference-packages",
      "remoteUri": "https://github.com/dotnet/source-build-reference-packages",
      "commitSha": "fdb961b0749fa58221e92915a7a7bbec65d40251"
    },
    {
      "barId": 277912,
      "path": "sourcelink",
      "remoteUri": "https://github.com/dotnet/sourcelink",
      "commitSha": "9b949eeb2d5dba635c06ae936b50d2141b0aabe2"
    },
    {
      "barId": 277806,
      "path": "symreader",
      "remoteUri": "https://github.com/dotnet/symreader",
      "commitSha": "9994998c0b0fab5efd5cbe2e13a3ea74f4e8e6e1"
    },
    {
      "barId": 279652,
      "path": "templating",
      "remoteUri": "https://github.com/dotnet/templating",
      "commitSha": "fcc5f2933e4ad7fbfc85a9c4e78d9bfa3e967eb7"
    },
    {
      "barId": 281625,
      "path": "vstest",
      "remoteUri": "https://github.com/microsoft/vstest",
      "commitSha": "f7325aaca89a8391520519f97cd749a8be281544"
    },
    {
      "barId": 280421,
      "path": "windowsdesktop",
      "remoteUri": "https://github.com/dotnet/windowsdesktop",
      "commitSha": "e2dc1b239ab7828c6ccf3395db5f6e72af652549"
    },
    {
      "barId": 282630,
      "path": "winforms",
      "remoteUri": "https://github.com/dotnet/winforms",
      "commitSha": "2b9471644494f912a5ea1f559ed7e2d443a631aa"
    },
    {
      "barId": 279896,
      "path": "wpf",
      "remoteUri": "https://github.com/dotnet/wpf",
      "commitSha": "27b82f60a76f1b3692d628838d42a786fe40b70f"
    },
    {
      "barId": 278018,
      "path": "xdt",
      "remoteUri": "https://github.com/dotnet/xdt",
      "commitSha": "ec086785dfa9af4a0dc58eca3e5c969e3d0c6003"
    }
  ],
  "submodules": [
    {
      "path": "aspnetcore/src/submodules/googletest",
      "remoteUri": "https://github.com/google/googletest",
      "commitSha": "373af2e3df71599b87a40ce0e37164523849166b"
    },
    {
      "path": "aspnetcore/src/submodules/MessagePack-CSharp",
      "remoteUri": "https://github.com/aspnet/MessagePack-CSharp.git",
      "commitSha": "9aeb12b9bdb024512ffe2e4bddfa2785dca6e39e"
    },
    {
      "path": "nuget-client/submodules/NuGet.Build.Localization",
      "remoteUri": "https://github.com/NuGet/NuGet.Build.Localization.git",
      "commitSha": "f15db7b7c6f5affbea268632ef8333d2687c8031"
    },
    {
      "path": "source-build-reference-packages/src/externalPackages/src/abstractions-xunit",
      "remoteUri": "https://github.com/xunit/abstractions.xunit",
      "commitSha": "b75d54d73b141709f805c2001b16f3dd4d71539d"
    },
    {
      "path": "source-build-reference-packages/src/externalPackages/src/application-insights",
      "remoteUri": "https://github.com/microsoft/ApplicationInsights-dotnet",
      "commitSha": "2faa7e8b157a431daa2e71785d68abd5fa817b53"
    },
    {
      "path": "source-build-reference-packages/src/externalPackages/src/azure-activedirectory-identitymodel-extensions-for-dotnet",
      "remoteUri": "https://github.com/AzureAD/azure-activedirectory-identitymodel-extensions-for-dotnet.git",
      "commitSha": "e67b25be77532af9ba405670b34b4d263d505fde"
    },
    {
      "path": "source-build-reference-packages/src/externalPackages/src/cssparser",
      "remoteUri": "https://github.com/dotnet/cssparser",
      "commitSha": "0d59611784841735a7778a67aa6e9d8d000c861f"
    },
    {
      "path": "source-build-reference-packages/src/externalPackages/src/docker-creds-provider",
      "remoteUri": "https://github.com/mthalman/docker-creds-provider",
      "commitSha": "6e1ecd0a80755f9f0e88dc23b98b52f51a77c65e"
    },
    {
      "path": "source-build-reference-packages/src/externalPackages/src/humanizer",
      "remoteUri": "https://github.com/Humanizr/Humanizer",
      "commitSha": "3ebc38de585fc641a04b0e78ed69468453b0f8a1"
    },
    {
      "path": "source-build-reference-packages/src/externalPackages/src/MSBuildLocator",
      "remoteUri": "https://github.com/microsoft/MSBuildLocator",
      "commitSha": "6235ee4484ceb8f9db32826ae252b0a2aad0955e"
    },
    {
      "path": "source-build-reference-packages/src/externalPackages/src/newtonsoft-json",
      "remoteUri": "https://github.com/JamesNK/Newtonsoft.Json.git",
      "commitSha": "0a2e291c0d9c0c7675d445703e51750363a549ef"
    },
    {
      "path": "source-build-reference-packages/src/externalPackages/src/spectre-console",
      "remoteUri": "https://github.com/spectreconsole/spectre.console",
      "commitSha": "68fcfe0de4c0602b1c4d4c3cf58ea70e9f06388c"
    },
    {
      "path": "source-build-reference-packages/src/externalPackages/src/vs-solutionpersistence",
      "remoteUri": "https://github.com/microsoft/vs-solutionpersistence.git",
      "commitSha": "0b6f82a4073ce0ff0419991ea0cd6dd6898a51ac"
    }
  ]
}<|MERGE_RESOLUTION|>--- conflicted
+++ resolved
@@ -79,17 +79,10 @@
       "commitSha": "6ea0a05e20748e980ebc95de2a5584c35f490534"
     },
     {
-<<<<<<< HEAD
       "barId": 283224,
       "path": "runtime",
       "remoteUri": "https://github.com/dotnet/runtime",
       "commitSha": "60a735eb6fdf6ad243d1618dedeea6014d70889b"
-=======
-      "barId": 283055,
-      "path": "runtime",
-      "remoteUri": "https://github.com/dotnet/runtime",
-      "commitSha": "012f08cc5a32c03f4f506536747f45fb70c478cb"
->>>>>>> b0eeb505
     },
     {
       "barId": 277711,
