--- conflicted
+++ resolved
@@ -73,17 +73,7 @@
       "commitSha": "b83534429c940756d49907d1637cbf14c7f07b2a"
     },
     {
-<<<<<<< HEAD
-      "packageVersion": "4.5.0-2.22580.13",
-=======
-      "packageVersion": "7.0.0-preview.5.22412.2",
-      "path": "razor-compiler",
-      "remoteUri": "https://github.com/dotnet/razor-compiler",
-      "commitSha": "a41514681a4db83c7cae7e17debf668d12efc1bb"
-    },
-    {
       "packageVersion": "4.5.0-2.22608.26",
->>>>>>> d82f61c1
       "path": "roslyn",
       "remoteUri": "https://github.com/dotnet/roslyn",
       "commitSha": "716366a3830293571eaaad9b1b2b3929b5216f42"
