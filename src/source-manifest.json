{
  "repositories": [
    {
      "packageVersion": "10.0.0-beta.25271.2",
      "barId": 269183,
      "path": "arcade",
      "remoteUri": "https://github.com/dotnet/arcade",
      "commitSha": "12d3a9f5d6138e22270694574e73e4c58a815795"
    },
    {
      "packageVersion": "8.2.2-preview.1.24521.5",
      "barId": null,
      "path": "aspire",
      "remoteUri": "https://github.com/dotnet/aspire",
      "commitSha": "5fa9337a84a52e9bd185d04d156eccbdcf592f74"
    },
    {
      "packageVersion": "10.0.0-preview.6.25277.5",
      "barId": 269725,
      "path": "aspnetcore",
      "remoteUri": "https://github.com/dotnet/aspnetcore",
      "commitSha": "e849f2052624e7fe981c1ab158414014d2339b23"
    },
    {
      "packageVersion": "0.11.5-alpha.25266.1",
      "barId": 268579,
      "path": "cecil",
      "remoteUri": "https://github.com/dotnet/cecil",
      "commitSha": "50f19ccf4b834a6eab54496486a114ba3839f7b9"
    },
    {
      "packageVersion": "0.1.627701",
      "barId": 269717,
      "path": "command-line-api",
      "remoteUri": "https://github.com/dotnet/command-line-api",
      "commitSha": "e22447d0a07219d3d5ddf7b345b53561e3bde7a9"
    },
    {
      "packageVersion": "9.0.0-preview.1.25269.1",
      "barId": 268823,
      "path": "deployment-tools",
      "remoteUri": "https://github.com/dotnet/deployment-tools",
      "commitSha": "24142f7e09afd44317f70ae94801bc6feca0abcc"
    },
    {
      "packageVersion": "9.0.627301",
      "barId": 269462,
      "path": "diagnostics",
      "remoteUri": "https://github.com/dotnet/diagnostics",
      "commitSha": "5996972195ecc1c85a0201dff6f579bf4d9fbd6e"
    },
    {
      "packageVersion": "10.0.0-preview.6.25276.2",
      "barId": 269635,
      "path": "efcore",
      "remoteUri": "https://github.com/dotnet/efcore",
      "commitSha": "7caf11e0d08a61a931dd046900a10ec96a59cfc8"
    },
    {
      "packageVersion": "10.0.0-preview.6.25277.1",
      "barId": 269650,
      "path": "emsdk",
      "remoteUri": "https://github.com/dotnet/emsdk",
      "commitSha": "80d3bcc1ac4785e6c5e348a9caf6125873ecb30d"
    },
    {
      "packageVersion": "10.0.100-beta.25270.2",
      "barId": 269002,
      "path": "fsharp",
      "remoteUri": "https://github.com/dotnet/fsharp",
      "commitSha": "13ad6469b0354735c5b259f7e8307648ab7a6c50"
    },
    {
      "packageVersion": "17.15.0-preview-25277-08",
      "barId": 269692,
      "path": "msbuild",
      "remoteUri": "https://github.com/dotnet/msbuild",
      "commitSha": "3c72a46efb237364e23601459fff7879c42d1aa0"
    },
    {
      "packageVersion": "6.15.0-preview.1.65",
      "barId": 269359,
      "path": "nuget-client",
      "remoteUri": "https://github.com/nuget/nuget.client",
      "commitSha": "58c248e36695c9586c486e8876a43046e0817d41"
    },
    {
      "packageVersion": "10.0.0-preview.25277.1",
      "barId": 269645,
      "path": "razor",
      "remoteUri": "https://github.com/dotnet/razor",
      "commitSha": "955c6f1d293ecf56ae29c42e4d7fd35aaa7d2d52"
    },
    {
      "packageVersion": "5.0.0-1.25277.7",
      "barId": 269736,
      "path": "roslyn",
      "remoteUri": "https://github.com/dotnet/roslyn",
      "commitSha": "4381944dc18c7def52ee2b690e8ccc4b12fe9ea9"
    },
    {
      "packageVersion": "10.0.0-preview.25276.1",
      "barId": 269626,
      "path": "roslyn-analyzers",
      "remoteUri": "https://github.com/dotnet/roslyn-analyzers",
      "commitSha": "4d5446e3c9269d88d062819d9b09e8e5397fd6eb"
    },
    {
      "packageVersion": "10.0.0-preview.5.25262.10",
      "barId": 269735,
      "path": "runtime",
      "remoteUri": "https://github.com/dotnet/runtime",
      "commitSha": "ab3d27fd2425f4403fcfbd04d93122d1f8bcb508"
    },
    {
      "packageVersion": "10.0.0-preview.25221.1",
      "barId": 268572,
      "path": "scenario-tests",
      "remoteUri": "https://github.com/dotnet/scenario-tests",
      "commitSha": "ba23e62da145ef04187aabe1e1fb64029fe2317d"
    },
    {
      "packageVersion": "10.0.100-preview.6.25272.9",
      "barId": 269694,
      "path": "sdk",
      "remoteUri": "https://github.com/dotnet/sdk",
      "commitSha": "39c03282e67a91f4e2c71cf56e69271afb860d37"
    },
    {
      "packageVersion": "10.0.622801",
      "barId": 269640,
      "path": "source-build-externals",
      "remoteUri": "https://github.com/dotnet/source-build-externals",
      "commitSha": "9c353b86754dc74d2508aaecca0d68549a601eab"
    },
    {
      "packageVersion": "",
<<<<<<< HEAD
      "barId": 269844,
      "path": "source-build-reference-packages",
      "remoteUri": "https://github.com/dotnet/source-build-reference-packages",
      "commitSha": "1cd3d5b3f12f47cfc3b3265b38efa84c28e5723b"
=======
      "barId": 269647,
      "path": "source-build-reference-packages",
      "remoteUri": "https://github.com/dotnet/source-build-reference-packages",
      "commitSha": "90b1fdf80b6fa1208ff386a2df6fe4528d0c3c6a"
>>>>>>> f94a58a2
    },
    {
      "packageVersion": "10.0.0-beta.25277.2",
      "barId": 269734,
      "path": "sourcelink",
      "remoteUri": "https://github.com/dotnet/sourcelink",
      "commitSha": "fa3ad19fe7f6d6565dba740ea152057d96bad5d5"
    },
    {
      "packageVersion": "2.2.0-beta.25262.1",
      "barId": 267834,
      "path": "symreader",
      "remoteUri": "https://github.com/dotnet/symreader",
      "commitSha": "d38d92c12935201bb8852096935c267d53592ad9"
    },
    {
      "packageVersion": "10.0.100-preview.5.25275.1",
      "barId": 269560,
      "path": "templating",
      "remoteUri": "https://github.com/dotnet/templating",
      "commitSha": "889846f9e3ec0c3e07da8f9923ebfd009e4dec0a"
    },
    {
      "packageVersion": "17.15.0-preview-25272-02",
      "barId": 269265,
      "path": "vstest",
      "remoteUri": "https://github.com/microsoft/vstest",
      "commitSha": "e894393f92f748898e4e1ef7608892cb16e00163"
    },
    {
      "packageVersion": "10.0.0-preview.6.25276.2",
      "barId": 269624,
      "path": "windowsdesktop",
      "remoteUri": "https://github.com/dotnet/windowsdesktop",
      "commitSha": "7d2928c18a684bd0561e899b7b82594174ae1d14"
    },
    {
      "packageVersion": "10.0.0-preview.6.25277.2",
      "barId": 269733,
      "path": "winforms",
      "remoteUri": "https://github.com/dotnet/winforms",
      "commitSha": "9db17fd379a4b2f36f6ac274b4700fafd4713876"
    },
    {
      "packageVersion": "10.0.0-preview.6.25277.1",
      "barId": 269663,
      "path": "wpf",
      "remoteUri": "https://github.com/dotnet/wpf",
      "commitSha": "061f0464d39e2d7fc6a5cee2c1470f1a9cd025ee"
    },
    {
      "packageVersion": "10.0.0-preview.25269.1",
      "barId": 268931,
      "path": "xdt",
      "remoteUri": "https://github.com/dotnet/xdt",
      "commitSha": "7c4241a4893ba0703dfad18762f217857073b526"
    }
  ],
  "submodules": [
    {
      "path": "aspnetcore/src/submodules/googletest",
      "remoteUri": "https://github.com/google/googletest",
      "commitSha": "09ffd0015395354774c059a17d9f5bee36177ff9"
    },
    {
      "path": "aspnetcore/src/submodules/MessagePack-CSharp",
      "remoteUri": "https://github.com/aspnet/MessagePack-CSharp.git",
      "commitSha": "9aeb12b9bdb024512ffe2e4bddfa2785dca6e39e"
    },
    {
      "path": "nuget-client/submodules/NuGet.Build.Localization",
      "remoteUri": "https://github.com/NuGet/NuGet.Build.Localization.git",
      "commitSha": "f15db7b7c6f5affbea268632ef8333d2687c8031"
    },
    {
      "path": "source-build-externals/src/repos/src/abstractions-xunit",
      "remoteUri": "https://github.com/xunit/abstractions.xunit",
      "commitSha": "b75d54d73b141709f805c2001b16f3dd4d71539d"
    },
    {
      "path": "source-build-externals/src/repos/src/application-insights",
      "remoteUri": "https://github.com/microsoft/ApplicationInsights-dotnet",
      "commitSha": "2faa7e8b157a431daa2e71785d68abd5fa817b53"
    },
    {
      "path": "source-build-externals/src/repos/src/azure-activedirectory-identitymodel-extensions-for-dotnet",
      "remoteUri": "https://github.com/AzureAD/azure-activedirectory-identitymodel-extensions-for-dotnet.git",
      "commitSha": "e67b25be77532af9ba405670b34b4d263d505fde"
    },
    {
      "path": "source-build-externals/src/repos/src/cssparser",
      "remoteUri": "https://github.com/dotnet/cssparser",
      "commitSha": "0d59611784841735a7778a67aa6e9d8d000c861f"
    },
    {
      "path": "source-build-externals/src/repos/src/docker-creds-provider",
      "remoteUri": "https://github.com/mthalman/docker-creds-provider",
      "commitSha": "6e1ecd0a80755f9f0e88dc23b98b52f51a77c65e"
    },
    {
      "path": "source-build-externals/src/repos/src/humanizer",
      "remoteUri": "https://github.com/Humanizr/Humanizer",
      "commitSha": "3ebc38de585fc641a04b0e78ed69468453b0f8a1"
    },
    {
      "path": "source-build-externals/src/repos/src/MSBuildLocator",
      "remoteUri": "https://github.com/microsoft/MSBuildLocator",
      "commitSha": "e0281df33274ac3c3e22acc9b07dcb4b31d57dc0"
    },
    {
      "path": "source-build-externals/src/repos/src/newtonsoft-json",
      "remoteUri": "https://github.com/JamesNK/Newtonsoft.Json.git",
      "commitSha": "0a2e291c0d9c0c7675d445703e51750363a549ef"
    },
    {
      "path": "source-build-externals/src/repos/src/vs-solutionpersistence",
      "remoteUri": "https://github.com/microsoft/vs-solutionpersistence.git",
      "commitSha": "0b6f82a4073ce0ff0419991ea0cd6dd6898a51ac"
    },
    {
      "path": "source-build-externals/src/repos/src/xunit",
      "remoteUri": "https://github.com/xunit/xunit",
      "commitSha": "82543a6df6f5f13b5b70f8a9f9ccb41cd676084f"
    },
    {
      "path": "source-build-externals/src/repos/src/xunit/src/xunit.assert/Asserts",
      "remoteUri": "https://github.com/xunit/assert.xunit",
      "commitSha": "cac8b688c193c0f244a0bedf3bb60feeb32d377a"
    },
    {
      "path": "source-build-externals/src/repos/src/xunit/tools/builder/common",
      "remoteUri": "https://github.com/xunit/build-tools-v3",
      "commitSha": "90dba1f5638a4f00d4978a73e23edde5b85061d9"
    },
    {
      "path": "source-build-externals/src/repos/src/xunit/tools/media",
      "remoteUri": "https://github.com/xunit/media",
      "commitSha": "5738b6e86f08e0389c4392b939c20e3eca2d9822"
    }
  ]
}<|MERGE_RESOLUTION|>--- conflicted
+++ resolved
@@ -135,17 +135,10 @@
     },
     {
       "packageVersion": "",
-<<<<<<< HEAD
       "barId": 269844,
       "path": "source-build-reference-packages",
       "remoteUri": "https://github.com/dotnet/source-build-reference-packages",
       "commitSha": "1cd3d5b3f12f47cfc3b3265b38efa84c28e5723b"
-=======
-      "barId": 269647,
-      "path": "source-build-reference-packages",
-      "remoteUri": "https://github.com/dotnet/source-build-reference-packages",
-      "commitSha": "90b1fdf80b6fa1208ff386a2df6fe4528d0c3c6a"
->>>>>>> f94a58a2
     },
     {
       "packageVersion": "10.0.0-beta.25277.2",
