{
  "repositories": [
    {
      "packageVersion": "10.0.0-beta.25302.1",
      "barId": 270250,
      "path": "arcade",
      "remoteUri": "https://github.com/dotnet/arcade",
      "commitSha": "83c8fe20d45264a4d85ad8c83f46ea456948c209"
    },
    {
      "packageVersion": "8.2.2-preview.1.24521.5",
      "barId": null,
      "path": "aspire",
      "remoteUri": "https://github.com/dotnet/aspire",
      "commitSha": "5fa9337a84a52e9bd185d04d156eccbdcf592f74"
    },
    {
      "packageVersion": "10.0.0-preview.6.25305.3",
      "barId": 270762,
      "path": "aspnetcore",
      "remoteUri": "https://github.com/dotnet/aspnetcore",
      "commitSha": "6a96694cda568cc8ebec2a0b34e408842eb9805f"
    },
    {
      "packageVersion": "0.11.5-alpha.25302.1",
      "barId": 270241,
      "path": "cecil",
      "remoteUri": "https://github.com/dotnet/cecil",
      "commitSha": "70155a89cb7781f4b7ffe346455939d09a2cd45e"
    },
    {
      "packageVersion": "0.1.627903",
      "barId": 270045,
      "path": "command-line-api",
      "remoteUri": "https://github.com/dotnet/command-line-api",
      "commitSha": "3bbc68e8ee1817bb5463c01f86e58b384ceefbd9"
    },
    {
      "packageVersion": "9.0.0-preview.1.25303.2",
      "barId": 270423,
      "path": "deployment-tools",
      "remoteUri": "https://github.com/dotnet/deployment-tools",
      "commitSha": "5301f0fa3815b133330070e76ec30814f3731304"
    },
    {
      "packageVersion": "9.0.630401",
      "barId": 270646,
      "path": "diagnostics",
      "remoteUri": "https://github.com/dotnet/diagnostics",
      "commitSha": "a083d65b84428784901cf8bacdf8403be18fa78f"
    },
    {
      "packageVersion": "10.0.0-preview.6.25305.14",
      "barId": 270799,
      "path": "efcore",
      "remoteUri": "https://github.com/dotnet/efcore",
      "commitSha": "f251411b761af9a82d96e71f045827602aacd6da"
    },
    {
      "packageVersion": "10.0.0-preview.6.25305.1",
      "barId": 270692,
      "path": "emsdk",
      "remoteUri": "https://github.com/dotnet/emsdk",
      "commitSha": "2e84b71bab3db3811cccded0468b0d5fcf8f9a6b"
    },
    {
      "packageVersion": "14.0.100-beta.25305.2",
      "barId": 270767,
      "path": "fsharp",
      "remoteUri": "https://github.com/dotnet/fsharp",
      "commitSha": "7ce7d94f430be5a0f098868f55ebc17439f74ab0"
    },
    {
      "packageVersion": "17.15.0-preview-25305-05",
      "barId": 270741,
      "path": "msbuild",
      "remoteUri": "https://github.com/dotnet/msbuild",
      "commitSha": "6ab41c09bdddc9bb3860f1f03b9ea447fe9a7112"
    },
    {
      "packageVersion": "6.15.0-preview.1.70",
      "barId": 270051,
      "path": "nuget-client",
      "remoteUri": "https://github.com/nuget/nuget.client",
      "commitSha": "fb8b14ee3c574f9b559fc2057cadd20d55a75526"
    },
    {
      "packageVersion": "10.0.0-preview.25305.2",
      "barId": 270810,
      "path": "razor",
      "remoteUri": "https://github.com/dotnet/razor",
      "commitSha": "adf073860ebf2b1884f544111e53b90f1a2364ee"
    },
    {
      "packageVersion": "5.0.0-1.25305.6",
      "barId": 270807,
      "path": "roslyn",
      "remoteUri": "https://github.com/dotnet/roslyn",
      "commitSha": "86826d372b9269246b30cab296d75e74a4fa8b69"
    },
    {
      "packageVersion": "10.0.0-preview.25305.1",
      "barId": 270789,
      "path": "roslyn-analyzers",
      "remoteUri": "https://github.com/dotnet/roslyn-analyzers",
      "commitSha": "632016506fec677a07251bd4d3644ab5207f14c9"
    },
    {
      "packageVersion": "10.0.0-preview.5.25262.10",
      "barId": 270326,
      "path": "runtime",
      "remoteUri": "https://github.com/dotnet/runtime",
      "commitSha": "a2c9e7bda0f2edce496c437d2063deb1060caa4a"
    },
    {
      "packageVersion": "10.0.0-preview.25221.1",
      "barId": 270239,
      "path": "scenario-tests",
      "remoteUri": "https://github.com/dotnet/scenario-tests",
      "commitSha": "2a22f9703ddbe56d7d90201a4fdc19b8ed5183b2"
    },
    {
      "packageVersion": "10.0.100-preview.6.25272.9",
      "barId": 270814,
      "path": "sdk",
      "remoteUri": "https://github.com/dotnet/sdk",
      "commitSha": "907e1bedc3e4320f93c1cdb9c6bbba4ebd0abc61"
    },
    {
      "packageVersion": "10.0.622801",
      "barId": 270278,
      "path": "source-build-externals",
      "remoteUri": "https://github.com/dotnet/source-build-externals",
      "commitSha": "191d8c1d61d3fdee8f1043b685c468a028017f65"
    },
    {
      "packageVersion": "",
      "barId": 270545,
      "path": "source-build-reference-packages",
      "remoteUri": "https://github.com/dotnet/source-build-reference-packages",
      "commitSha": "9f65308f17fe6db46934a9d3a5a8e7333d64114c"
    },
    {
      "packageVersion": "10.0.0-beta.25302.1",
      "barId": 270321,
      "path": "sourcelink",
      "remoteUri": "https://github.com/dotnet/sourcelink",
      "commitSha": "634059dd61cb2de8a5fbed786093790a78ce0de7"
    },
    {
      "packageVersion": "2.2.0-beta.25303.1",
      "barId": 270394,
      "path": "symreader",
      "remoteUri": "https://github.com/dotnet/symreader",
      "commitSha": "7af3fe9ede611e9f3202b373038ef2400518af5d"
    },
    {
      "packageVersion": "10.0.100-preview.5.25304.15",
      "barId": 270673,
      "path": "templating",
      "remoteUri": "https://github.com/dotnet/templating",
      "commitSha": "266886a85c1ef3c8468db62b35bc6142ed83204c"
    },
    {
      "packageVersion": "17.15.0-preview-25302-03",
      "barId": 270275,
      "path": "vstest",
      "remoteUri": "https://github.com/microsoft/vstest",
      "commitSha": "107abd3b697cd033c6b037075536fdd089370101"
    },
    {
      "packageVersion": "10.0.0-preview.6.25304.4",
      "barId": 270620,
      "path": "windowsdesktop",
      "remoteUri": "https://github.com/dotnet/windowsdesktop",
      "commitSha": "5002f39499742498f3e509d79934801ad6b880b2"
    },
    {
<<<<<<< HEAD
      "packageVersion": "10.0.0-preview.6.25306.1",
      "barId": 270903,
      "path": "winforms",
      "remoteUri": "https://github.com/dotnet/winforms",
      "commitSha": "f2060dfa61556829461a5175b05120ae34a584ed"
=======
      "packageVersion": "10.0.0-preview.6.25304.4",
      "barId": 270630,
      "path": "winforms",
      "remoteUri": "https://github.com/dotnet/winforms",
      "commitSha": "4b461fda6b0a07047609813303bdc5e920d9b785"
>>>>>>> 9a90ec1b
    },
    {
      "packageVersion": "10.0.0-preview.6.25305.1",
      "barId": 270689,
      "path": "wpf",
      "remoteUri": "https://github.com/dotnet/wpf",
      "commitSha": "416cfa6c65dce9614f4a090ca9edf3f3ee269f32"
    },
    {
      "packageVersion": "10.0.0-preview.25303.1",
      "barId": 270396,
      "path": "xdt",
      "remoteUri": "https://github.com/dotnet/xdt",
      "commitSha": "7f4a3dc7c5908b7f5f42f6111358d38633d8efb2"
    }
  ],
  "submodules": [
    {
      "path": "aspnetcore/src/submodules/googletest",
      "remoteUri": "https://github.com/google/googletest",
      "commitSha": "7427a6b5e3e04f895ecad5c647c94629fb2acdc0"
    },
    {
      "path": "aspnetcore/src/submodules/MessagePack-CSharp",
      "remoteUri": "https://github.com/aspnet/MessagePack-CSharp.git",
      "commitSha": "9aeb12b9bdb024512ffe2e4bddfa2785dca6e39e"
    },
    {
      "path": "nuget-client/submodules/NuGet.Build.Localization",
      "remoteUri": "https://github.com/NuGet/NuGet.Build.Localization.git",
      "commitSha": "f15db7b7c6f5affbea268632ef8333d2687c8031"
    },
    {
      "path": "source-build-externals/src/repos/src/abstractions-xunit",
      "remoteUri": "https://github.com/xunit/abstractions.xunit",
      "commitSha": "b75d54d73b141709f805c2001b16f3dd4d71539d"
    },
    {
      "path": "source-build-externals/src/repos/src/application-insights",
      "remoteUri": "https://github.com/microsoft/ApplicationInsights-dotnet",
      "commitSha": "2faa7e8b157a431daa2e71785d68abd5fa817b53"
    },
    {
      "path": "source-build-externals/src/repos/src/azure-activedirectory-identitymodel-extensions-for-dotnet",
      "remoteUri": "https://github.com/AzureAD/azure-activedirectory-identitymodel-extensions-for-dotnet.git",
      "commitSha": "e67b25be77532af9ba405670b34b4d263d505fde"
    },
    {
      "path": "source-build-externals/src/repos/src/cssparser",
      "remoteUri": "https://github.com/dotnet/cssparser",
      "commitSha": "0d59611784841735a7778a67aa6e9d8d000c861f"
    },
    {
      "path": "source-build-externals/src/repos/src/docker-creds-provider",
      "remoteUri": "https://github.com/mthalman/docker-creds-provider",
      "commitSha": "6e1ecd0a80755f9f0e88dc23b98b52f51a77c65e"
    },
    {
      "path": "source-build-externals/src/repos/src/humanizer",
      "remoteUri": "https://github.com/Humanizr/Humanizer",
      "commitSha": "3ebc38de585fc641a04b0e78ed69468453b0f8a1"
    },
    {
      "path": "source-build-externals/src/repos/src/MSBuildLocator",
      "remoteUri": "https://github.com/microsoft/MSBuildLocator",
      "commitSha": "e0281df33274ac3c3e22acc9b07dcb4b31d57dc0"
    },
    {
      "path": "source-build-externals/src/repos/src/newtonsoft-json",
      "remoteUri": "https://github.com/JamesNK/Newtonsoft.Json.git",
      "commitSha": "0a2e291c0d9c0c7675d445703e51750363a549ef"
    },
    {
      "path": "source-build-externals/src/repos/src/vs-solutionpersistence",
      "remoteUri": "https://github.com/microsoft/vs-solutionpersistence.git",
      "commitSha": "0b6f82a4073ce0ff0419991ea0cd6dd6898a51ac"
    },
    {
      "path": "source-build-externals/src/repos/src/xunit",
      "remoteUri": "https://github.com/xunit/xunit",
      "commitSha": "82543a6df6f5f13b5b70f8a9f9ccb41cd676084f"
    },
    {
      "path": "source-build-externals/src/repos/src/xunit/src/xunit.assert/Asserts",
      "remoteUri": "https://github.com/xunit/assert.xunit",
      "commitSha": "cac8b688c193c0f244a0bedf3bb60feeb32d377a"
    },
    {
      "path": "source-build-externals/src/repos/src/xunit/tools/builder/common",
      "remoteUri": "https://github.com/xunit/build-tools-v3",
      "commitSha": "90dba1f5638a4f00d4978a73e23edde5b85061d9"
    },
    {
      "path": "source-build-externals/src/repos/src/xunit/tools/media",
      "remoteUri": "https://github.com/xunit/media",
      "commitSha": "5738b6e86f08e0389c4392b939c20e3eca2d9822"
    }
  ]
}<|MERGE_RESOLUTION|>--- conflicted
+++ resolved
@@ -176,19 +176,11 @@
       "commitSha": "5002f39499742498f3e509d79934801ad6b880b2"
     },
     {
-<<<<<<< HEAD
       "packageVersion": "10.0.0-preview.6.25306.1",
       "barId": 270903,
       "path": "winforms",
       "remoteUri": "https://github.com/dotnet/winforms",
       "commitSha": "f2060dfa61556829461a5175b05120ae34a584ed"
-=======
-      "packageVersion": "10.0.0-preview.6.25304.4",
-      "barId": 270630,
-      "path": "winforms",
-      "remoteUri": "https://github.com/dotnet/winforms",
-      "commitSha": "4b461fda6b0a07047609813303bdc5e920d9b785"
->>>>>>> 9a90ec1b
     },
     {
       "packageVersion": "10.0.0-preview.6.25305.1",
