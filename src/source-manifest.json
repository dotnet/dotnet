--- conflicted
+++ resolved
@@ -127,17 +127,10 @@
       "commitSha": "697c1270eebc92c531f27265dd0ff60211b088bb"
     },
     {
-<<<<<<< HEAD
       "barId": 292668,
       "path": "windowsdesktop",
       "remoteUri": "https://github.com/dotnet/windowsdesktop",
       "commitSha": "f72890b0164df7c88ad19cecd453511a05d80761"
-=======
-      "barId": 292491,
-      "path": "windowsdesktop",
-      "remoteUri": "https://github.com/dotnet/windowsdesktop",
-      "commitSha": "ed43a5a690e33d6d5498cc1624b636df8eac9283"
->>>>>>> 158d13e7
     },
     {
       "barId": 292334,
