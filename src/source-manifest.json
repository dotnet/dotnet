{
  "repositories": [
    {
      "barId": 274339,
      "path": "arcade",
      "remoteUri": "https://github.com/dotnet/arcade",
      "commitSha": "4e526204e83e615efe8eb5743be7fbccfa4e492a"
    },
    {
      "barId": 275017,
      "path": "aspnetcore",
      "remoteUri": "https://github.com/dotnet/aspnetcore",
      "commitSha": "f905bebf6206d90192c66e84993963f2f8a506c4"
    },
    {
      "barId": 273742,
      "path": "cecil",
      "remoteUri": "https://github.com/dotnet/cecil",
      "commitSha": "95da703c5b2c85bf4c81b92c1ea1994c7de4970f"
    },
    {
      "barId": 274651,
      "path": "command-line-api",
      "remoteUri": "https://github.com/dotnet/command-line-api",
      "commitSha": "12473cd29fac1b9070c71ed8f5a43cada6872905"
    },
    {
      "barId": 274234,
      "path": "deployment-tools",
      "remoteUri": "https://github.com/dotnet/deployment-tools",
      "commitSha": "227da60247996ce95c272cdb5941163c669224e8"
    },
    {
      "barId": 275020,
      "path": "diagnostics",
      "remoteUri": "https://github.com/dotnet/diagnostics",
      "commitSha": "c3c57bbd7ce6950087b2e99be7a1a1170cf94923"
    },
    {
      "barId": 274910,
      "path": "efcore",
      "remoteUri": "https://github.com/dotnet/efcore",
      "commitSha": "fa310bbb8fb21987d6b0916faa01beacc104a3cf"
    },
    {
      "barId": 274251,
      "path": "emsdk",
      "remoteUri": "https://github.com/dotnet/emsdk",
      "commitSha": "6c6421d38f085dd4822a9acd8abc4890debe4c59"
    },
    {
      "barId": 274971,
      "path": "fsharp",
      "remoteUri": "https://github.com/dotnet/fsharp",
      "commitSha": "4afdc9ffe3543c8fbd2b0b1271624a965bf7f48e"
    },
    {
      "barId": 274806,
      "path": "msbuild",
      "remoteUri": "https://github.com/dotnet/msbuild",
      "commitSha": "f51a5b98ca1efd516dcfdedf23153dfa03a1014d"
    },
    {
      "barId": 271771,
      "path": "nuget-client",
      "remoteUri": "https://github.com/nuget/nuget.client",
      "commitSha": "772ee13d2bafaa1414d90dbfbd77e0941115ef19"
    },
    {
      "barId": 274804,
      "path": "razor",
      "remoteUri": "https://github.com/dotnet/razor",
      "commitSha": "ce330d020d1686e80f5ed4aec2e66f12c4f505b5"
    },
    {
      "barId": 274992,
      "path": "roslyn",
      "remoteUri": "https://github.com/dotnet/roslyn",
      "commitSha": "d3571ef089ef13c74ea786dce8ef615916a097cd"
    },
    {
      "barId": 273951,
      "path": "roslyn-analyzers",
      "remoteUri": "https://github.com/dotnet/roslyn-analyzers",
      "commitSha": "714a51c57430dab50b67e5b468016288f5f7b0bd"
    },
    {
      "barId": 275036,
      "path": "runtime",
      "remoteUri": "https://github.com/dotnet/runtime",
      "commitSha": "b2605610740a82aad889c5193ccd117f18c761f0"
    },
    {
      "barId": 273704,
      "path": "scenario-tests",
      "remoteUri": "https://github.com/dotnet/scenario-tests",
      "commitSha": "fef1159af4098c39c5d7a3a657a20aedcc17f1c1"
    },
    {
<<<<<<< HEAD
      "barId": 275049,
      "path": "sdk",
      "remoteUri": "https://github.com/dotnet/sdk",
      "commitSha": "f9748c8c3ab6ae4915f3e0a280175af16cef09ef"
=======
      "barId": 274846,
      "path": "sdk",
      "remoteUri": "https://github.com/dotnet/sdk",
      "commitSha": "1414d33c86e760d6635a838a45da0308ff3d53c9"
>>>>>>> 924987cb
    },
    {
      "barId": 274616,
      "path": "source-build-reference-packages",
      "remoteUri": "https://github.com/dotnet/source-build-reference-packages",
      "commitSha": "11101af56c18eef9085b501a474640cd0d7ccc24"
    },
    {
      "barId": 273667,
      "path": "sourcelink",
      "remoteUri": "https://github.com/dotnet/sourcelink",
      "commitSha": "3e1ad8d7d7799cfa18eca11b0c071eec3395b0c1"
    },
    {
      "barId": 271696,
      "path": "symreader",
      "remoteUri": "https://github.com/dotnet/symreader",
      "commitSha": "66c6797a1e9a9346d5f6de3f9edaecad6e4350d0"
    },
    {
      "barId": 274065,
      "path": "templating",
      "remoteUri": "https://github.com/dotnet/templating",
      "commitSha": "57150459685ad38272234d96c17036c2cd2f3b96"
    },
    {
      "barId": 272429,
      "path": "vstest",
      "remoteUri": "https://github.com/microsoft/vstest",
      "commitSha": "cdcfb7f5c163d7b7a555b129522c3b868f73e92c"
    },
    {
      "barId": 273947,
      "path": "windowsdesktop",
      "remoteUri": "https://github.com/dotnet/windowsdesktop",
      "commitSha": "7890fbb7f086ae12b11ca85499b18f460c9090dd"
    },
    {
      "barId": 274987,
      "path": "winforms",
      "remoteUri": "https://github.com/dotnet/winforms",
      "commitSha": "d5b62a713f569a578805301a2bc77e7dfe60b36d"
    },
    {
      "barId": 274919,
      "path": "wpf",
      "remoteUri": "https://github.com/dotnet/wpf",
      "commitSha": "46685670c98a9e003ca98df637f68092d3b2cb65"
    },
    {
      "barId": 274010,
      "path": "xdt",
      "remoteUri": "https://github.com/dotnet/xdt",
      "commitSha": "d1231b22ac3ba77f8a7e506b10d922f6f7ace210"
    }
  ],
  "submodules": [
    {
      "path": "aspnetcore/src/submodules/googletest",
      "remoteUri": "https://github.com/google/googletest",
      "commitSha": "3983f67e32fb3e9294487b9d4f9586efa6e5d088"
    },
    {
      "path": "aspnetcore/src/submodules/MessagePack-CSharp",
      "remoteUri": "https://github.com/aspnet/MessagePack-CSharp.git",
      "commitSha": "9aeb12b9bdb024512ffe2e4bddfa2785dca6e39e"
    },
    {
      "path": "nuget-client/submodules/NuGet.Build.Localization",
      "remoteUri": "https://github.com/NuGet/NuGet.Build.Localization.git",
      "commitSha": "f15db7b7c6f5affbea268632ef8333d2687c8031"
    },
    {
      "path": "source-build-reference-packages/src/externalPackages/src/abstractions-xunit",
      "remoteUri": "https://github.com/xunit/abstractions.xunit",
      "commitSha": "b75d54d73b141709f805c2001b16f3dd4d71539d"
    },
    {
      "path": "source-build-reference-packages/src/externalPackages/src/application-insights",
      "remoteUri": "https://github.com/microsoft/ApplicationInsights-dotnet",
      "commitSha": "2faa7e8b157a431daa2e71785d68abd5fa817b53"
    },
    {
      "path": "source-build-reference-packages/src/externalPackages/src/azure-activedirectory-identitymodel-extensions-for-dotnet",
      "remoteUri": "https://github.com/AzureAD/azure-activedirectory-identitymodel-extensions-for-dotnet.git",
      "commitSha": "e67b25be77532af9ba405670b34b4d263d505fde"
    },
    {
      "path": "source-build-reference-packages/src/externalPackages/src/cssparser",
      "remoteUri": "https://github.com/dotnet/cssparser",
      "commitSha": "0d59611784841735a7778a67aa6e9d8d000c861f"
    },
    {
      "path": "source-build-reference-packages/src/externalPackages/src/docker-creds-provider",
      "remoteUri": "https://github.com/mthalman/docker-creds-provider",
      "commitSha": "6e1ecd0a80755f9f0e88dc23b98b52f51a77c65e"
    },
    {
      "path": "source-build-reference-packages/src/externalPackages/src/humanizer",
      "remoteUri": "https://github.com/Humanizr/Humanizer",
      "commitSha": "3ebc38de585fc641a04b0e78ed69468453b0f8a1"
    },
    {
      "path": "source-build-reference-packages/src/externalPackages/src/MSBuildLocator",
      "remoteUri": "https://github.com/microsoft/MSBuildLocator",
      "commitSha": "e0281df33274ac3c3e22acc9b07dcb4b31d57dc0"
    },
    {
      "path": "source-build-reference-packages/src/externalPackages/src/newtonsoft-json",
      "remoteUri": "https://github.com/JamesNK/Newtonsoft.Json.git",
      "commitSha": "0a2e291c0d9c0c7675d445703e51750363a549ef"
    },
    {
      "path": "source-build-reference-packages/src/externalPackages/src/spectre-console",
      "remoteUri": "https://github.com/spectreconsole/spectre.console",
      "commitSha": "68fcfe0de4c0602b1c4d4c3cf58ea70e9f06388c"
    },
    {
      "path": "source-build-reference-packages/src/externalPackages/src/vs-solutionpersistence",
      "remoteUri": "https://github.com/microsoft/vs-solutionpersistence.git",
      "commitSha": "0b6f82a4073ce0ff0419991ea0cd6dd6898a51ac"
    }
  ]
}<|MERGE_RESOLUTION|>--- conflicted
+++ resolved
@@ -97,17 +97,10 @@
       "commitSha": "fef1159af4098c39c5d7a3a657a20aedcc17f1c1"
     },
     {
-<<<<<<< HEAD
       "barId": 275049,
       "path": "sdk",
       "remoteUri": "https://github.com/dotnet/sdk",
       "commitSha": "f9748c8c3ab6ae4915f3e0a280175af16cef09ef"
-=======
-      "barId": 274846,
-      "path": "sdk",
-      "remoteUri": "https://github.com/dotnet/sdk",
-      "commitSha": "1414d33c86e760d6635a838a45da0308ff3d53c9"
->>>>>>> 924987cb
     },
     {
       "barId": 274616,
