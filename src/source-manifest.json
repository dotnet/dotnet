{
  "repositories": [
    {
      "barId": 280436,
      "path": "arcade",
      "remoteUri": "https://github.com/dotnet/arcade",
      "commitSha": "f2cdf946c00a12a2c283835bb41ddc2255832055"
    },
    {
      "barId": 280529,
      "path": "aspnetcore",
      "remoteUri": "https://github.com/dotnet/aspnetcore",
      "commitSha": "ab0cf6aad34e851a8508dc5424626a81c742e68e"
    },
    {
      "barId": 279211,
      "path": "cecil",
      "remoteUri": "https://github.com/dotnet/cecil",
      "commitSha": "27abc57253a0d3010418e877fdfb35f9fa6806b9"
    },
    {
      "barId": 279170,
      "path": "command-line-api",
      "remoteUri": "https://github.com/dotnet/command-line-api",
      "commitSha": "e292617c0f829bfe777c7ad51467c6a509a9aff8"
    },
    {
      "barId": 279984,
      "path": "deployment-tools",
      "remoteUri": "https://github.com/dotnet/deployment-tools",
      "commitSha": "6c9d06961c0f1fa8714dd12d072fb2eecee5193f"
    },
    {
      "barId": 279003,
      "path": "diagnostics",
      "remoteUri": "https://github.com/dotnet/diagnostics",
      "commitSha": "a321e262b120841f4bd7651da46826589404ac66"
    },
    {
      "barId": 280797,
      "path": "efcore",
      "remoteUri": "https://github.com/dotnet/efcore",
      "commitSha": "7605c0d3772a89c7e078763aa832f8c33b32d3a5"
    },
    {
      "barId": 280178,
      "path": "emsdk",
      "remoteUri": "https://github.com/dotnet/emsdk",
      "commitSha": "5160f55cf014366a7e681ff22ff1b19233b5ec7b"
    },
    {
      "barId": 280763,
      "path": "fsharp",
      "remoteUri": "https://github.com/dotnet/fsharp",
      "commitSha": "934a248159dda09b70613047313e4b4bd2980b92"
    },
    {
      "barId": 280450,
      "path": "msbuild",
      "remoteUri": "https://github.com/dotnet/msbuild",
      "commitSha": "768d9e184ceb97b24640cb0f2b8bffaa9b3e7d23"
    },
    {
      "barId": 280174,
      "path": "nuget-client",
      "remoteUri": "https://github.com/nuget/nuget.client",
      "commitSha": "ef6cddc7c977ddbfa28dba10b1ebeec77c6a3674"
    },
    {
      "barId": 280583,
      "path": "razor",
      "remoteUri": "https://github.com/dotnet/razor",
      "commitSha": "f2270a5492e831864b60a8853c7435ded110ad6f"
    },
    {
      "barId": 280539,
      "path": "roslyn",
      "remoteUri": "https://github.com/dotnet/roslyn",
      "commitSha": "6b2b0e4c7c3e0470c44ad22653996231a013d8e1"
    },
    {
      "barId": 280366,
      "path": "runtime",
      "remoteUri": "https://github.com/dotnet/runtime",
      "commitSha": "11e7477ea8c98e79f5d405be4efc4aab659ab570"
    },
    {
      "barId": 277711,
      "path": "scenario-tests",
      "remoteUri": "https://github.com/dotnet/scenario-tests",
      "commitSha": "082359066ee0064039b9b1f1f025bdd0507d06de"
    },
    {
<<<<<<< HEAD
      "barId": 280821,
      "path": "sdk",
      "remoteUri": "https://github.com/dotnet/sdk",
      "commitSha": "faf434910f4fa12f4ef06db82c44cbee8f7bc728"
=======
      "barId": 279490,
      "path": "sdk",
      "remoteUri": "https://github.com/dotnet/sdk",
      "commitSha": "bcf3943e9aed4fc9fbf90a9a938a00913330198b"
>>>>>>> d8c27032
    },
    {
      "barId": 280311,
      "path": "source-build-reference-packages",
      "remoteUri": "https://github.com/dotnet/source-build-reference-packages",
      "commitSha": "810a5c52854b853e48b4730c9ef93c9fae9b4758"
    },
    {
      "barId": 277912,
      "path": "sourcelink",
      "remoteUri": "https://github.com/dotnet/sourcelink",
      "commitSha": "9b949eeb2d5dba635c06ae936b50d2141b0aabe2"
    },
    {
      "barId": 277806,
      "path": "symreader",
      "remoteUri": "https://github.com/dotnet/symreader",
      "commitSha": "9994998c0b0fab5efd5cbe2e13a3ea74f4e8e6e1"
    },
    {
      "barId": 279652,
      "path": "templating",
      "remoteUri": "https://github.com/dotnet/templating",
      "commitSha": "fcc5f2933e4ad7fbfc85a9c4e78d9bfa3e967eb7"
    },
    {
      "barId": 280336,
      "path": "vstest",
      "remoteUri": "https://github.com/microsoft/vstest",
      "commitSha": "c8ffd9e3f1e60bc2bc8373128596d2fb99da9940"
    },
    {
      "barId": 280421,
      "path": "windowsdesktop",
      "remoteUri": "https://github.com/dotnet/windowsdesktop",
      "commitSha": "e2dc1b239ab7828c6ccf3395db5f6e72af652549"
    },
    {
      "barId": 279470,
      "path": "winforms",
      "remoteUri": "https://github.com/dotnet/winforms",
      "commitSha": "687601b22acf6103be3bad76826ac21a6ed5580a"
    },
    {
      "barId": 279242,
      "path": "wpf",
      "remoteUri": "https://github.com/dotnet/wpf",
      "commitSha": "e103fb80eb329adb54a804ba88f12e65cabd8744"
    },
    {
      "barId": 278018,
      "path": "xdt",
      "remoteUri": "https://github.com/dotnet/xdt",
      "commitSha": "ec086785dfa9af4a0dc58eca3e5c969e3d0c6003"
    }
  ],
  "submodules": [
    {
      "path": "aspnetcore/src/submodules/googletest",
      "remoteUri": "https://github.com/google/googletest",
      "commitSha": "373af2e3df71599b87a40ce0e37164523849166b"
    },
    {
      "path": "aspnetcore/src/submodules/MessagePack-CSharp",
      "remoteUri": "https://github.com/aspnet/MessagePack-CSharp.git",
      "commitSha": "9aeb12b9bdb024512ffe2e4bddfa2785dca6e39e"
    },
    {
      "path": "nuget-client/submodules/NuGet.Build.Localization",
      "remoteUri": "https://github.com/NuGet/NuGet.Build.Localization.git",
      "commitSha": "f15db7b7c6f5affbea268632ef8333d2687c8031"
    },
    {
      "path": "source-build-reference-packages/src/externalPackages/src/abstractions-xunit",
      "remoteUri": "https://github.com/xunit/abstractions.xunit",
      "commitSha": "b75d54d73b141709f805c2001b16f3dd4d71539d"
    },
    {
      "path": "source-build-reference-packages/src/externalPackages/src/application-insights",
      "remoteUri": "https://github.com/microsoft/ApplicationInsights-dotnet",
      "commitSha": "2faa7e8b157a431daa2e71785d68abd5fa817b53"
    },
    {
      "path": "source-build-reference-packages/src/externalPackages/src/azure-activedirectory-identitymodel-extensions-for-dotnet",
      "remoteUri": "https://github.com/AzureAD/azure-activedirectory-identitymodel-extensions-for-dotnet.git",
      "commitSha": "e67b25be77532af9ba405670b34b4d263d505fde"
    },
    {
      "path": "source-build-reference-packages/src/externalPackages/src/cssparser",
      "remoteUri": "https://github.com/dotnet/cssparser",
      "commitSha": "0d59611784841735a7778a67aa6e9d8d000c861f"
    },
    {
      "path": "source-build-reference-packages/src/externalPackages/src/docker-creds-provider",
      "remoteUri": "https://github.com/mthalman/docker-creds-provider",
      "commitSha": "6e1ecd0a80755f9f0e88dc23b98b52f51a77c65e"
    },
    {
      "path": "source-build-reference-packages/src/externalPackages/src/humanizer",
      "remoteUri": "https://github.com/Humanizr/Humanizer",
      "commitSha": "3ebc38de585fc641a04b0e78ed69468453b0f8a1"
    },
    {
      "path": "source-build-reference-packages/src/externalPackages/src/MSBuildLocator",
      "remoteUri": "https://github.com/microsoft/MSBuildLocator",
      "commitSha": "6235ee4484ceb8f9db32826ae252b0a2aad0955e"
    },
    {
      "path": "source-build-reference-packages/src/externalPackages/src/newtonsoft-json",
      "remoteUri": "https://github.com/JamesNK/Newtonsoft.Json.git",
      "commitSha": "0a2e291c0d9c0c7675d445703e51750363a549ef"
    },
    {
      "path": "source-build-reference-packages/src/externalPackages/src/spectre-console",
      "remoteUri": "https://github.com/spectreconsole/spectre.console",
      "commitSha": "68fcfe0de4c0602b1c4d4c3cf58ea70e9f06388c"
    },
    {
      "path": "source-build-reference-packages/src/externalPackages/src/vs-solutionpersistence",
      "remoteUri": "https://github.com/microsoft/vs-solutionpersistence.git",
      "commitSha": "0b6f82a4073ce0ff0419991ea0cd6dd6898a51ac"
    }
  ]
}<|MERGE_RESOLUTION|>--- conflicted
+++ resolved
@@ -91,17 +91,10 @@
       "commitSha": "082359066ee0064039b9b1f1f025bdd0507d06de"
     },
     {
-<<<<<<< HEAD
       "barId": 280821,
       "path": "sdk",
       "remoteUri": "https://github.com/dotnet/sdk",
       "commitSha": "faf434910f4fa12f4ef06db82c44cbee8f7bc728"
-=======
-      "barId": 279490,
-      "path": "sdk",
-      "remoteUri": "https://github.com/dotnet/sdk",
-      "commitSha": "bcf3943e9aed4fc9fbf90a9a938a00913330198b"
->>>>>>> d8c27032
     },
     {
       "barId": 280311,
