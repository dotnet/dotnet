{
  "repositories": [
    {
      "barId": 290540,
      "path": "arcade",
      "remoteUri": "https://github.com/dotnet/arcade",
      "commitSha": "4bb60deca10193c27f5bdf0a6afc5878ef558455"
    },
    {
      "barId": 291179,
      "path": "aspnetcore",
      "remoteUri": "https://github.com/dotnet/aspnetcore",
      "commitSha": "09d68087f3c1cef5f385f3140300e7f82d0eae41"
    },
    {
      "barId": 290928,
      "path": "cecil",
      "remoteUri": "https://github.com/dotnet/cecil",
      "commitSha": "f015d3e84f7d8187a73ab78ff30a868e5e3c3018"
    },
    {
      "barId": 290953,
      "path": "command-line-api",
      "remoteUri": "https://github.com/dotnet/command-line-api",
      "commitSha": "c7cc2a976b4afbdfba1021d8551c3e391ede2065"
    },
    {
      "barId": 288748,
      "path": "deployment-tools",
      "remoteUri": "https://github.com/dotnet/deployment-tools",
      "commitSha": "84ccc0553245e90355f32ea8ddcf169d9bd8f640"
    },
    {
      "barId": 288647,
      "path": "diagnostics",
      "remoteUri": "https://github.com/dotnet/diagnostics",
      "commitSha": "73f1fdca8d9fb191297a7e687790b804f4e78ef5"
    },
    {
      "barId": 291129,
      "path": "efcore",
      "remoteUri": "https://github.com/dotnet/efcore",
      "commitSha": "b79ab8f31cb8a8e9c9ebf6b011ddd4b5ab29f84c"
    },
    {
      "barId": 290921,
      "path": "emsdk",
      "remoteUri": "https://github.com/dotnet/emsdk",
      "commitSha": "93402626168dc7a690c73dcec059fb5bdd84f5de"
    },
    {
      "barId": 290962,
      "path": "fsharp",
      "remoteUri": "https://github.com/dotnet/fsharp",
      "commitSha": "4396154347e812cffb31b5b5b95fdc2028bb4c8c"
    },
    {
      "barId": 288357,
      "path": "msbuild",
      "remoteUri": "https://github.com/dotnet/msbuild",
      "commitSha": "ad915a4f47346b746998dabaa541a7e3bab1d6cd"
    },
    {
      "barId": 279847,
      "path": "nuget-client",
      "remoteUri": "https://github.com/nuget/nuget.client",
      "commitSha": "56f4657d7585ec12b61c623756ca4b2b810c4863"
    },
    {
      "barId": 289390,
      "path": "razor",
      "remoteUri": "https://github.com/dotnet/razor",
      "commitSha": "2d8783f051d7f5d31fc1b2014de263ded199eb3f"
    },
    {
      "barId": 286437,
      "path": "roslyn",
      "remoteUri": "https://github.com/dotnet/roslyn",
      "commitSha": "a01d6a0838430706cea74ad38e054c2877ffbfa1"
    },
    {
      "barId": 290569,
      "path": "runtime",
      "remoteUri": "https://github.com/dotnet/runtime",
      "commitSha": "efb3990a9668fbdf22551ee93ffee9332086e052"
    },
    {
<<<<<<< HEAD
      "barId": 291013,
      "path": "scenario-tests",
      "remoteUri": "https://github.com/dotnet/scenario-tests",
      "commitSha": "21ded7efec7463ab807b22a8e119b228d4039a1c"
=======
      "barId": 290920,
      "path": "scenario-tests",
      "remoteUri": "https://github.com/dotnet/scenario-tests",
      "commitSha": "88ce9f5528b4da0b5a259750cba88dace9ee6176"
>>>>>>> f52264b7
    },
    {
      "barId": 288443,
      "path": "sdk",
      "remoteUri": "https://github.com/dotnet/sdk",
      "commitSha": "65384c6536d6c6f6afa9c13dc023b1848f0ef69e"
    },
    {
      "barId": 291178,
      "path": "source-build-reference-packages",
      "remoteUri": "https://github.com/dotnet/source-build-reference-packages",
      "commitSha": "a3edc677e7df447fe8a38854fbd7a2b0bc327dc5"
    },
    {
      "barId": 289117,
      "path": "sourcelink",
      "remoteUri": "https://github.com/dotnet/sourcelink",
      "commitSha": "25fdaee99efa095bdeeb1c0f7bda13a10ed7c8d5"
    },
    {
      "barId": 291112,
      "path": "symreader",
      "remoteUri": "https://github.com/dotnet/symreader",
      "commitSha": "2255aa6d6c21541848933c33f72e60363041abaf"
    },
    {
      "barId": 290600,
      "path": "templating",
      "remoteUri": "https://github.com/dotnet/templating",
      "commitSha": "f38b39e3f8655d82baf8fe142b89503adecf6eb2"
    },
    {
      "barId": 285989,
      "path": "vstest",
      "remoteUri": "https://github.com/microsoft/vstest",
      "commitSha": "81d120f85fbdddc7b981e910a127bd6ef913cd42"
    },
    {
      "barId": 291099,
      "path": "windowsdesktop",
      "remoteUri": "https://github.com/dotnet/windowsdesktop",
      "commitSha": "4d1f50dff520560be1b73b7fd093109400c45e45"
    },
    {
      "barId": 290258,
      "path": "winforms",
      "remoteUri": "https://github.com/dotnet/winforms",
      "commitSha": "f7dc22e65d6daac4dd01a94b737b85f453581ae1"
    },
    {
      "barId": 291130,
      "path": "wpf",
      "remoteUri": "https://github.com/dotnet/wpf",
      "commitSha": "92841b9f489654b1b59d8639623e8f678228aebd"
    },
    {
      "barId": 278018,
      "path": "xdt",
      "remoteUri": "https://github.com/dotnet/xdt",
      "commitSha": "ec086785dfa9af4a0dc58eca3e5c969e3d0c6003"
    }
  ],
  "submodules": [
    {
      "path": "aspnetcore/src/submodules/googletest",
      "remoteUri": "https://github.com/google/googletest",
      "commitSha": "1b96fa13f549387b7549cc89e1a785cf143a1a50"
    },
    {
      "path": "aspnetcore/src/submodules/MessagePack-CSharp",
      "remoteUri": "https://github.com/aspnet/MessagePack-CSharp.git",
      "commitSha": "9aeb12b9bdb024512ffe2e4bddfa2785dca6e39e"
    },
    {
      "path": "nuget-client/submodules/NuGet.Build.Localization",
      "remoteUri": "https://github.com/NuGet/NuGet.Build.Localization.git",
      "commitSha": "f15db7b7c6f5affbea268632ef8333d2687c8031"
    },
    {
      "path": "source-build-reference-packages/src/externalPackages/src/abstractions-xunit",
      "remoteUri": "https://github.com/xunit/abstractions.xunit",
      "commitSha": "b75d54d73b141709f805c2001b16f3dd4d71539d"
    },
    {
      "path": "source-build-reference-packages/src/externalPackages/src/application-insights",
      "remoteUri": "https://github.com/microsoft/ApplicationInsights-dotnet",
      "commitSha": "2faa7e8b157a431daa2e71785d68abd5fa817b53"
    },
    {
      "path": "source-build-reference-packages/src/externalPackages/src/azure-activedirectory-identitymodel-extensions-for-dotnet",
      "remoteUri": "https://github.com/AzureAD/azure-activedirectory-identitymodel-extensions-for-dotnet.git",
      "commitSha": "e67b25be77532af9ba405670b34b4d263d505fde"
    },
    {
      "path": "source-build-reference-packages/src/externalPackages/src/cssparser",
      "remoteUri": "https://github.com/dotnet/cssparser",
      "commitSha": "0d59611784841735a7778a67aa6e9d8d000c861f"
    },
    {
      "path": "source-build-reference-packages/src/externalPackages/src/docker-creds-provider",
      "remoteUri": "https://github.com/mthalman/docker-creds-provider",
      "commitSha": "6e1ecd0a80755f9f0e88dc23b98b52f51a77c65e"
    },
    {
      "path": "source-build-reference-packages/src/externalPackages/src/humanizer",
      "remoteUri": "https://github.com/Humanizr/Humanizer",
      "commitSha": "3ebc38de585fc641a04b0e78ed69468453b0f8a1"
    },
    {
      "path": "source-build-reference-packages/src/externalPackages/src/MSBuildLocator",
      "remoteUri": "https://github.com/microsoft/MSBuildLocator",
      "commitSha": "694ff392b2dcf6ac58fe865afd1c982eb9449014"
    },
    {
      "path": "source-build-reference-packages/src/externalPackages/src/newtonsoft-json",
      "remoteUri": "https://github.com/JamesNK/Newtonsoft.Json.git",
      "commitSha": "0a2e291c0d9c0c7675d445703e51750363a549ef"
    },
    {
      "path": "source-build-reference-packages/src/externalPackages/src/spectre-console",
      "remoteUri": "https://github.com/spectreconsole/spectre.console",
      "commitSha": "3c2156268ca56c3712c0c4b304b16ca52fee1c7f"
    },
    {
      "path": "source-build-reference-packages/src/externalPackages/src/vs-solutionpersistence",
      "remoteUri": "https://github.com/microsoft/vs-solutionpersistence.git",
      "commitSha": "0b6f82a4073ce0ff0419991ea0cd6dd6898a51ac"
    }
  ]
}<|MERGE_RESOLUTION|>--- conflicted
+++ resolved
@@ -85,17 +85,10 @@
       "commitSha": "efb3990a9668fbdf22551ee93ffee9332086e052"
     },
     {
-<<<<<<< HEAD
       "barId": 291013,
       "path": "scenario-tests",
       "remoteUri": "https://github.com/dotnet/scenario-tests",
       "commitSha": "21ded7efec7463ab807b22a8e119b228d4039a1c"
-=======
-      "barId": 290920,
-      "path": "scenario-tests",
-      "remoteUri": "https://github.com/dotnet/scenario-tests",
-      "commitSha": "88ce9f5528b4da0b5a259750cba88dace9ee6176"
->>>>>>> f52264b7
     },
     {
       "barId": 288443,
