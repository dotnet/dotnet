--- conflicted
+++ resolved
@@ -61,17 +61,10 @@
       "commitSha": "49632d61e289d10db866e28221a92963d0193023"
     },
     {
-<<<<<<< HEAD
       "barId": 291514,
       "path": "sourcelink",
       "remoteUri": "https://github.com/dotnet/sourcelink",
       "commitSha": "5e6c2bc06becb8e963dcf8d549bfb46a3fa80444"
-=======
-      "barId": 291276,
-      "path": "sourcelink",
-      "remoteUri": "https://github.com/dotnet/sourcelink",
-      "commitSha": "4463d12426049697dec14a52e90a57b4ac9cba58"
->>>>>>> b5988ae7
     },
     {
       "barId": 291391,
