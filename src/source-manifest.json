--- conflicted
+++ resolved
@@ -67,17 +67,10 @@
       "commitSha": "56f4657d7585ec12b61c623756ca4b2b810c4863"
     },
     {
-<<<<<<< HEAD
       "barId": 281122,
       "path": "razor",
       "remoteUri": "https://github.com/dotnet/razor",
       "commitSha": "5de5721936674b08ceb8dfa9726870e66edeac3e"
-=======
-      "barId": 280517,
-      "path": "razor",
-      "remoteUri": "https://github.com/dotnet/razor",
-      "commitSha": "f2270a5492e831864b60a8853c7435ded110ad6f"
->>>>>>> 52231259
     },
     {
       "barId": 280955,
