{
  "repositories": [
    {
      "barId": 284980,
      "path": "arcade",
      "remoteUri": "https://github.com/dotnet/arcade",
      "commitSha": "e19df003785d0b81e2e3e1bf6e588bf8d913e95e"
    },
    {
      "barId": 284838,
      "path": "aspnetcore",
      "remoteUri": "https://github.com/dotnet/aspnetcore",
      "commitSha": "47532355d865c9c77510a714e77f2888f4320cbb"
    },
    {
      "barId": 277712,
      "path": "cecil",
      "remoteUri": "https://github.com/dotnet/cecil",
      "commitSha": "2a768f2c8a54077cd7d788bb135caeb4d7206a15"
    },
    {
      "barId": 278546,
      "path": "command-line-api",
      "remoteUri": "https://github.com/dotnet/command-line-api",
      "commitSha": "0b4618bc860374941e605d8eb1d2bc29c32801db"
    },
    {
      "barId": 284345,
      "path": "deployment-tools",
      "remoteUri": "https://github.com/dotnet/deployment-tools",
      "commitSha": "c0c52874069a4dc0fe1e880014e6a5f316e9d3b8"
    },
    {
      "barId": 284034,
      "path": "diagnostics",
      "remoteUri": "https://github.com/dotnet/diagnostics",
      "commitSha": "29b752ed624a2796726cbe9891c8627dd580002d"
    },
    {
      "barId": 284681,
      "path": "efcore",
      "remoteUri": "https://github.com/dotnet/efcore",
      "commitSha": "2e7145d3160461dfa6fe0e7262854a845731ca10"
    },
    {
      "barId": 280647,
      "path": "emsdk",
      "remoteUri": "https://github.com/dotnet/emsdk",
      "commitSha": "8414d1e1025bbfaca0829a595d2654836fd0034b"
    },
    {
      "barId": 284860,
      "path": "fsharp",
      "remoteUri": "https://github.com/dotnet/fsharp",
      "commitSha": "8d12fd301c5a52649b09f2e31dba2ae0cf757419"
    },
    {
      "barId": 284523,
      "path": "msbuild",
      "remoteUri": "https://github.com/dotnet/msbuild",
      "commitSha": "5480b47bbc592c6feedca7c57c9863ba01e0c52c"
    },
    {
      "barId": 279847,
      "path": "nuget-client",
      "remoteUri": "https://github.com/nuget/nuget.client",
      "commitSha": "56f4657d7585ec12b61c623756ca4b2b810c4863"
    },
    {
      "barId": 284027,
      "path": "razor",
      "remoteUri": "https://github.com/dotnet/razor",
      "commitSha": "5557fc99abe067640cbdd2f8ade2058e06a87290"
    },
    {
      "barId": 284435,
      "path": "roslyn",
      "remoteUri": "https://github.com/dotnet/roslyn",
      "commitSha": "ff0a209cf1a97eea64c2b32c7e1f7e11b209d789"
    },
    {
      "barId": 284614,
      "path": "runtime",
      "remoteUri": "https://github.com/dotnet/runtime",
      "commitSha": "04988ec522218a6bc2fe6aafb37b1a8ae27f0081"
    },
    {
      "barId": 277711,
      "path": "scenario-tests",
      "remoteUri": "https://github.com/dotnet/scenario-tests",
      "commitSha": "082359066ee0064039b9b1f1f025bdd0507d06de"
    },
    {
      "barId": 283730,
      "path": "sdk",
      "remoteUri": "https://github.com/dotnet/sdk",
      "commitSha": "dfa14d786e4d5ca238cbd72600bc7afc477e48a4"
    },
    {
      "barId": 282653,
      "path": "source-build-reference-packages",
      "remoteUri": "https://github.com/dotnet/source-build-reference-packages",
      "commitSha": "812ed9d675ecd84d10972fcbaf4515de6658085d"
    },
    {
      "barId": 277912,
      "path": "sourcelink",
      "remoteUri": "https://github.com/dotnet/sourcelink",
      "commitSha": "9b949eeb2d5dba635c06ae936b50d2141b0aabe2"
    },
    {
<<<<<<< HEAD
      "barId": 284900,
      "path": "symreader",
      "remoteUri": "https://github.com/dotnet/symreader",
      "commitSha": "26c6c313a35f020dc9fa8c7270a012bcd75fc81b"
=======
      "barId": 277806,
      "path": "symreader",
      "remoteUri": "https://github.com/dotnet/symreader",
      "commitSha": "9994998c0b0fab5efd5cbe2e13a3ea74f4e8e6e1"
>>>>>>> db522fcb
    },
    {
      "barId": 284851,
      "path": "templating",
      "remoteUri": "https://github.com/dotnet/templating",
      "commitSha": "fa94156864fd6e423e458be3bfc094d4e6bf3352"
    },
    {
      "barId": 280001,
      "path": "vstest",
      "remoteUri": "https://github.com/microsoft/vstest",
      "commitSha": "9cbffb03835ba1e99643da46f2fc2678a0c1b5f7"
    },
    {
      "barId": 284184,
      "path": "windowsdesktop",
      "remoteUri": "https://github.com/dotnet/windowsdesktop",
      "commitSha": "348a9506b4e6447b90ef7cb6f6b6cc72edf6bc33"
    },
    {
      "barId": 284925,
      "path": "winforms",
      "remoteUri": "https://github.com/dotnet/winforms",
      "commitSha": "be8f5b01a967606a1e6cf57af373ef7785aa1fe0"
    },
    {
      "barId": 283721,
      "path": "wpf",
      "remoteUri": "https://github.com/dotnet/wpf",
      "commitSha": "519468037f9b797440548c4d744fc7807573026f"
    },
    {
      "barId": 278018,
      "path": "xdt",
      "remoteUri": "https://github.com/dotnet/xdt",
      "commitSha": "ec086785dfa9af4a0dc58eca3e5c969e3d0c6003"
    }
  ],
  "submodules": [
    {
      "path": "aspnetcore/src/submodules/googletest",
      "remoteUri": "https://github.com/google/googletest",
      "commitSha": "50b8600c63c5487e901e2845a0f64d384a65f75d"
    },
    {
      "path": "aspnetcore/src/submodules/MessagePack-CSharp",
      "remoteUri": "https://github.com/aspnet/MessagePack-CSharp.git",
      "commitSha": "9aeb12b9bdb024512ffe2e4bddfa2785dca6e39e"
    },
    {
      "path": "nuget-client/submodules/NuGet.Build.Localization",
      "remoteUri": "https://github.com/NuGet/NuGet.Build.Localization.git",
      "commitSha": "f15db7b7c6f5affbea268632ef8333d2687c8031"
    },
    {
      "path": "source-build-reference-packages/src/externalPackages/src/abstractions-xunit",
      "remoteUri": "https://github.com/xunit/abstractions.xunit",
      "commitSha": "b75d54d73b141709f805c2001b16f3dd4d71539d"
    },
    {
      "path": "source-build-reference-packages/src/externalPackages/src/application-insights",
      "remoteUri": "https://github.com/microsoft/ApplicationInsights-dotnet",
      "commitSha": "2faa7e8b157a431daa2e71785d68abd5fa817b53"
    },
    {
      "path": "source-build-reference-packages/src/externalPackages/src/azure-activedirectory-identitymodel-extensions-for-dotnet",
      "remoteUri": "https://github.com/AzureAD/azure-activedirectory-identitymodel-extensions-for-dotnet.git",
      "commitSha": "e67b25be77532af9ba405670b34b4d263d505fde"
    },
    {
      "path": "source-build-reference-packages/src/externalPackages/src/cssparser",
      "remoteUri": "https://github.com/dotnet/cssparser",
      "commitSha": "0d59611784841735a7778a67aa6e9d8d000c861f"
    },
    {
      "path": "source-build-reference-packages/src/externalPackages/src/docker-creds-provider",
      "remoteUri": "https://github.com/mthalman/docker-creds-provider",
      "commitSha": "6e1ecd0a80755f9f0e88dc23b98b52f51a77c65e"
    },
    {
      "path": "source-build-reference-packages/src/externalPackages/src/humanizer",
      "remoteUri": "https://github.com/Humanizr/Humanizer",
      "commitSha": "3ebc38de585fc641a04b0e78ed69468453b0f8a1"
    },
    {
      "path": "source-build-reference-packages/src/externalPackages/src/MSBuildLocator",
      "remoteUri": "https://github.com/microsoft/MSBuildLocator",
      "commitSha": "6235ee4484ceb8f9db32826ae252b0a2aad0955e"
    },
    {
      "path": "source-build-reference-packages/src/externalPackages/src/newtonsoft-json",
      "remoteUri": "https://github.com/JamesNK/Newtonsoft.Json.git",
      "commitSha": "0a2e291c0d9c0c7675d445703e51750363a549ef"
    },
    {
      "path": "source-build-reference-packages/src/externalPackages/src/spectre-console",
      "remoteUri": "https://github.com/spectreconsole/spectre.console",
      "commitSha": "68fcfe0de4c0602b1c4d4c3cf58ea70e9f06388c"
    },
    {
      "path": "source-build-reference-packages/src/externalPackages/src/vs-solutionpersistence",
      "remoteUri": "https://github.com/microsoft/vs-solutionpersistence.git",
      "commitSha": "0b6f82a4073ce0ff0419991ea0cd6dd6898a51ac"
    }
  ]
}<|MERGE_RESOLUTION|>--- conflicted
+++ resolved
@@ -109,17 +109,10 @@
       "commitSha": "9b949eeb2d5dba635c06ae936b50d2141b0aabe2"
     },
     {
-<<<<<<< HEAD
       "barId": 284900,
       "path": "symreader",
       "remoteUri": "https://github.com/dotnet/symreader",
       "commitSha": "26c6c313a35f020dc9fa8c7270a012bcd75fc81b"
-=======
-      "barId": 277806,
-      "path": "symreader",
-      "remoteUri": "https://github.com/dotnet/symreader",
-      "commitSha": "9994998c0b0fab5efd5cbe2e13a3ea74f4e8e6e1"
->>>>>>> db522fcb
     },
     {
       "barId": 284851,
