--- conflicted
+++ resolved
@@ -169,19 +169,11 @@
       "commitSha": "f93fcd2943f39c2cbb65d25e3949e21c3190184c"
     },
     {
-<<<<<<< HEAD
       "packageVersion": "10.0.0-preview.5.25273.3",
       "barId": 269470,
       "path": "windowsdesktop",
       "remoteUri": "https://github.com/dotnet/windowsdesktop",
       "commitSha": "374dffa66748e6d80aa43c190d193837533f37a8"
-=======
-      "packageVersion": "10.0.0-preview.5.25273.2",
-      "barId": 269429,
-      "path": "windowsdesktop",
-      "remoteUri": "https://github.com/dotnet/windowsdesktop",
-      "commitSha": "949779cb80e44fe180cb98723a7a45905ebac4be"
->>>>>>> 5938fe23
     },
     {
       "packageVersion": "10.0.0-preview.5.25273.2",
