{
  "repositories": [
    {
      "barId": 289702,
      "path": "arcade",
      "remoteUri": "https://github.com/dotnet/arcade",
      "commitSha": "987d1a73ea67d323c0fc7537bce8ec65d87eb43f"
    },
    {
      "barId": 287630,
      "path": "aspnetcore",
      "remoteUri": "https://github.com/dotnet/aspnetcore",
      "commitSha": "7387de91234d3ef751fa50b3d1bfede4130213ff"
    },
    {
      "barId": 279211,
      "path": "cecil",
      "remoteUri": "https://github.com/dotnet/cecil",
      "commitSha": "27abc57253a0d3010418e877fdfb35f9fa6806b9"
    },
    {
      "barId": 279170,
      "path": "command-line-api",
      "remoteUri": "https://github.com/dotnet/command-line-api",
      "commitSha": "e292617c0f829bfe777c7ad51467c6a509a9aff8"
    },
    {
      "barId": 288748,
      "path": "deployment-tools",
      "remoteUri": "https://github.com/dotnet/deployment-tools",
      "commitSha": "84ccc0553245e90355f32ea8ddcf169d9bd8f640"
    },
    {
      "barId": 288647,
      "path": "diagnostics",
      "remoteUri": "https://github.com/dotnet/diagnostics",
      "commitSha": "73f1fdca8d9fb191297a7e687790b804f4e78ef5"
    },
    {
      "barId": 289759,
      "path": "efcore",
      "remoteUri": "https://github.com/dotnet/efcore",
      "commitSha": "5b87973bc0a3e890ffa9fae3a401fc5eee11e8ff"
    },
    {
      "barId": 289621,
      "path": "emsdk",
      "remoteUri": "https://github.com/dotnet/emsdk",
      "commitSha": "c23cc3527adf1f65d58a2333e0fd206483f5f815"
    },
    {
      "barId": 289816,
      "path": "fsharp",
      "remoteUri": "https://github.com/dotnet/fsharp",
      "commitSha": "fdb422958deeb2aa06de8290328d57d0cf9e3fd2"
    },
    {
      "barId": 288469,
      "path": "msbuild",
      "remoteUri": "https://github.com/dotnet/msbuild",
      "commitSha": "149ded8b1c83b130ec8124cb2c52f628b7158a1e"
    },
    {
      "barId": 286446,
      "path": "nuget-client",
      "remoteUri": "https://github.com/nuget/nuget.client",
      "commitSha": "5514d935e3e77d90d931758cf9e2589735b905a3"
    },
    {
      "barId": 287531,
      "path": "razor",
      "remoteUri": "https://github.com/dotnet/razor",
      "commitSha": "967dc4f230a5eea690b563d1526c4c07b89ea897"
    },
    {
      "barId": 289003,
      "path": "roslyn",
      "remoteUri": "https://github.com/dotnet/roslyn",
      "commitSha": "68a9207cafc10bb08d345e32f06dd1a91ab7a6a2"
    },
    {
      "barId": 289639,
      "path": "runtime",
      "remoteUri": "https://github.com/dotnet/runtime",
      "commitSha": "765b715223fe612d0e982d9ff3d88ed88a059a65"
    },
    {
      "barId": 277711,
      "path": "scenario-tests",
      "remoteUri": "https://github.com/dotnet/scenario-tests",
      "commitSha": "082359066ee0064039b9b1f1f025bdd0507d06de"
    },
    {
<<<<<<< HEAD
      "barId": 290036,
      "path": "sdk",
      "remoteUri": "https://github.com/dotnet/sdk",
      "commitSha": "17d3f8b5738948586d991f6b5e00265cd499cadb"
=======
      "barId": 289304,
      "path": "sdk",
      "remoteUri": "https://github.com/dotnet/sdk",
      "commitSha": "ce50bec288464cb6b122f137bc68b4661e942851"
>>>>>>> 45832e2b
    },
    {
      "barId": 289818,
      "path": "source-build-reference-packages",
      "remoteUri": "https://github.com/dotnet/source-build-reference-packages",
      "commitSha": "dcd0835a5aa7442712fa2c63096422f53249b10d"
    },
    {
      "barId": 287042,
      "path": "sourcelink",
      "remoteUri": "https://github.com/dotnet/sourcelink",
      "commitSha": "307eb51fb9878894d4812276b85ac94293cd7b16"
    },
    {
      "barId": 289561,
      "path": "symreader",
      "remoteUri": "https://github.com/dotnet/symreader",
      "commitSha": "4ea649c272581be7b15c19e6b4f1aa58a8296254"
    },
    {
      "barId": 287390,
      "path": "templating",
      "remoteUri": "https://github.com/dotnet/templating",
      "commitSha": "e3fa6845d03322a83d240e32e693beb34747c074"
    },
    {
      "barId": 287819,
      "path": "vstest",
      "remoteUri": "https://github.com/microsoft/vstest",
      "commitSha": "697c1270eebc92c531f27265dd0ff60211b088bb"
    },
    {
      "barId": 289732,
      "path": "windowsdesktop",
      "remoteUri": "https://github.com/dotnet/windowsdesktop",
      "commitSha": "dddb7a4a4a834496cbd3e58c356fc4ff244e29ad"
    },
    {
      "barId": 289847,
      "path": "winforms",
      "remoteUri": "https://github.com/dotnet/winforms",
      "commitSha": "cfb7ae431c71608222c929609782f94324a14bf9"
    },
    {
      "barId": 289752,
      "path": "wpf",
      "remoteUri": "https://github.com/dotnet/wpf",
      "commitSha": "0e03d81f7e3107763bf890e315f1e1d286143ba2"
    },
    {
      "barId": 278018,
      "path": "xdt",
      "remoteUri": "https://github.com/dotnet/xdt",
      "commitSha": "ec086785dfa9af4a0dc58eca3e5c969e3d0c6003"
    }
  ],
  "submodules": [
    {
      "path": "aspnetcore/src/submodules/googletest",
      "remoteUri": "https://github.com/google/googletest",
      "commitSha": "373af2e3df71599b87a40ce0e37164523849166b"
    },
    {
      "path": "aspnetcore/src/submodules/MessagePack-CSharp",
      "remoteUri": "https://github.com/aspnet/MessagePack-CSharp.git",
      "commitSha": "9aeb12b9bdb024512ffe2e4bddfa2785dca6e39e"
    },
    {
      "path": "nuget-client/submodules/NuGet.Build.Localization",
      "remoteUri": "https://github.com/NuGet/NuGet.Build.Localization.git",
      "commitSha": "f15db7b7c6f5affbea268632ef8333d2687c8031"
    },
    {
      "path": "source-build-reference-packages/src/externalPackages/src/abstractions-xunit",
      "remoteUri": "https://github.com/xunit/abstractions.xunit",
      "commitSha": "b75d54d73b141709f805c2001b16f3dd4d71539d"
    },
    {
      "path": "source-build-reference-packages/src/externalPackages/src/application-insights",
      "remoteUri": "https://github.com/microsoft/ApplicationInsights-dotnet",
      "commitSha": "2faa7e8b157a431daa2e71785d68abd5fa817b53"
    },
    {
      "path": "source-build-reference-packages/src/externalPackages/src/azure-activedirectory-identitymodel-extensions-for-dotnet",
      "remoteUri": "https://github.com/AzureAD/azure-activedirectory-identitymodel-extensions-for-dotnet.git",
      "commitSha": "e67b25be77532af9ba405670b34b4d263d505fde"
    },
    {
      "path": "source-build-reference-packages/src/externalPackages/src/cssparser",
      "remoteUri": "https://github.com/dotnet/cssparser",
      "commitSha": "0d59611784841735a7778a67aa6e9d8d000c861f"
    },
    {
      "path": "source-build-reference-packages/src/externalPackages/src/docker-creds-provider",
      "remoteUri": "https://github.com/mthalman/docker-creds-provider",
      "commitSha": "6e1ecd0a80755f9f0e88dc23b98b52f51a77c65e"
    },
    {
      "path": "source-build-reference-packages/src/externalPackages/src/humanizer",
      "remoteUri": "https://github.com/Humanizr/Humanizer",
      "commitSha": "3ebc38de585fc641a04b0e78ed69468453b0f8a1"
    },
    {
      "path": "source-build-reference-packages/src/externalPackages/src/MSBuildLocator",
      "remoteUri": "https://github.com/microsoft/MSBuildLocator",
      "commitSha": "694ff392b2dcf6ac58fe865afd1c982eb9449014"
    },
    {
      "path": "source-build-reference-packages/src/externalPackages/src/newtonsoft-json",
      "remoteUri": "https://github.com/JamesNK/Newtonsoft.Json.git",
      "commitSha": "0a2e291c0d9c0c7675d445703e51750363a549ef"
    },
    {
      "path": "source-build-reference-packages/src/externalPackages/src/spectre-console",
      "remoteUri": "https://github.com/spectreconsole/spectre.console",
      "commitSha": "68fcfe0de4c0602b1c4d4c3cf58ea70e9f06388c"
    },
    {
      "path": "source-build-reference-packages/src/externalPackages/src/vs-solutionpersistence",
      "remoteUri": "https://github.com/microsoft/vs-solutionpersistence.git",
      "commitSha": "0b6f82a4073ce0ff0419991ea0cd6dd6898a51ac"
    }
  ]
}<|MERGE_RESOLUTION|>--- conflicted
+++ resolved
@@ -91,17 +91,10 @@
       "commitSha": "082359066ee0064039b9b1f1f025bdd0507d06de"
     },
     {
-<<<<<<< HEAD
       "barId": 290036,
       "path": "sdk",
       "remoteUri": "https://github.com/dotnet/sdk",
       "commitSha": "17d3f8b5738948586d991f6b5e00265cd499cadb"
-=======
-      "barId": 289304,
-      "path": "sdk",
-      "remoteUri": "https://github.com/dotnet/sdk",
-      "commitSha": "ce50bec288464cb6b122f137bc68b4661e942851"
->>>>>>> 45832e2b
     },
     {
       "barId": 289818,
