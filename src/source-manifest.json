{
  "repositories": [
    {
      "barId": 273885,
      "path": "arcade",
      "remoteUri": "https://github.com/dotnet/arcade",
      "commitSha": "d1834121068b0df7974a380cebadb781e58ff098"
    },
    {
      "barId": null,
      "path": "aspire",
      "remoteUri": "https://github.com/dotnet/aspire",
      "commitSha": "5fa9337a84a52e9bd185d04d156eccbdcf592f74"
    },
    {
      "barId": 273508,
      "path": "aspnetcore",
      "remoteUri": "https://github.com/dotnet/aspnetcore",
      "commitSha": "9e69f19a5c7efa19577627a62c029ff387810d50"
    },
    {
      "barId": 272559,
      "path": "cecil",
      "remoteUri": "https://github.com/dotnet/cecil",
      "commitSha": "48fe72b0bcb273476e3f480bb61f42c5dd295131"
    },
    {
      "barId": 272511,
      "path": "command-line-api",
      "remoteUri": "https://github.com/dotnet/command-line-api",
      "commitSha": "68b6dad50acc558276958b19b4c9189d70721d76"
    },
    {
      "barId": 273003,
      "path": "deployment-tools",
      "remoteUri": "https://github.com/dotnet/deployment-tools",
      "commitSha": "1478b7e6938013629e182b0656bfbde04d367cc5"
    },
    {
      "barId": 273928,
      "path": "diagnostics",
      "remoteUri": "https://github.com/dotnet/diagnostics",
      "commitSha": "f903b9dcd4a2099474aa08ea1f1b4dc923a71049"
    },
    {
      "barId": 273924,
      "path": "efcore",
      "remoteUri": "https://github.com/dotnet/efcore",
      "commitSha": "4d458fba4e81920b9552479c486d85d117645ba5"
    },
    {
      "barId": 271912,
      "path": "emsdk",
      "remoteUri": "https://github.com/dotnet/emsdk",
      "commitSha": "d7f601751622ebee331367f19b4310eaa9b70102"
    },
    {
      "barId": 273624,
      "path": "fsharp",
      "remoteUri": "https://github.com/dotnet/fsharp",
      "commitSha": "7346d84a24dd15155d74f8179788a423cbdd962a"
    },
    {
<<<<<<< HEAD
      "barId": 273995,
      "path": "msbuild",
      "remoteUri": "https://github.com/dotnet/msbuild",
      "commitSha": "194c2e94475106f9727ede721bb057caf46dc0d3"
=======
      "barId": 273878,
      "path": "msbuild",
      "remoteUri": "https://github.com/dotnet/msbuild",
      "commitSha": "e4dc6152ef4332d8736cadc189044aa3446956f4"
>>>>>>> aa143fa3
    },
    {
      "barId": 271771,
      "path": "nuget-client",
      "remoteUri": "https://github.com/nuget/nuget.client",
      "commitSha": "772ee13d2bafaa1414d90dbfbd77e0941115ef19"
    },
    {
      "barId": 274035,
      "path": "razor",
      "remoteUri": "https://github.com/dotnet/razor",
      "commitSha": "f43c01c0162861d3775343b14d377262b6ec15b6"
    },
    {
      "barId": 272940,
      "path": "roslyn",
      "remoteUri": "https://github.com/dotnet/roslyn",
      "commitSha": "d92a029dfde276aa7cb9a576c351d29d43c4c320"
    },
    {
      "barId": 273285,
      "path": "roslyn-analyzers",
      "remoteUri": "https://github.com/dotnet/roslyn-analyzers",
      "commitSha": "62b0e094420a1f93d32ecb338aff8ad498ec9cd5"
    },
    {
      "barId": 273675,
      "path": "runtime",
      "remoteUri": "https://github.com/dotnet/runtime",
      "commitSha": "61f2ad644f82a7208eb925bedc3bae49754e4440"
    },
    {
      "barId": 272343,
      "path": "scenario-tests",
      "remoteUri": "https://github.com/dotnet/scenario-tests",
      "commitSha": "6ab0ec29e4e346465c767a6e04c37b179ee287f8"
    },
    {
      "barId": 272606,
      "path": "sdk",
      "remoteUri": "https://github.com/dotnet/sdk",
      "commitSha": "4177291d4d3dabd5341239d01b3e844125659304"
    },
    {
      "barId": 274012,
      "path": "source-build-reference-packages",
      "remoteUri": "https://github.com/dotnet/source-build-reference-packages",
      "commitSha": "b3dd2a683d3a51fd7df85724db83ef5484031508"
    },
    {
      "barId": 273667,
      "path": "sourcelink",
      "remoteUri": "https://github.com/dotnet/sourcelink",
      "commitSha": "3e1ad8d7d7799cfa18eca11b0c071eec3395b0c1"
    },
    {
      "barId": 271696,
      "path": "symreader",
      "remoteUri": "https://github.com/dotnet/symreader",
      "commitSha": "66c6797a1e9a9346d5f6de3f9edaecad6e4350d0"
    },
    {
      "barId": 273295,
      "path": "templating",
      "remoteUri": "https://github.com/dotnet/templating",
      "commitSha": "bbbcb1d9bb33264e618581165807fd59c2ffa3f4"
    },
    {
      "barId": 272429,
      "path": "vstest",
      "remoteUri": "https://github.com/microsoft/vstest",
      "commitSha": "cdcfb7f5c163d7b7a555b129522c3b868f73e92c"
    },
    {
      "barId": 273433,
      "path": "windowsdesktop",
      "remoteUri": "https://github.com/dotnet/windowsdesktop",
      "commitSha": "3406b151b95d3c15cb98e038a05583fc865c575b"
    },
    {
      "barId": 274044,
      "path": "winforms",
      "remoteUri": "https://github.com/dotnet/winforms",
      "commitSha": "f95971e0b3ee0da4a123c0d264c2f6288c441363"
    },
    {
      "barId": 273132,
      "path": "wpf",
      "remoteUri": "https://github.com/dotnet/wpf",
      "commitSha": "28843aafcedc8299336ae470c868f842a4ca52b4"
    },
    {
      "barId": 274010,
      "path": "xdt",
      "remoteUri": "https://github.com/dotnet/xdt",
      "commitSha": "d1231b22ac3ba77f8a7e506b10d922f6f7ace210"
    }
  ],
  "submodules": [
    {
      "path": "aspnetcore/src/submodules/googletest",
      "remoteUri": "https://github.com/google/googletest",
      "commitSha": "a45468c0fcbeda1588573a7d8283b320bf9970cb"
    },
    {
      "path": "aspnetcore/src/submodules/MessagePack-CSharp",
      "remoteUri": "https://github.com/aspnet/MessagePack-CSharp.git",
      "commitSha": "9aeb12b9bdb024512ffe2e4bddfa2785dca6e39e"
    },
    {
      "path": "nuget-client/submodules/NuGet.Build.Localization",
      "remoteUri": "https://github.com/NuGet/NuGet.Build.Localization.git",
      "commitSha": "f15db7b7c6f5affbea268632ef8333d2687c8031"
    },
    {
      "path": "source-build-reference-packages/src/externalPackages/src/abstractions-xunit",
      "remoteUri": "https://github.com/xunit/abstractions.xunit",
      "commitSha": "b75d54d73b141709f805c2001b16f3dd4d71539d"
    },
    {
      "path": "source-build-reference-packages/src/externalPackages/src/application-insights",
      "remoteUri": "https://github.com/microsoft/ApplicationInsights-dotnet",
      "commitSha": "2faa7e8b157a431daa2e71785d68abd5fa817b53"
    },
    {
      "path": "source-build-reference-packages/src/externalPackages/src/azure-activedirectory-identitymodel-extensions-for-dotnet",
      "remoteUri": "https://github.com/AzureAD/azure-activedirectory-identitymodel-extensions-for-dotnet.git",
      "commitSha": "e67b25be77532af9ba405670b34b4d263d505fde"
    },
    {
      "path": "source-build-reference-packages/src/externalPackages/src/cssparser",
      "remoteUri": "https://github.com/dotnet/cssparser",
      "commitSha": "0d59611784841735a7778a67aa6e9d8d000c861f"
    },
    {
      "path": "source-build-reference-packages/src/externalPackages/src/docker-creds-provider",
      "remoteUri": "https://github.com/mthalman/docker-creds-provider",
      "commitSha": "6e1ecd0a80755f9f0e88dc23b98b52f51a77c65e"
    },
    {
      "path": "source-build-reference-packages/src/externalPackages/src/humanizer",
      "remoteUri": "https://github.com/Humanizr/Humanizer",
      "commitSha": "3ebc38de585fc641a04b0e78ed69468453b0f8a1"
    },
    {
      "path": "source-build-reference-packages/src/externalPackages/src/MSBuildLocator",
      "remoteUri": "https://github.com/microsoft/MSBuildLocator",
      "commitSha": "e0281df33274ac3c3e22acc9b07dcb4b31d57dc0"
    },
    {
      "path": "source-build-reference-packages/src/externalPackages/src/newtonsoft-json",
      "remoteUri": "https://github.com/JamesNK/Newtonsoft.Json.git",
      "commitSha": "0a2e291c0d9c0c7675d445703e51750363a549ef"
    },
    {
      "path": "source-build-reference-packages/src/externalPackages/src/vs-solutionpersistence",
      "remoteUri": "https://github.com/microsoft/vs-solutionpersistence.git",
      "commitSha": "0b6f82a4073ce0ff0419991ea0cd6dd6898a51ac"
    },
    {
      "path": "source-build-reference-packages/src/externalPackages/src/xunit",
      "remoteUri": "https://github.com/xunit/xunit",
      "commitSha": "82543a6df6f5f13b5b70f8a9f9ccb41cd676084f"
    },
    {
      "path": "source-build-reference-packages/src/externalPackages/src/xunit/src/xunit.assert/Asserts",
      "remoteUri": "https://github.com/xunit/assert.xunit",
      "commitSha": "cac8b688c193c0f244a0bedf3bb60feeb32d377a"
    },
    {
      "path": "source-build-reference-packages/src/externalPackages/src/xunit/tools/builder/common",
      "remoteUri": "https://github.com/xunit/build-tools-v3",
      "commitSha": "90dba1f5638a4f00d4978a73e23edde5b85061d9"
    },
    {
      "path": "source-build-reference-packages/src/externalPackages/src/xunit/tools/media",
      "remoteUri": "https://github.com/xunit/media",
      "commitSha": "5738b6e86f08e0389c4392b939c20e3eca2d9822"
    }
  ]
}<|MERGE_RESOLUTION|>--- conflicted
+++ resolved
@@ -61,17 +61,10 @@
       "commitSha": "7346d84a24dd15155d74f8179788a423cbdd962a"
     },
     {
-<<<<<<< HEAD
       "barId": 273995,
       "path": "msbuild",
       "remoteUri": "https://github.com/dotnet/msbuild",
       "commitSha": "194c2e94475106f9727ede721bb057caf46dc0d3"
-=======
-      "barId": 273878,
-      "path": "msbuild",
-      "remoteUri": "https://github.com/dotnet/msbuild",
-      "commitSha": "e4dc6152ef4332d8736cadc189044aa3446956f4"
->>>>>>> aa143fa3
     },
     {
       "barId": 271771,
