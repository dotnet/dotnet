--- conflicted
+++ resolved
@@ -7,17 +7,10 @@
       "commitSha": "06f338fe9a2a14ebb99d23d96818faaf2bccc663"
     },
     {
-<<<<<<< HEAD
       "barId": 283831,
       "path": "aspnetcore",
       "remoteUri": "https://github.com/dotnet/aspnetcore",
       "commitSha": "2c2bb664f153d2f983661c9c158a956e61de478d"
-=======
-      "barId": 283667,
-      "path": "aspnetcore",
-      "remoteUri": "https://github.com/dotnet/aspnetcore",
-      "commitSha": "f2922455de1f771e464bb7a8a25843ebddb83ef2"
->>>>>>> 0498b76b
     },
     {
       "barId": 277712,
