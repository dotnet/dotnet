--- conflicted
+++ resolved
@@ -7,17 +7,10 @@
       "commitSha": "e19df003785d0b81e2e3e1bf6e588bf8d913e95e"
     },
     {
-<<<<<<< HEAD
       "barId": 285142,
       "path": "aspnetcore",
       "remoteUri": "https://github.com/dotnet/aspnetcore",
       "commitSha": "a8a4f36f87df44a1140cee9c06a92d01b716f210"
-=======
-      "barId": 284838,
-      "path": "aspnetcore",
-      "remoteUri": "https://github.com/dotnet/aspnetcore",
-      "commitSha": "47532355d865c9c77510a714e77f2888f4320cbb"
->>>>>>> 9ab7ffb1
     },
     {
       "barId": 277712,
