--- conflicted
+++ resolved
@@ -15,19 +15,11 @@
       "commitSha": "5fa9337a84a52e9bd185d04d156eccbdcf592f74"
     },
     {
-<<<<<<< HEAD
       "packageVersion": "10.0.0-preview.6.25272.4",
       "barId": 269368,
       "path": "aspnetcore",
       "remoteUri": "https://github.com/dotnet/aspnetcore",
       "commitSha": "5678f227fafa5dcd10b98801d4da54f1add7de6d"
-=======
-      "packageVersion": "10.0.0-preview.6.25271.5",
-      "barId": 269193,
-      "path": "aspnetcore",
-      "remoteUri": "https://github.com/dotnet/aspnetcore",
-      "commitSha": "c5d6996bd22e916b04aa792185b2fd2214ae22fe"
->>>>>>> 9ff2cad6
     },
     {
       "packageVersion": "0.11.5-alpha.25266.1",
