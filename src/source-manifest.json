{
  "repositories": [
    {
      "barId": 283943,
      "path": "arcade",
      "remoteUri": "https://github.com/dotnet/arcade",
      "commitSha": "dbc4dce57f6a2087f13d86e89dfb0334be3c42e2"
    },
    {
<<<<<<< HEAD
      "barId": 284381,
      "path": "aspnetcore",
      "remoteUri": "https://github.com/dotnet/aspnetcore",
      "commitSha": "a20b616236f83e989167f246541d97396e4b4756"
=======
      "barId": 284236,
      "path": "aspnetcore",
      "remoteUri": "https://github.com/dotnet/aspnetcore",
      "commitSha": "5fe0c613183260443821222f4be19218316aafd3"
>>>>>>> 8ebb400e
    },
    {
      "barId": 277712,
      "path": "cecil",
      "remoteUri": "https://github.com/dotnet/cecil",
      "commitSha": "2a768f2c8a54077cd7d788bb135caeb4d7206a15"
    },
    {
      "barId": 278546,
      "path": "command-line-api",
      "remoteUri": "https://github.com/dotnet/command-line-api",
      "commitSha": "0b4618bc860374941e605d8eb1d2bc29c32801db"
    },
    {
      "barId": 281094,
      "path": "deployment-tools",
      "remoteUri": "https://github.com/dotnet/deployment-tools",
      "commitSha": "c3b8848af005deb9cab2a64b47a39f507f095835"
    },
    {
      "barId": 284034,
      "path": "diagnostics",
      "remoteUri": "https://github.com/dotnet/diagnostics",
      "commitSha": "29b752ed624a2796726cbe9891c8627dd580002d"
    },
    {
      "barId": 283738,
      "path": "efcore",
      "remoteUri": "https://github.com/dotnet/efcore",
      "commitSha": "f6a3514426de030866ecf09ef7da3cd97f555544"
    },
    {
      "barId": 280647,
      "path": "emsdk",
      "remoteUri": "https://github.com/dotnet/emsdk",
      "commitSha": "8414d1e1025bbfaca0829a595d2654836fd0034b"
    },
    {
      "barId": 284169,
      "path": "fsharp",
      "remoteUri": "https://github.com/dotnet/fsharp",
      "commitSha": "e0100aca936e20561f359b2c81df5c4f75f385f6"
    },
    {
      "barId": 284198,
      "path": "msbuild",
      "remoteUri": "https://github.com/dotnet/msbuild",
      "commitSha": "bf373edc7ed1110a03d28fde1e2cd258fce88a74"
    },
    {
      "barId": 279847,
      "path": "nuget-client",
      "remoteUri": "https://github.com/nuget/nuget.client",
      "commitSha": "56f4657d7585ec12b61c623756ca4b2b810c4863"
    },
    {
      "barId": 284251,
      "path": "razor",
      "remoteUri": "https://github.com/dotnet/razor",
      "commitSha": "295eeb41b97a2920eed34684b2a687f05f302c3b"
    },
    {
      "barId": 284229,
      "path": "roslyn",
      "remoteUri": "https://github.com/dotnet/roslyn",
      "commitSha": "b48cd5e89e69ed8e9a8170d14e5f8acc2231a199"
    },
    {
      "barId": 284234,
      "path": "runtime",
      "remoteUri": "https://github.com/dotnet/runtime",
      "commitSha": "2a9066e3dc2c0a48f6bbbf38d23f3f989322efec"
    },
    {
      "barId": 277711,
      "path": "scenario-tests",
      "remoteUri": "https://github.com/dotnet/scenario-tests",
      "commitSha": "082359066ee0064039b9b1f1f025bdd0507d06de"
    },
    {
      "barId": 283730,
      "path": "sdk",
      "remoteUri": "https://github.com/dotnet/sdk",
      "commitSha": "dfa14d786e4d5ca238cbd72600bc7afc477e48a4"
    },
    {
      "barId": 282653,
      "path": "source-build-reference-packages",
      "remoteUri": "https://github.com/dotnet/source-build-reference-packages",
      "commitSha": "812ed9d675ecd84d10972fcbaf4515de6658085d"
    },
    {
      "barId": 277912,
      "path": "sourcelink",
      "remoteUri": "https://github.com/dotnet/sourcelink",
      "commitSha": "9b949eeb2d5dba635c06ae936b50d2141b0aabe2"
    },
    {
      "barId": 277806,
      "path": "symreader",
      "remoteUri": "https://github.com/dotnet/symreader",
      "commitSha": "9994998c0b0fab5efd5cbe2e13a3ea74f4e8e6e1"
    },
    {
      "barId": 282842,
      "path": "templating",
      "remoteUri": "https://github.com/dotnet/templating",
      "commitSha": "3f70fab3c46906ecfa3544bd2705c63ce1c5b47d"
    },
    {
      "barId": 280001,
      "path": "vstest",
      "remoteUri": "https://github.com/microsoft/vstest",
      "commitSha": "9cbffb03835ba1e99643da46f2fc2678a0c1b5f7"
    },
    {
      "barId": 284184,
      "path": "windowsdesktop",
      "remoteUri": "https://github.com/dotnet/windowsdesktop",
      "commitSha": "348a9506b4e6447b90ef7cb6f6b6cc72edf6bc33"
    },
    {
      "barId": 283854,
      "path": "winforms",
      "remoteUri": "https://github.com/dotnet/winforms",
      "commitSha": "6b3cb931e58a98c9dd6c0e3d7ee5afc1c9804297"
    },
    {
      "barId": 283721,
      "path": "wpf",
      "remoteUri": "https://github.com/dotnet/wpf",
      "commitSha": "519468037f9b797440548c4d744fc7807573026f"
    },
    {
      "barId": 278018,
      "path": "xdt",
      "remoteUri": "https://github.com/dotnet/xdt",
      "commitSha": "ec086785dfa9af4a0dc58eca3e5c969e3d0c6003"
    }
  ],
  "submodules": [
    {
      "path": "aspnetcore/src/submodules/googletest",
      "remoteUri": "https://github.com/google/googletest",
      "commitSha": "50b8600c63c5487e901e2845a0f64d384a65f75d"
    },
    {
      "path": "aspnetcore/src/submodules/MessagePack-CSharp",
      "remoteUri": "https://github.com/aspnet/MessagePack-CSharp.git",
      "commitSha": "9aeb12b9bdb024512ffe2e4bddfa2785dca6e39e"
    },
    {
      "path": "nuget-client/submodules/NuGet.Build.Localization",
      "remoteUri": "https://github.com/NuGet/NuGet.Build.Localization.git",
      "commitSha": "f15db7b7c6f5affbea268632ef8333d2687c8031"
    },
    {
      "path": "source-build-reference-packages/src/externalPackages/src/abstractions-xunit",
      "remoteUri": "https://github.com/xunit/abstractions.xunit",
      "commitSha": "b75d54d73b141709f805c2001b16f3dd4d71539d"
    },
    {
      "path": "source-build-reference-packages/src/externalPackages/src/application-insights",
      "remoteUri": "https://github.com/microsoft/ApplicationInsights-dotnet",
      "commitSha": "2faa7e8b157a431daa2e71785d68abd5fa817b53"
    },
    {
      "path": "source-build-reference-packages/src/externalPackages/src/azure-activedirectory-identitymodel-extensions-for-dotnet",
      "remoteUri": "https://github.com/AzureAD/azure-activedirectory-identitymodel-extensions-for-dotnet.git",
      "commitSha": "e67b25be77532af9ba405670b34b4d263d505fde"
    },
    {
      "path": "source-build-reference-packages/src/externalPackages/src/cssparser",
      "remoteUri": "https://github.com/dotnet/cssparser",
      "commitSha": "0d59611784841735a7778a67aa6e9d8d000c861f"
    },
    {
      "path": "source-build-reference-packages/src/externalPackages/src/docker-creds-provider",
      "remoteUri": "https://github.com/mthalman/docker-creds-provider",
      "commitSha": "6e1ecd0a80755f9f0e88dc23b98b52f51a77c65e"
    },
    {
      "path": "source-build-reference-packages/src/externalPackages/src/humanizer",
      "remoteUri": "https://github.com/Humanizr/Humanizer",
      "commitSha": "3ebc38de585fc641a04b0e78ed69468453b0f8a1"
    },
    {
      "path": "source-build-reference-packages/src/externalPackages/src/MSBuildLocator",
      "remoteUri": "https://github.com/microsoft/MSBuildLocator",
      "commitSha": "6235ee4484ceb8f9db32826ae252b0a2aad0955e"
    },
    {
      "path": "source-build-reference-packages/src/externalPackages/src/newtonsoft-json",
      "remoteUri": "https://github.com/JamesNK/Newtonsoft.Json.git",
      "commitSha": "0a2e291c0d9c0c7675d445703e51750363a549ef"
    },
    {
      "path": "source-build-reference-packages/src/externalPackages/src/spectre-console",
      "remoteUri": "https://github.com/spectreconsole/spectre.console",
      "commitSha": "68fcfe0de4c0602b1c4d4c3cf58ea70e9f06388c"
    },
    {
      "path": "source-build-reference-packages/src/externalPackages/src/vs-solutionpersistence",
      "remoteUri": "https://github.com/microsoft/vs-solutionpersistence.git",
      "commitSha": "0b6f82a4073ce0ff0419991ea0cd6dd6898a51ac"
    }
  ]
}<|MERGE_RESOLUTION|>--- conflicted
+++ resolved
@@ -7,17 +7,10 @@
       "commitSha": "dbc4dce57f6a2087f13d86e89dfb0334be3c42e2"
     },
     {
-<<<<<<< HEAD
       "barId": 284381,
       "path": "aspnetcore",
       "remoteUri": "https://github.com/dotnet/aspnetcore",
       "commitSha": "a20b616236f83e989167f246541d97396e4b4756"
-=======
-      "barId": 284236,
-      "path": "aspnetcore",
-      "remoteUri": "https://github.com/dotnet/aspnetcore",
-      "commitSha": "5fe0c613183260443821222f4be19218316aafd3"
->>>>>>> 8ebb400e
     },
     {
       "barId": 277712,
