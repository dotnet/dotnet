{
  "repositories": [
    {
      "barId": 287813,
      "path": "arcade",
      "remoteUri": "https://github.com/dotnet/arcade",
      "commitSha": "aa655f2234364a19ff75d99cbe0da4506eff7624"
    },
    {
      "barId": 287630,
      "path": "aspnetcore",
      "remoteUri": "https://github.com/dotnet/aspnetcore",
      "commitSha": "7387de91234d3ef751fa50b3d1bfede4130213ff"
    },
    {
      "barId": 279211,
      "path": "cecil",
      "remoteUri": "https://github.com/dotnet/cecil",
      "commitSha": "27abc57253a0d3010418e877fdfb35f9fa6806b9"
    },
    {
      "barId": 279170,
      "path": "command-line-api",
      "remoteUri": "https://github.com/dotnet/command-line-api",
      "commitSha": "e292617c0f829bfe777c7ad51467c6a509a9aff8"
    },
    {
      "barId": 284345,
      "path": "deployment-tools",
      "remoteUri": "https://github.com/dotnet/deployment-tools",
      "commitSha": "c0c52874069a4dc0fe1e880014e6a5f316e9d3b8"
    },
    {
      "barId": 288040,
      "path": "diagnostics",
      "remoteUri": "https://github.com/dotnet/diagnostics",
      "commitSha": "fee8d6975fa81e7379d62d536b3c74de20b4d24a"
    },
    {
      "barId": 287881,
      "path": "efcore",
      "remoteUri": "https://github.com/dotnet/efcore",
      "commitSha": "12b8d44bf691d2e6933a6d1003647cce4f13c3d3"
    },
    {
      "barId": 283436,
      "path": "emsdk",
      "remoteUri": "https://github.com/dotnet/emsdk",
      "commitSha": "36bb70920a16cdfe30540412069796113d9f3e5c"
    },
    {
      "barId": 285891,
      "path": "fsharp",
      "remoteUri": "https://github.com/dotnet/fsharp",
      "commitSha": "2cb9ee0a5d63b52ad7bfbd9364b90b991a26fd72"
    },
    {
      "barId": 287967,
      "path": "msbuild",
      "remoteUri": "https://github.com/dotnet/msbuild",
      "commitSha": "995a3dce41788caebf2b8ca6602a7431f08bfd06"
    },
    {
      "barId": 286446,
      "path": "nuget-client",
      "remoteUri": "https://github.com/nuget/nuget.client",
      "commitSha": "5514d935e3e77d90d931758cf9e2589735b905a3"
    },
    {
      "barId": 287531,
      "path": "razor",
      "remoteUri": "https://github.com/dotnet/razor",
      "commitSha": "967dc4f230a5eea690b563d1526c4c07b89ea897"
    },
    {
      "barId": 287262,
      "path": "roslyn",
      "remoteUri": "https://github.com/dotnet/roslyn",
      "commitSha": "739dc0e352a331e8a41cd66c09d2edf359255365"
    },
    {
      "barId": 288058,
      "path": "runtime",
      "remoteUri": "https://github.com/dotnet/runtime",
      "commitSha": "60629d14374c56f1cb51819049ad1fa529307f8d"
    },
    {
      "barId": 277711,
      "path": "scenario-tests",
      "remoteUri": "https://github.com/dotnet/scenario-tests",
      "commitSha": "082359066ee0064039b9b1f1f025bdd0507d06de"
    },
    {
      "barId": 287997,
      "path": "sdk",
      "remoteUri": "https://github.com/dotnet/sdk",
      "commitSha": "16e3d8d47ad9a31b5cfb460daae06fba969005e3"
    },
    {
<<<<<<< HEAD
      "barId": 288171,
      "path": "source-build-reference-packages",
      "remoteUri": "https://github.com/dotnet/source-build-reference-packages",
      "commitSha": "a9094d44f73d94289ed70c1f23e0a0dad64f4e5b"
=======
      "barId": 287974,
      "path": "source-build-reference-packages",
      "remoteUri": "https://github.com/dotnet/source-build-reference-packages",
      "commitSha": "8ec05bbb5722e9b074ea8c7bd2a48cf92d204942"
>>>>>>> 49bbf036
    },
    {
      "barId": 287042,
      "path": "sourcelink",
      "remoteUri": "https://github.com/dotnet/sourcelink",
      "commitSha": "307eb51fb9878894d4812276b85ac94293cd7b16"
    },
    {
      "barId": 287040,
      "path": "symreader",
      "remoteUri": "https://github.com/dotnet/symreader",
      "commitSha": "ee968d4a1bf717f4bba3a4ffc3f93b5c9870b117"
    },
    {
      "barId": 287390,
      "path": "templating",
      "remoteUri": "https://github.com/dotnet/templating",
      "commitSha": "e3fa6845d03322a83d240e32e693beb34747c074"
    },
    {
      "barId": 287819,
      "path": "vstest",
      "remoteUri": "https://github.com/microsoft/vstest",
      "commitSha": "697c1270eebc92c531f27265dd0ff60211b088bb"
    },
    {
      "barId": 287916,
      "path": "windowsdesktop",
      "remoteUri": "https://github.com/dotnet/windowsdesktop",
      "commitSha": "da5c1d5aea74c2cedb284c4fe7b3457b47958914"
    },
    {
      "barId": 282630,
      "path": "winforms",
      "remoteUri": "https://github.com/dotnet/winforms",
      "commitSha": "2b9471644494f912a5ea1f559ed7e2d443a631aa"
    },
    {
      "barId": 287944,
      "path": "wpf",
      "remoteUri": "https://github.com/dotnet/wpf",
      "commitSha": "72ca82c7a0f57eb8d0168246468b9cc1a6c14a5a"
    },
    {
      "barId": 278018,
      "path": "xdt",
      "remoteUri": "https://github.com/dotnet/xdt",
      "commitSha": "ec086785dfa9af4a0dc58eca3e5c969e3d0c6003"
    }
  ],
  "submodules": [
    {
      "path": "aspnetcore/src/submodules/googletest",
      "remoteUri": "https://github.com/google/googletest",
      "commitSha": "373af2e3df71599b87a40ce0e37164523849166b"
    },
    {
      "path": "aspnetcore/src/submodules/MessagePack-CSharp",
      "remoteUri": "https://github.com/aspnet/MessagePack-CSharp.git",
      "commitSha": "9aeb12b9bdb024512ffe2e4bddfa2785dca6e39e"
    },
    {
      "path": "nuget-client/submodules/NuGet.Build.Localization",
      "remoteUri": "https://github.com/NuGet/NuGet.Build.Localization.git",
      "commitSha": "f15db7b7c6f5affbea268632ef8333d2687c8031"
    },
    {
      "path": "source-build-reference-packages/src/externalPackages/src/abstractions-xunit",
      "remoteUri": "https://github.com/xunit/abstractions.xunit",
      "commitSha": "b75d54d73b141709f805c2001b16f3dd4d71539d"
    },
    {
      "path": "source-build-reference-packages/src/externalPackages/src/application-insights",
      "remoteUri": "https://github.com/microsoft/ApplicationInsights-dotnet",
      "commitSha": "2faa7e8b157a431daa2e71785d68abd5fa817b53"
    },
    {
      "path": "source-build-reference-packages/src/externalPackages/src/azure-activedirectory-identitymodel-extensions-for-dotnet",
      "remoteUri": "https://github.com/AzureAD/azure-activedirectory-identitymodel-extensions-for-dotnet.git",
      "commitSha": "e67b25be77532af9ba405670b34b4d263d505fde"
    },
    {
      "path": "source-build-reference-packages/src/externalPackages/src/cssparser",
      "remoteUri": "https://github.com/dotnet/cssparser",
      "commitSha": "0d59611784841735a7778a67aa6e9d8d000c861f"
    },
    {
      "path": "source-build-reference-packages/src/externalPackages/src/docker-creds-provider",
      "remoteUri": "https://github.com/mthalman/docker-creds-provider",
      "commitSha": "6e1ecd0a80755f9f0e88dc23b98b52f51a77c65e"
    },
    {
      "path": "source-build-reference-packages/src/externalPackages/src/humanizer",
      "remoteUri": "https://github.com/Humanizr/Humanizer",
      "commitSha": "3ebc38de585fc641a04b0e78ed69468453b0f8a1"
    },
    {
      "path": "source-build-reference-packages/src/externalPackages/src/MSBuildLocator",
      "remoteUri": "https://github.com/microsoft/MSBuildLocator",
      "commitSha": "694ff392b2dcf6ac58fe865afd1c982eb9449014"
    },
    {
      "path": "source-build-reference-packages/src/externalPackages/src/newtonsoft-json",
      "remoteUri": "https://github.com/JamesNK/Newtonsoft.Json.git",
      "commitSha": "0a2e291c0d9c0c7675d445703e51750363a549ef"
    },
    {
      "path": "source-build-reference-packages/src/externalPackages/src/spectre-console",
      "remoteUri": "https://github.com/spectreconsole/spectre.console",
      "commitSha": "68fcfe0de4c0602b1c4d4c3cf58ea70e9f06388c"
    },
    {
      "path": "source-build-reference-packages/src/externalPackages/src/vs-solutionpersistence",
      "remoteUri": "https://github.com/microsoft/vs-solutionpersistence.git",
      "commitSha": "0b6f82a4073ce0ff0419991ea0cd6dd6898a51ac"
    }
  ]
}<|MERGE_RESOLUTION|>--- conflicted
+++ resolved
@@ -97,17 +97,10 @@
       "commitSha": "16e3d8d47ad9a31b5cfb460daae06fba969005e3"
     },
     {
-<<<<<<< HEAD
       "barId": 288171,
       "path": "source-build-reference-packages",
       "remoteUri": "https://github.com/dotnet/source-build-reference-packages",
       "commitSha": "a9094d44f73d94289ed70c1f23e0a0dad64f4e5b"
-=======
-      "barId": 287974,
-      "path": "source-build-reference-packages",
-      "remoteUri": "https://github.com/dotnet/source-build-reference-packages",
-      "commitSha": "8ec05bbb5722e9b074ea8c7bd2a48cf92d204942"
->>>>>>> 49bbf036
     },
     {
       "barId": 287042,
