{
  "repositories": [
    {
      "barId": 283943,
      "path": "arcade",
      "remoteUri": "https://github.com/dotnet/arcade",
      "commitSha": "dbc4dce57f6a2087f13d86e89dfb0334be3c42e2"
    },
    {
      "barId": 284539,
      "path": "aspnetcore",
      "remoteUri": "https://github.com/dotnet/aspnetcore",
      "commitSha": "02d157c42343ffc786b374418fa577363e51a80b"
    },
    {
      "barId": 277712,
      "path": "cecil",
      "remoteUri": "https://github.com/dotnet/cecil",
      "commitSha": "2a768f2c8a54077cd7d788bb135caeb4d7206a15"
    },
    {
      "barId": 278546,
      "path": "command-line-api",
      "remoteUri": "https://github.com/dotnet/command-line-api",
      "commitSha": "0b4618bc860374941e605d8eb1d2bc29c32801db"
    },
    {
      "barId": 284345,
      "path": "deployment-tools",
      "remoteUri": "https://github.com/dotnet/deployment-tools",
      "commitSha": "c0c52874069a4dc0fe1e880014e6a5f316e9d3b8"
    },
    {
      "barId": 284034,
      "path": "diagnostics",
      "remoteUri": "https://github.com/dotnet/diagnostics",
      "commitSha": "29b752ed624a2796726cbe9891c8627dd580002d"
    },
    {
      "barId": 283738,
      "path": "efcore",
      "remoteUri": "https://github.com/dotnet/efcore",
      "commitSha": "f6a3514426de030866ecf09ef7da3cd97f555544"
    },
    {
      "barId": 280647,
      "path": "emsdk",
      "remoteUri": "https://github.com/dotnet/emsdk",
      "commitSha": "8414d1e1025bbfaca0829a595d2654836fd0034b"
    },
    {
      "barId": 284169,
      "path": "fsharp",
      "remoteUri": "https://github.com/dotnet/fsharp",
      "commitSha": "e0100aca936e20561f359b2c81df5c4f75f385f6"
    },
    {
      "barId": 284523,
      "path": "msbuild",
      "remoteUri": "https://github.com/dotnet/msbuild",
      "commitSha": "5480b47bbc592c6feedca7c57c9863ba01e0c52c"
    },
    {
      "barId": 279847,
      "path": "nuget-client",
      "remoteUri": "https://github.com/nuget/nuget.client",
      "commitSha": "56f4657d7585ec12b61c623756ca4b2b810c4863"
    },
    {
      "barId": 284027,
      "path": "razor",
      "remoteUri": "https://github.com/dotnet/razor",
      "commitSha": "5557fc99abe067640cbdd2f8ade2058e06a87290"
    },
    {
      "barId": 284435,
      "path": "roslyn",
      "remoteUri": "https://github.com/dotnet/roslyn",
      "commitSha": "ff0a209cf1a97eea64c2b32c7e1f7e11b209d789"
    },
    {
<<<<<<< HEAD
      "barId": 284775,
      "path": "runtime",
      "remoteUri": "https://github.com/dotnet/runtime",
      "commitSha": "1b4eff213d6ba9b8785c38c5a381bd6416c2159d"
=======
      "barId": 284614,
      "path": "runtime",
      "remoteUri": "https://github.com/dotnet/runtime",
      "commitSha": "04988ec522218a6bc2fe6aafb37b1a8ae27f0081"
>>>>>>> 41f767b9
    },
    {
      "barId": 277711,
      "path": "scenario-tests",
      "remoteUri": "https://github.com/dotnet/scenario-tests",
      "commitSha": "082359066ee0064039b9b1f1f025bdd0507d06de"
    },
    {
      "barId": 283730,
      "path": "sdk",
      "remoteUri": "https://github.com/dotnet/sdk",
      "commitSha": "dfa14d786e4d5ca238cbd72600bc7afc477e48a4"
    },
    {
      "barId": 282653,
      "path": "source-build-reference-packages",
      "remoteUri": "https://github.com/dotnet/source-build-reference-packages",
      "commitSha": "812ed9d675ecd84d10972fcbaf4515de6658085d"
    },
    {
      "barId": 277912,
      "path": "sourcelink",
      "remoteUri": "https://github.com/dotnet/sourcelink",
      "commitSha": "9b949eeb2d5dba635c06ae936b50d2141b0aabe2"
    },
    {
      "barId": 277806,
      "path": "symreader",
      "remoteUri": "https://github.com/dotnet/symreader",
      "commitSha": "9994998c0b0fab5efd5cbe2e13a3ea74f4e8e6e1"
    },
    {
      "barId": 282842,
      "path": "templating",
      "remoteUri": "https://github.com/dotnet/templating",
      "commitSha": "3f70fab3c46906ecfa3544bd2705c63ce1c5b47d"
    },
    {
      "barId": 280001,
      "path": "vstest",
      "remoteUri": "https://github.com/microsoft/vstest",
      "commitSha": "9cbffb03835ba1e99643da46f2fc2678a0c1b5f7"
    },
    {
      "barId": 284184,
      "path": "windowsdesktop",
      "remoteUri": "https://github.com/dotnet/windowsdesktop",
      "commitSha": "348a9506b4e6447b90ef7cb6f6b6cc72edf6bc33"
    },
    {
      "barId": 284418,
      "path": "winforms",
      "remoteUri": "https://github.com/dotnet/winforms",
      "commitSha": "5a9fb88c26c3aa0c19d2f0980bcb8ae6daaa02f2"
    },
    {
      "barId": 283721,
      "path": "wpf",
      "remoteUri": "https://github.com/dotnet/wpf",
      "commitSha": "519468037f9b797440548c4d744fc7807573026f"
    },
    {
      "barId": 278018,
      "path": "xdt",
      "remoteUri": "https://github.com/dotnet/xdt",
      "commitSha": "ec086785dfa9af4a0dc58eca3e5c969e3d0c6003"
    }
  ],
  "submodules": [
    {
      "path": "aspnetcore/src/submodules/googletest",
      "remoteUri": "https://github.com/google/googletest",
      "commitSha": "50b8600c63c5487e901e2845a0f64d384a65f75d"
    },
    {
      "path": "aspnetcore/src/submodules/MessagePack-CSharp",
      "remoteUri": "https://github.com/aspnet/MessagePack-CSharp.git",
      "commitSha": "9aeb12b9bdb024512ffe2e4bddfa2785dca6e39e"
    },
    {
      "path": "nuget-client/submodules/NuGet.Build.Localization",
      "remoteUri": "https://github.com/NuGet/NuGet.Build.Localization.git",
      "commitSha": "f15db7b7c6f5affbea268632ef8333d2687c8031"
    },
    {
      "path": "source-build-reference-packages/src/externalPackages/src/abstractions-xunit",
      "remoteUri": "https://github.com/xunit/abstractions.xunit",
      "commitSha": "b75d54d73b141709f805c2001b16f3dd4d71539d"
    },
    {
      "path": "source-build-reference-packages/src/externalPackages/src/application-insights",
      "remoteUri": "https://github.com/microsoft/ApplicationInsights-dotnet",
      "commitSha": "2faa7e8b157a431daa2e71785d68abd5fa817b53"
    },
    {
      "path": "source-build-reference-packages/src/externalPackages/src/azure-activedirectory-identitymodel-extensions-for-dotnet",
      "remoteUri": "https://github.com/AzureAD/azure-activedirectory-identitymodel-extensions-for-dotnet.git",
      "commitSha": "e67b25be77532af9ba405670b34b4d263d505fde"
    },
    {
      "path": "source-build-reference-packages/src/externalPackages/src/cssparser",
      "remoteUri": "https://github.com/dotnet/cssparser",
      "commitSha": "0d59611784841735a7778a67aa6e9d8d000c861f"
    },
    {
      "path": "source-build-reference-packages/src/externalPackages/src/docker-creds-provider",
      "remoteUri": "https://github.com/mthalman/docker-creds-provider",
      "commitSha": "6e1ecd0a80755f9f0e88dc23b98b52f51a77c65e"
    },
    {
      "path": "source-build-reference-packages/src/externalPackages/src/humanizer",
      "remoteUri": "https://github.com/Humanizr/Humanizer",
      "commitSha": "3ebc38de585fc641a04b0e78ed69468453b0f8a1"
    },
    {
      "path": "source-build-reference-packages/src/externalPackages/src/MSBuildLocator",
      "remoteUri": "https://github.com/microsoft/MSBuildLocator",
      "commitSha": "6235ee4484ceb8f9db32826ae252b0a2aad0955e"
    },
    {
      "path": "source-build-reference-packages/src/externalPackages/src/newtonsoft-json",
      "remoteUri": "https://github.com/JamesNK/Newtonsoft.Json.git",
      "commitSha": "0a2e291c0d9c0c7675d445703e51750363a549ef"
    },
    {
      "path": "source-build-reference-packages/src/externalPackages/src/spectre-console",
      "remoteUri": "https://github.com/spectreconsole/spectre.console",
      "commitSha": "68fcfe0de4c0602b1c4d4c3cf58ea70e9f06388c"
    },
    {
      "path": "source-build-reference-packages/src/externalPackages/src/vs-solutionpersistence",
      "remoteUri": "https://github.com/microsoft/vs-solutionpersistence.git",
      "commitSha": "0b6f82a4073ce0ff0419991ea0cd6dd6898a51ac"
    }
  ]
}<|MERGE_RESOLUTION|>--- conflicted
+++ resolved
@@ -79,17 +79,10 @@
       "commitSha": "ff0a209cf1a97eea64c2b32c7e1f7e11b209d789"
     },
     {
-<<<<<<< HEAD
       "barId": 284775,
       "path": "runtime",
       "remoteUri": "https://github.com/dotnet/runtime",
       "commitSha": "1b4eff213d6ba9b8785c38c5a381bd6416c2159d"
-=======
-      "barId": 284614,
-      "path": "runtime",
-      "remoteUri": "https://github.com/dotnet/runtime",
-      "commitSha": "04988ec522218a6bc2fe6aafb37b1a8ae27f0081"
->>>>>>> 41f767b9
     },
     {
       "barId": 277711,
