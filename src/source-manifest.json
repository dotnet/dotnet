--- conflicted
+++ resolved
@@ -1,17 +1,10 @@
 {
   "repositories": [
     {
-<<<<<<< HEAD
       "barId": 282003,
       "path": "arcade",
       "remoteUri": "https://github.com/dotnet/arcade",
       "commitSha": "c8317778dd29de13cb0f825cabf714ab74ce89b3"
-=======
-      "barId": 281233,
-      "path": "arcade",
-      "remoteUri": "https://github.com/dotnet/arcade",
-      "commitSha": "7d2c2bbb02718fb86e8536dd6c4098ee19def075"
->>>>>>> 96384f46
     },
     {
       "barId": 281003,
