{
  "repositories": [
    {
      "barId": 286474,
      "path": "arcade",
      "remoteUri": "https://github.com/dotnet/arcade",
      "commitSha": "ba45f22d375e21c42fdc89695451932731d94552"
    },
    {
      "barId": 286532,
      "path": "aspnetcore",
      "remoteUri": "https://github.com/dotnet/aspnetcore",
      "commitSha": "08964b968ed6d4381b74b05cb01afa8daeae5b6d"
    },
    {
      "barId": 279211,
      "path": "cecil",
      "remoteUri": "https://github.com/dotnet/cecil",
      "commitSha": "27abc57253a0d3010418e877fdfb35f9fa6806b9"
    },
    {
      "barId": 279170,
      "path": "command-line-api",
      "remoteUri": "https://github.com/dotnet/command-line-api",
      "commitSha": "e292617c0f829bfe777c7ad51467c6a509a9aff8"
    },
    {
      "barId": 284345,
      "path": "deployment-tools",
      "remoteUri": "https://github.com/dotnet/deployment-tools",
      "commitSha": "c0c52874069a4dc0fe1e880014e6a5f316e9d3b8"
    },
    {
      "barId": 285923,
      "path": "diagnostics",
      "remoteUri": "https://github.com/dotnet/diagnostics",
      "commitSha": "f40e210b5da69e3c7585917137322cac01f0dffc"
    },
    {
<<<<<<< HEAD
      "barId": 286575,
      "path": "efcore",
      "remoteUri": "https://github.com/dotnet/efcore",
      "commitSha": "f07ec89c55b88de5b1992cbbed86ae0529f3307f"
=======
      "barId": 286443,
      "path": "efcore",
      "remoteUri": "https://github.com/dotnet/efcore",
      "commitSha": "5457b1b858107bd3a0412810b7c665052df29b56"
>>>>>>> d7b32678
    },
    {
      "barId": 283436,
      "path": "emsdk",
      "remoteUri": "https://github.com/dotnet/emsdk",
      "commitSha": "36bb70920a16cdfe30540412069796113d9f3e5c"
    },
    {
      "barId": 285891,
      "path": "fsharp",
      "remoteUri": "https://github.com/dotnet/fsharp",
      "commitSha": "2cb9ee0a5d63b52ad7bfbd9364b90b991a26fd72"
    },
    {
      "barId": 285457,
      "path": "msbuild",
      "remoteUri": "https://github.com/dotnet/msbuild",
      "commitSha": "dc755eb75a2a1f6a82036588da128eb859d96e8e"
    },
    {
      "barId": 286446,
      "path": "nuget-client",
      "remoteUri": "https://github.com/nuget/nuget.client",
      "commitSha": "5514d935e3e77d90d931758cf9e2589735b905a3"
    },
    {
      "barId": 286440,
      "path": "razor",
      "remoteUri": "https://github.com/dotnet/razor",
      "commitSha": "99f4851d332b95b81064facb5a6647683efb61f5"
    },
    {
      "barId": 286456,
      "path": "roslyn",
      "remoteUri": "https://github.com/dotnet/roslyn",
      "commitSha": "929ae2333a73eca047b9b6e2f01bf7121558308f"
    },
    {
      "barId": 286526,
      "path": "runtime",
      "remoteUri": "https://github.com/dotnet/runtime",
      "commitSha": "647691bc0fe3113ad72643efed1597676b525c55"
    },
    {
      "barId": 277711,
      "path": "scenario-tests",
      "remoteUri": "https://github.com/dotnet/scenario-tests",
      "commitSha": "082359066ee0064039b9b1f1f025bdd0507d06de"
    },
    {
      "barId": 286541,
      "path": "sdk",
      "remoteUri": "https://github.com/dotnet/sdk",
      "commitSha": "1f4cb4e96d32fd82e896fc7ddb13591c1d5cd956"
    },
    {
      "barId": 282656,
      "path": "source-build-reference-packages",
      "remoteUri": "https://github.com/dotnet/source-build-reference-packages",
      "commitSha": "fdb961b0749fa58221e92915a7a7bbec65d40251"
    },
    {
      "barId": 277912,
      "path": "sourcelink",
      "remoteUri": "https://github.com/dotnet/sourcelink",
      "commitSha": "9b949eeb2d5dba635c06ae936b50d2141b0aabe2"
    },
    {
      "barId": 284900,
      "path": "symreader",
      "remoteUri": "https://github.com/dotnet/symreader",
      "commitSha": "26c6c313a35f020dc9fa8c7270a012bcd75fc81b"
    },
    {
      "barId": 286484,
      "path": "templating",
      "remoteUri": "https://github.com/dotnet/templating",
      "commitSha": "89fd90b5b2016cff0ee924dca2c8bf71b4935a39"
    },
    {
      "barId": 285355,
      "path": "vstest",
      "remoteUri": "https://github.com/microsoft/vstest",
      "commitSha": "740c6833bf93da474c364c36b55fd616c8e9f3d0"
    },
    {
      "barId": 280421,
      "path": "windowsdesktop",
      "remoteUri": "https://github.com/dotnet/windowsdesktop",
      "commitSha": "e2dc1b239ab7828c6ccf3395db5f6e72af652549"
    },
    {
      "barId": 282630,
      "path": "winforms",
      "remoteUri": "https://github.com/dotnet/winforms",
      "commitSha": "2b9471644494f912a5ea1f559ed7e2d443a631aa"
    },
    {
      "barId": 284453,
      "path": "wpf",
      "remoteUri": "https://github.com/dotnet/wpf",
      "commitSha": "a94c8eb81ba1e5ea9f6e282a717cd52270548589"
    },
    {
      "barId": 278018,
      "path": "xdt",
      "remoteUri": "https://github.com/dotnet/xdt",
      "commitSha": "ec086785dfa9af4a0dc58eca3e5c969e3d0c6003"
    }
  ],
  "submodules": [
    {
      "path": "aspnetcore/src/submodules/googletest",
      "remoteUri": "https://github.com/google/googletest",
      "commitSha": "373af2e3df71599b87a40ce0e37164523849166b"
    },
    {
      "path": "aspnetcore/src/submodules/MessagePack-CSharp",
      "remoteUri": "https://github.com/aspnet/MessagePack-CSharp.git",
      "commitSha": "9aeb12b9bdb024512ffe2e4bddfa2785dca6e39e"
    },
    {
      "path": "nuget-client/submodules/NuGet.Build.Localization",
      "remoteUri": "https://github.com/NuGet/NuGet.Build.Localization.git",
      "commitSha": "f15db7b7c6f5affbea268632ef8333d2687c8031"
    },
    {
      "path": "source-build-reference-packages/src/externalPackages/src/abstractions-xunit",
      "remoteUri": "https://github.com/xunit/abstractions.xunit",
      "commitSha": "b75d54d73b141709f805c2001b16f3dd4d71539d"
    },
    {
      "path": "source-build-reference-packages/src/externalPackages/src/application-insights",
      "remoteUri": "https://github.com/microsoft/ApplicationInsights-dotnet",
      "commitSha": "2faa7e8b157a431daa2e71785d68abd5fa817b53"
    },
    {
      "path": "source-build-reference-packages/src/externalPackages/src/azure-activedirectory-identitymodel-extensions-for-dotnet",
      "remoteUri": "https://github.com/AzureAD/azure-activedirectory-identitymodel-extensions-for-dotnet.git",
      "commitSha": "e67b25be77532af9ba405670b34b4d263d505fde"
    },
    {
      "path": "source-build-reference-packages/src/externalPackages/src/cssparser",
      "remoteUri": "https://github.com/dotnet/cssparser",
      "commitSha": "0d59611784841735a7778a67aa6e9d8d000c861f"
    },
    {
      "path": "source-build-reference-packages/src/externalPackages/src/docker-creds-provider",
      "remoteUri": "https://github.com/mthalman/docker-creds-provider",
      "commitSha": "6e1ecd0a80755f9f0e88dc23b98b52f51a77c65e"
    },
    {
      "path": "source-build-reference-packages/src/externalPackages/src/humanizer",
      "remoteUri": "https://github.com/Humanizr/Humanizer",
      "commitSha": "3ebc38de585fc641a04b0e78ed69468453b0f8a1"
    },
    {
      "path": "source-build-reference-packages/src/externalPackages/src/MSBuildLocator",
      "remoteUri": "https://github.com/microsoft/MSBuildLocator",
      "commitSha": "6235ee4484ceb8f9db32826ae252b0a2aad0955e"
    },
    {
      "path": "source-build-reference-packages/src/externalPackages/src/newtonsoft-json",
      "remoteUri": "https://github.com/JamesNK/Newtonsoft.Json.git",
      "commitSha": "0a2e291c0d9c0c7675d445703e51750363a549ef"
    },
    {
      "path": "source-build-reference-packages/src/externalPackages/src/spectre-console",
      "remoteUri": "https://github.com/spectreconsole/spectre.console",
      "commitSha": "68fcfe0de4c0602b1c4d4c3cf58ea70e9f06388c"
    },
    {
      "path": "source-build-reference-packages/src/externalPackages/src/vs-solutionpersistence",
      "remoteUri": "https://github.com/microsoft/vs-solutionpersistence.git",
      "commitSha": "0b6f82a4073ce0ff0419991ea0cd6dd6898a51ac"
    }
  ]
}<|MERGE_RESOLUTION|>--- conflicted
+++ resolved
@@ -37,17 +37,10 @@
       "commitSha": "f40e210b5da69e3c7585917137322cac01f0dffc"
     },
     {
-<<<<<<< HEAD
       "barId": 286575,
       "path": "efcore",
       "remoteUri": "https://github.com/dotnet/efcore",
       "commitSha": "f07ec89c55b88de5b1992cbbed86ae0529f3307f"
-=======
-      "barId": 286443,
-      "path": "efcore",
-      "remoteUri": "https://github.com/dotnet/efcore",
-      "commitSha": "5457b1b858107bd3a0412810b7c665052df29b56"
->>>>>>> d7b32678
     },
     {
       "barId": 283436,
