{
  "repositories": [
    {
      "barId": 289702,
      "path": "arcade",
      "remoteUri": "https://github.com/dotnet/arcade",
      "commitSha": "987d1a73ea67d323c0fc7537bce8ec65d87eb43f"
    },
    {
      "barId": 289781,
      "path": "fsharp",
      "remoteUri": "https://github.com/dotnet/fsharp",
      "commitSha": "726845e18bb622c07d53797d195f5972f26a36d1"
    },
    {
      "barId": 288357,
      "path": "msbuild",
      "remoteUri": "https://github.com/dotnet/msbuild",
      "commitSha": "ad915a4f47346b746998dabaa541a7e3bab1d6cd"
    },
    {
      "barId": 288424,
      "path": "nuget-client",
      "remoteUri": "https://github.com/nuget/nuget.client",
      "commitSha": "b5efdd1f17df11700c9383def6ece79a40218ccd"
    },
    {
      "barId": 289279,
      "path": "razor",
      "remoteUri": "https://github.com/dotnet/razor",
      "commitSha": "191feab170b690f6a4923072d1b6f6e00272d8a7"
    },
    {
      "barId": 284344,
      "path": "roslyn",
      "remoteUri": "https://github.com/dotnet/roslyn",
      "commitSha": "f3aba8c2bc3c86a45c653b57e78ab663d76fa9ba"
    },
    {
      "barId": 277711,
      "path": "scenario-tests",
      "remoteUri": "https://github.com/dotnet/scenario-tests",
      "commitSha": "082359066ee0064039b9b1f1f025bdd0507d06de"
    },
    {
<<<<<<< HEAD
      "barId": 290362,
      "path": "sdk",
      "remoteUri": "https://github.com/dotnet/sdk",
      "commitSha": "265a139291592c4db16075482c57639e76f6c7e1"
=======
      "barId": 290305,
      "path": "sdk",
      "remoteUri": "https://github.com/dotnet/sdk",
      "commitSha": "2f327b11780e6348bb46a35206f87cf17ee20d71"
>>>>>>> e94594f4
    },
    {
      "barId": 289818,
      "path": "source-build-reference-packages",
      "remoteUri": "https://github.com/dotnet/source-build-reference-packages",
      "commitSha": "dcd0835a5aa7442712fa2c63096422f53249b10d"
    },
    {
      "barId": 279652,
      "path": "templating",
      "remoteUri": "https://github.com/dotnet/templating",
      "commitSha": "fcc5f2933e4ad7fbfc85a9c4e78d9bfa3e967eb7"
    },
    {
      "barId": 285868,
      "path": "vstest",
      "remoteUri": "https://github.com/microsoft/vstest",
      "commitSha": "51891d6b33641ad30bc512747652225ca7964386"
    }
  ],
  "submodules": [
    {
      "path": "nuget-client/submodules/NuGet.Build.Localization",
      "remoteUri": "https://github.com/NuGet/NuGet.Build.Localization.git",
      "commitSha": "f15db7b7c6f5affbea268632ef8333d2687c8031"
    },
    {
      "path": "source-build-reference-packages/src/externalPackages/src/abstractions-xunit",
      "remoteUri": "https://github.com/xunit/abstractions.xunit",
      "commitSha": "b75d54d73b141709f805c2001b16f3dd4d71539d"
    },
    {
      "path": "source-build-reference-packages/src/externalPackages/src/application-insights",
      "remoteUri": "https://github.com/microsoft/ApplicationInsights-dotnet",
      "commitSha": "2faa7e8b157a431daa2e71785d68abd5fa817b53"
    },
    {
      "path": "source-build-reference-packages/src/externalPackages/src/azure-activedirectory-identitymodel-extensions-for-dotnet",
      "remoteUri": "https://github.com/AzureAD/azure-activedirectory-identitymodel-extensions-for-dotnet.git",
      "commitSha": "e67b25be77532af9ba405670b34b4d263d505fde"
    },
    {
      "path": "source-build-reference-packages/src/externalPackages/src/cssparser",
      "remoteUri": "https://github.com/dotnet/cssparser",
      "commitSha": "0d59611784841735a7778a67aa6e9d8d000c861f"
    },
    {
      "path": "source-build-reference-packages/src/externalPackages/src/docker-creds-provider",
      "remoteUri": "https://github.com/mthalman/docker-creds-provider",
      "commitSha": "6e1ecd0a80755f9f0e88dc23b98b52f51a77c65e"
    },
    {
      "path": "source-build-reference-packages/src/externalPackages/src/humanizer",
      "remoteUri": "https://github.com/Humanizr/Humanizer",
      "commitSha": "3ebc38de585fc641a04b0e78ed69468453b0f8a1"
    },
    {
      "path": "source-build-reference-packages/src/externalPackages/src/MSBuildLocator",
      "remoteUri": "https://github.com/microsoft/MSBuildLocator",
      "commitSha": "694ff392b2dcf6ac58fe865afd1c982eb9449014"
    },
    {
      "path": "source-build-reference-packages/src/externalPackages/src/newtonsoft-json",
      "remoteUri": "https://github.com/JamesNK/Newtonsoft.Json.git",
      "commitSha": "0a2e291c0d9c0c7675d445703e51750363a549ef"
    },
    {
      "path": "source-build-reference-packages/src/externalPackages/src/spectre-console",
      "remoteUri": "https://github.com/spectreconsole/spectre.console",
      "commitSha": "68fcfe0de4c0602b1c4d4c3cf58ea70e9f06388c"
    },
    {
      "path": "source-build-reference-packages/src/externalPackages/src/vs-solutionpersistence",
      "remoteUri": "https://github.com/microsoft/vs-solutionpersistence.git",
      "commitSha": "0b6f82a4073ce0ff0419991ea0cd6dd6898a51ac"
    }
  ]
}<|MERGE_RESOLUTION|>--- conflicted
+++ resolved
@@ -43,17 +43,10 @@
       "commitSha": "082359066ee0064039b9b1f1f025bdd0507d06de"
     },
     {
-<<<<<<< HEAD
       "barId": 290362,
       "path": "sdk",
       "remoteUri": "https://github.com/dotnet/sdk",
       "commitSha": "265a139291592c4db16075482c57639e76f6c7e1"
-=======
-      "barId": 290305,
-      "path": "sdk",
-      "remoteUri": "https://github.com/dotnet/sdk",
-      "commitSha": "2f327b11780e6348bb46a35206f87cf17ee20d71"
->>>>>>> e94594f4
     },
     {
       "barId": 289818,
