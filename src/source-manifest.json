{
  "repositories": [
    {
      "packageVersion": "10.0.0-beta.25268.1",
      "barId": 268746,
      "path": "arcade",
      "remoteUri": "https://github.com/dotnet/arcade",
      "commitSha": "35a34fa5ab9b2f97d3f7bdf48a7c2100727308b3"
    },
    {
      "packageVersion": "8.2.2-preview.1.24521.5",
      "barId": null,
      "path": "aspire",
      "remoteUri": "https://github.com/dotnet/aspire",
      "commitSha": "5fa9337a84a52e9bd185d04d156eccbdcf592f74"
    },
    {
      "packageVersion": "10.0.0-preview.5.25269.5",
      "barId": 268904,
      "path": "aspnetcore",
      "remoteUri": "https://github.com/dotnet/aspnetcore",
      "commitSha": "e26a16c185cf95e3c52b028920aeba6bcea814ce"
    },
    {
      "packageVersion": "0.11.5-alpha.25266.1",
      "barId": 268579,
      "path": "cecil",
      "remoteUri": "https://github.com/dotnet/cecil",
      "commitSha": "50f19ccf4b834a6eab54496486a114ba3839f7b9"
    },
    {
      "packageVersion": "0.1.626501",
      "barId": 268432,
      "path": "command-line-api",
      "remoteUri": "https://github.com/dotnet/command-line-api",
      "commitSha": "bd9602cb9a55977c58bc820ef05bfaeaff56982d"
    },
    {
      "packageVersion": "9.0.0-preview.1.25265.2",
      "barId": 268489,
      "path": "deployment-tools",
      "remoteUri": "https://github.com/dotnet/deployment-tools",
      "commitSha": "e6ca69bc0712d70d910709016ed4fe30140e3a19"
    },
    {
      "packageVersion": "9.0.626601",
      "barId": 268685,
      "path": "diagnostics",
      "remoteUri": "https://github.com/dotnet/diagnostics",
      "commitSha": "ce653def0d1969dca0d518a95559b2acc3c6128c"
    },
    {
      "packageVersion": "10.0.0-preview.4.25266.5",
      "barId": 268656,
      "path": "efcore",
      "remoteUri": "https://github.com/dotnet/efcore",
      "commitSha": "d0237c7e0c3192b00766d6a163fe2a5def526e03"
    },
    {
      "packageVersion": "10.0.0-preview.5.25266.1",
      "barId": 268589,
      "path": "emsdk",
      "remoteUri": "https://github.com/dotnet/emsdk",
      "commitSha": "1f91ec07aa2b387b41ec464fd876dca5552150e2"
    },
    {
      "packageVersion": "10.0.100-beta.25266.3",
      "barId": 268571,
      "path": "fsharp",
      "remoteUri": "https://github.com/dotnet/fsharp",
      "commitSha": "665b1f1cdff308582aa1a944aa03c3a62d1fbcd0"
    },
    {
      "packageVersion": "17.15.0-preview-25266-01",
      "barId": 268496,
      "path": "msbuild",
      "remoteUri": "https://github.com/dotnet/msbuild",
      "commitSha": "f5b4822ee5fdbb9001e38fc324c43fd1d1b090c9"
    },
    {
      "packageVersion": "6.15.0-preview.1.50",
      "barId": 267707,
      "path": "nuget-client",
      "remoteUri": "https://github.com/nuget/nuget.client",
      "commitSha": "e4e3b79701686199bc804a06533d2df054924d7e"
    },
    {
      "packageVersion": "10.0.0-preview.25267.1",
      "barId": 268713,
      "path": "razor",
      "remoteUri": "https://github.com/dotnet/razor",
      "commitSha": "013cbf58b149ad9664d2b1252a73ed51f7cdb564"
    },
    {
      "packageVersion": "5.0.0-1.25266.4",
      "barId": 268710,
      "path": "roslyn",
      "remoteUri": "https://github.com/dotnet/roslyn",
      "commitSha": "c3c7ad6a866dd0b857ad14ce683987c39d2b8fe0"
    },
    {
      "packageVersion": "10.0.0-preview.25267.1",
      "barId": 268740,
      "path": "roslyn-analyzers",
      "remoteUri": "https://github.com/dotnet/roslyn-analyzers",
      "commitSha": "5db220ec96a406ab3a095bdf73ffa37fd94a8c9b"
    },
    {
      "packageVersion": "10.0.0-preview.5.25262.10",
      "barId": 268758,
      "path": "runtime",
      "remoteUri": "https://github.com/dotnet/runtime",
      "commitSha": "29638e8e84335bc877f064766be3f1b3038da311"
    },
    {
      "packageVersion": "10.0.0-preview.25221.1",
      "barId": 268572,
      "path": "scenario-tests",
      "remoteUri": "https://github.com/dotnet/scenario-tests",
      "commitSha": "ba23e62da145ef04187aabe1e1fb64029fe2317d"
    },
    {
      "packageVersion": "10.0.100-preview.5.25265.12",
      "barId": 268459,
      "path": "sdk",
      "remoteUri": "https://github.com/dotnet/sdk",
      "commitSha": "9ee9fa825fe1d7cd805c20dd6115a049dd11d8d0"
    },
    {
      "packageVersion": "10.0.622801",
      "barId": 267816,
      "path": "source-build-externals",
      "remoteUri": "https://github.com/dotnet/source-build-externals",
      "commitSha": "a4f971d850e3a10462dd8ec2be47c90532e3490e"
    },
    {
      "packageVersion": "",
      "barId": 267819,
      "path": "source-build-reference-packages",
      "remoteUri": "https://github.com/dotnet/source-build-reference-packages",
      "commitSha": "b43f862282711dcccd5b534620443e4c2947f8ba"
    },
    {
      "packageVersion": "10.0.0-beta.25265.2",
      "barId": 268480,
      "path": "sourcelink",
      "remoteUri": "https://github.com/dotnet/sourcelink",
      "commitSha": "682493c8d277ab632300c1d7101fd0a8740ada95"
    },
    {
      "packageVersion": "2.2.0-beta.25262.1",
      "barId": 267834,
      "path": "symreader",
      "remoteUri": "https://github.com/dotnet/symreader",
      "commitSha": "d38d92c12935201bb8852096935c267d53592ad9"
    },
    {
<<<<<<< HEAD
      "packageVersion": "10.0.100-preview.5.25268.6",
      "barId": 268767,
      "path": "templating",
      "remoteUri": "https://github.com/dotnet/templating",
      "commitSha": "c39beef07ca32af9eea4aecb1ac9256dba1719a9"
=======
      "packageVersion": "10.0.100-preview.5.25266.4",
      "barId": 268676,
      "path": "templating",
      "remoteUri": "https://github.com/dotnet/templating",
      "commitSha": "297983ef280be4b32f0d36b5bb2742b8e6e947b3"
>>>>>>> d60c3fe8
    },
    {
      "packageVersion": "17.15.0-preview-25266-01",
      "barId": 268581,
      "path": "vstest",
      "remoteUri": "https://github.com/microsoft/vstest",
      "commitSha": "f93fcd2943f39c2cbb65d25e3949e21c3190184c"
    },
    {
      "packageVersion": "10.0.0-preview.5.25267.3",
      "barId": 268739,
      "path": "windowsdesktop",
      "remoteUri": "https://github.com/dotnet/windowsdesktop",
      "commitSha": "66210f6e71c81c26d9c6dd3fef6a6a600528ee9d"
    },
    {
      "packageVersion": "10.0.0-preview.5.25267.1",
      "barId": 268741,
      "path": "winforms",
      "remoteUri": "https://github.com/dotnet/winforms",
      "commitSha": "716bc129a4679a98394b2e2d24d1d1d3d4f54ddb"
    },
    {
      "packageVersion": "10.0.0-preview.5.25266.3",
      "barId": 268569,
      "path": "wpf",
      "remoteUri": "https://github.com/dotnet/wpf",
      "commitSha": "57fe8ac611226f89c1a213fea520a7a82000c6a4"
    },
    {
      "packageVersion": "10.0.0-preview.25262.1",
      "barId": 267833,
      "path": "xdt",
      "remoteUri": "https://github.com/dotnet/xdt",
      "commitSha": "9c96c93edcbcd43de208ae76ae782b98786da623"
    }
  ],
  "submodules": [
    {
      "path": "aspnetcore/src/submodules/googletest",
      "remoteUri": "https://github.com/google/googletest",
      "commitSha": "571930618fa96eabcd05b573285edbee9fc13bae"
    },
    {
      "path": "aspnetcore/src/submodules/MessagePack-CSharp",
      "remoteUri": "https://github.com/aspnet/MessagePack-CSharp.git",
      "commitSha": "9aeb12b9bdb024512ffe2e4bddfa2785dca6e39e"
    },
    {
      "path": "nuget-client/submodules/NuGet.Build.Localization",
      "remoteUri": "https://github.com/NuGet/NuGet.Build.Localization.git",
      "commitSha": "f15db7b7c6f5affbea268632ef8333d2687c8031"
    },
    {
      "path": "source-build-externals/src/repos/src/abstractions-xunit",
      "remoteUri": "https://github.com/xunit/abstractions.xunit",
      "commitSha": "b75d54d73b141709f805c2001b16f3dd4d71539d"
    },
    {
      "path": "source-build-externals/src/repos/src/application-insights",
      "remoteUri": "https://github.com/microsoft/ApplicationInsights-dotnet",
      "commitSha": "2faa7e8b157a431daa2e71785d68abd5fa817b53"
    },
    {
      "path": "source-build-externals/src/repos/src/azure-activedirectory-identitymodel-extensions-for-dotnet",
      "remoteUri": "https://github.com/AzureAD/azure-activedirectory-identitymodel-extensions-for-dotnet.git",
      "commitSha": "e67b25be77532af9ba405670b34b4d263d505fde"
    },
    {
      "path": "source-build-externals/src/repos/src/cssparser",
      "remoteUri": "https://github.com/dotnet/cssparser",
      "commitSha": "0d59611784841735a7778a67aa6e9d8d000c861f"
    },
    {
      "path": "source-build-externals/src/repos/src/docker-creds-provider",
      "remoteUri": "https://github.com/mthalman/docker-creds-provider",
      "commitSha": "6e1ecd0a80755f9f0e88dc23b98b52f51a77c65e"
    },
    {
      "path": "source-build-externals/src/repos/src/humanizer",
      "remoteUri": "https://github.com/Humanizr/Humanizer",
      "commitSha": "3ebc38de585fc641a04b0e78ed69468453b0f8a1"
    },
    {
      "path": "source-build-externals/src/repos/src/MSBuildLocator",
      "remoteUri": "https://github.com/microsoft/MSBuildLocator",
      "commitSha": "e0281df33274ac3c3e22acc9b07dcb4b31d57dc0"
    },
    {
      "path": "source-build-externals/src/repos/src/newtonsoft-json",
      "remoteUri": "https://github.com/JamesNK/Newtonsoft.Json.git",
      "commitSha": "0a2e291c0d9c0c7675d445703e51750363a549ef"
    },
    {
      "path": "source-build-externals/src/repos/src/vs-solutionpersistence",
      "remoteUri": "https://github.com/microsoft/vs-solutionpersistence.git",
      "commitSha": "0b6f82a4073ce0ff0419991ea0cd6dd6898a51ac"
    },
    {
      "path": "source-build-externals/src/repos/src/xunit",
      "remoteUri": "https://github.com/xunit/xunit",
      "commitSha": "82543a6df6f5f13b5b70f8a9f9ccb41cd676084f"
    },
    {
      "path": "source-build-externals/src/repos/src/xunit/src/xunit.assert/Asserts",
      "remoteUri": "https://github.com/xunit/assert.xunit",
      "commitSha": "cac8b688c193c0f244a0bedf3bb60feeb32d377a"
    },
    {
      "path": "source-build-externals/src/repos/src/xunit/tools/builder/common",
      "remoteUri": "https://github.com/xunit/build-tools-v3",
      "commitSha": "90dba1f5638a4f00d4978a73e23edde5b85061d9"
    },
    {
      "path": "source-build-externals/src/repos/src/xunit/tools/media",
      "remoteUri": "https://github.com/xunit/media",
      "commitSha": "5738b6e86f08e0389c4392b939c20e3eca2d9822"
    }
  ]
}<|MERGE_RESOLUTION|>--- conflicted
+++ resolved
@@ -155,19 +155,11 @@
       "commitSha": "d38d92c12935201bb8852096935c267d53592ad9"
     },
     {
-<<<<<<< HEAD
       "packageVersion": "10.0.100-preview.5.25268.6",
       "barId": 268767,
       "path": "templating",
       "remoteUri": "https://github.com/dotnet/templating",
       "commitSha": "c39beef07ca32af9eea4aecb1ac9256dba1719a9"
-=======
-      "packageVersion": "10.0.100-preview.5.25266.4",
-      "barId": 268676,
-      "path": "templating",
-      "remoteUri": "https://github.com/dotnet/templating",
-      "commitSha": "297983ef280be4b32f0d36b5bb2742b8e6e947b3"
->>>>>>> d60c3fe8
     },
     {
       "packageVersion": "17.15.0-preview-25266-01",
