--- conflicted
+++ resolved
@@ -92,19 +92,11 @@
       "commitSha": "9a64c285a021ade4c998d85e3888940e3845279b"
     },
     {
-<<<<<<< HEAD
       "packageVersion": "5.0.0-1.25280.9",
       "barId": 270165,
       "path": "roslyn",
       "remoteUri": "https://github.com/dotnet/roslyn",
       "commitSha": "a528f84b73e94ee595970a2d4b765649104f4b4c"
-=======
-      "packageVersion": "5.0.0-1.25278.4",
-      "barId": 269900,
-      "path": "roslyn",
-      "remoteUri": "https://github.com/dotnet/roslyn",
-      "commitSha": "f750f7066588d62bfcf5833555304dd1dc9c5eca"
->>>>>>> a5abb9cb
     },
     {
       "packageVersion": "10.0.0-preview.25281.1",
