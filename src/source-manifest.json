{
  "repositories": [
    {
      "barId": 286821,
      "path": "arcade",
      "remoteUri": "https://github.com/dotnet/arcade",
      "commitSha": "e8ca69398033dd1eea35e9667bf857234465de2b"
    },
    {
<<<<<<< HEAD
      "barId": 287082,
      "path": "aspnetcore",
      "remoteUri": "https://github.com/dotnet/aspnetcore",
      "commitSha": "ca23a78fe760b894c5eb94b0c0d531418614a0c4"
=======
      "barId": 286861,
      "path": "aspnetcore",
      "remoteUri": "https://github.com/dotnet/aspnetcore",
      "commitSha": "0a928f4e69245a3573386f50082c210d76986e1e"
>>>>>>> 43556b39
    },
    {
      "barId": 279211,
      "path": "cecil",
      "remoteUri": "https://github.com/dotnet/cecil",
      "commitSha": "27abc57253a0d3010418e877fdfb35f9fa6806b9"
    },
    {
      "barId": 279170,
      "path": "command-line-api",
      "remoteUri": "https://github.com/dotnet/command-line-api",
      "commitSha": "e292617c0f829bfe777c7ad51467c6a509a9aff8"
    },
    {
      "barId": 284345,
      "path": "deployment-tools",
      "remoteUri": "https://github.com/dotnet/deployment-tools",
      "commitSha": "c0c52874069a4dc0fe1e880014e6a5f316e9d3b8"
    },
    {
      "barId": 286647,
      "path": "diagnostics",
      "remoteUri": "https://github.com/dotnet/diagnostics",
      "commitSha": "53c7e6f445c2d1a918707a609b0fd08c3604c659"
    },
    {
      "barId": 286575,
      "path": "efcore",
      "remoteUri": "https://github.com/dotnet/efcore",
      "commitSha": "f07ec89c55b88de5b1992cbbed86ae0529f3307f"
    },
    {
      "barId": 283436,
      "path": "emsdk",
      "remoteUri": "https://github.com/dotnet/emsdk",
      "commitSha": "36bb70920a16cdfe30540412069796113d9f3e5c"
    },
    {
      "barId": 285891,
      "path": "fsharp",
      "remoteUri": "https://github.com/dotnet/fsharp",
      "commitSha": "2cb9ee0a5d63b52ad7bfbd9364b90b991a26fd72"
    },
    {
      "barId": 285457,
      "path": "msbuild",
      "remoteUri": "https://github.com/dotnet/msbuild",
      "commitSha": "dc755eb75a2a1f6a82036588da128eb859d96e8e"
    },
    {
      "barId": 286446,
      "path": "nuget-client",
      "remoteUri": "https://github.com/nuget/nuget.client",
      "commitSha": "5514d935e3e77d90d931758cf9e2589735b905a3"
    },
    {
      "barId": 286870,
      "path": "razor",
      "remoteUri": "https://github.com/dotnet/razor",
      "commitSha": "48a2659b91e7032c97ea024751a6ea9469a94d7f"
    },
    {
      "barId": 286854,
      "path": "roslyn",
      "remoteUri": "https://github.com/dotnet/roslyn",
      "commitSha": "7463b65f5c25bd1e4180609bf8aaaa9436833a15"
    },
    {
      "barId": 287019,
      "path": "runtime",
      "remoteUri": "https://github.com/dotnet/runtime",
      "commitSha": "7d43e0fca9c154b82f2aba04573a57d0f9e15c2d"
    },
    {
      "barId": 277711,
      "path": "scenario-tests",
      "remoteUri": "https://github.com/dotnet/scenario-tests",
      "commitSha": "082359066ee0064039b9b1f1f025bdd0507d06de"
    },
    {
      "barId": 286927,
      "path": "sdk",
      "remoteUri": "https://github.com/dotnet/sdk",
      "commitSha": "6ddd5579bbd2e4b370f37d2e0ac6ddbe93b53dc1"
    },
    {
      "barId": 282656,
      "path": "source-build-reference-packages",
      "remoteUri": "https://github.com/dotnet/source-build-reference-packages",
      "commitSha": "fdb961b0749fa58221e92915a7a7bbec65d40251"
    },
    {
      "barId": 286928,
      "path": "sourcelink",
      "remoteUri": "https://github.com/dotnet/sourcelink",
      "commitSha": "a9562142aa6c9e094cb6cf6da28132fdfc2aed0e"
    },
    {
      "barId": 284900,
      "path": "symreader",
      "remoteUri": "https://github.com/dotnet/symreader",
      "commitSha": "26c6c313a35f020dc9fa8c7270a012bcd75fc81b"
    },
    {
      "barId": 286484,
      "path": "templating",
      "remoteUri": "https://github.com/dotnet/templating",
      "commitSha": "89fd90b5b2016cff0ee924dca2c8bf71b4935a39"
    },
    {
      "barId": 285355,
      "path": "vstest",
      "remoteUri": "https://github.com/microsoft/vstest",
      "commitSha": "740c6833bf93da474c364c36b55fd616c8e9f3d0"
    },
    {
      "barId": 280421,
      "path": "windowsdesktop",
      "remoteUri": "https://github.com/dotnet/windowsdesktop",
      "commitSha": "e2dc1b239ab7828c6ccf3395db5f6e72af652549"
    },
    {
      "barId": 282630,
      "path": "winforms",
      "remoteUri": "https://github.com/dotnet/winforms",
      "commitSha": "2b9471644494f912a5ea1f559ed7e2d443a631aa"
    },
    {
      "barId": 284453,
      "path": "wpf",
      "remoteUri": "https://github.com/dotnet/wpf",
      "commitSha": "a94c8eb81ba1e5ea9f6e282a717cd52270548589"
    },
    {
      "barId": 278018,
      "path": "xdt",
      "remoteUri": "https://github.com/dotnet/xdt",
      "commitSha": "ec086785dfa9af4a0dc58eca3e5c969e3d0c6003"
    }
  ],
  "submodules": [
    {
      "path": "aspnetcore/src/submodules/googletest",
      "remoteUri": "https://github.com/google/googletest",
      "commitSha": "373af2e3df71599b87a40ce0e37164523849166b"
    },
    {
      "path": "aspnetcore/src/submodules/MessagePack-CSharp",
      "remoteUri": "https://github.com/aspnet/MessagePack-CSharp.git",
      "commitSha": "9aeb12b9bdb024512ffe2e4bddfa2785dca6e39e"
    },
    {
      "path": "nuget-client/submodules/NuGet.Build.Localization",
      "remoteUri": "https://github.com/NuGet/NuGet.Build.Localization.git",
      "commitSha": "f15db7b7c6f5affbea268632ef8333d2687c8031"
    },
    {
      "path": "source-build-reference-packages/src/externalPackages/src/abstractions-xunit",
      "remoteUri": "https://github.com/xunit/abstractions.xunit",
      "commitSha": "b75d54d73b141709f805c2001b16f3dd4d71539d"
    },
    {
      "path": "source-build-reference-packages/src/externalPackages/src/application-insights",
      "remoteUri": "https://github.com/microsoft/ApplicationInsights-dotnet",
      "commitSha": "2faa7e8b157a431daa2e71785d68abd5fa817b53"
    },
    {
      "path": "source-build-reference-packages/src/externalPackages/src/azure-activedirectory-identitymodel-extensions-for-dotnet",
      "remoteUri": "https://github.com/AzureAD/azure-activedirectory-identitymodel-extensions-for-dotnet.git",
      "commitSha": "e67b25be77532af9ba405670b34b4d263d505fde"
    },
    {
      "path": "source-build-reference-packages/src/externalPackages/src/cssparser",
      "remoteUri": "https://github.com/dotnet/cssparser",
      "commitSha": "0d59611784841735a7778a67aa6e9d8d000c861f"
    },
    {
      "path": "source-build-reference-packages/src/externalPackages/src/docker-creds-provider",
      "remoteUri": "https://github.com/mthalman/docker-creds-provider",
      "commitSha": "6e1ecd0a80755f9f0e88dc23b98b52f51a77c65e"
    },
    {
      "path": "source-build-reference-packages/src/externalPackages/src/humanizer",
      "remoteUri": "https://github.com/Humanizr/Humanizer",
      "commitSha": "3ebc38de585fc641a04b0e78ed69468453b0f8a1"
    },
    {
      "path": "source-build-reference-packages/src/externalPackages/src/MSBuildLocator",
      "remoteUri": "https://github.com/microsoft/MSBuildLocator",
      "commitSha": "6235ee4484ceb8f9db32826ae252b0a2aad0955e"
    },
    {
      "path": "source-build-reference-packages/src/externalPackages/src/newtonsoft-json",
      "remoteUri": "https://github.com/JamesNK/Newtonsoft.Json.git",
      "commitSha": "0a2e291c0d9c0c7675d445703e51750363a549ef"
    },
    {
      "path": "source-build-reference-packages/src/externalPackages/src/spectre-console",
      "remoteUri": "https://github.com/spectreconsole/spectre.console",
      "commitSha": "68fcfe0de4c0602b1c4d4c3cf58ea70e9f06388c"
    },
    {
      "path": "source-build-reference-packages/src/externalPackages/src/vs-solutionpersistence",
      "remoteUri": "https://github.com/microsoft/vs-solutionpersistence.git",
      "commitSha": "0b6f82a4073ce0ff0419991ea0cd6dd6898a51ac"
    }
  ]
}<|MERGE_RESOLUTION|>--- conflicted
+++ resolved
@@ -7,17 +7,10 @@
       "commitSha": "e8ca69398033dd1eea35e9667bf857234465de2b"
     },
     {
-<<<<<<< HEAD
       "barId": 287082,
       "path": "aspnetcore",
       "remoteUri": "https://github.com/dotnet/aspnetcore",
       "commitSha": "ca23a78fe760b894c5eb94b0c0d531418614a0c4"
-=======
-      "barId": 286861,
-      "path": "aspnetcore",
-      "remoteUri": "https://github.com/dotnet/aspnetcore",
-      "commitSha": "0a928f4e69245a3573386f50082c210d76986e1e"
->>>>>>> 43556b39
     },
     {
       "barId": 279211,
