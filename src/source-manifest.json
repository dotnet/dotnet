--- conflicted
+++ resolved
@@ -97,17 +97,10 @@
       "commitSha": "fef1159af4098c39c5d7a3a657a20aedcc17f1c1"
     },
     {
-<<<<<<< HEAD
       "barId": 275598,
       "path": "sdk",
       "remoteUri": "https://github.com/dotnet/sdk",
       "commitSha": "af1585c81f3a1f9ea4607d11a4f09d99456df5f0"
-=======
-      "barId": 274846,
-      "path": "sdk",
-      "remoteUri": "https://github.com/dotnet/sdk",
-      "commitSha": "1414d33c86e760d6635a838a45da0308ff3d53c9"
->>>>>>> 699b0116
     },
     {
       "barId": 275454,
