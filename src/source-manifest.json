{
  "repositories": [
    {
      "barId": 287813,
      "path": "arcade",
      "remoteUri": "https://github.com/dotnet/arcade",
      "commitSha": "aa655f2234364a19ff75d99cbe0da4506eff7624"
    },
    {
      "barId": 287630,
      "path": "aspnetcore",
      "remoteUri": "https://github.com/dotnet/aspnetcore",
      "commitSha": "7387de91234d3ef751fa50b3d1bfede4130213ff"
    },
    {
      "barId": 279211,
      "path": "cecil",
      "remoteUri": "https://github.com/dotnet/cecil",
      "commitSha": "27abc57253a0d3010418e877fdfb35f9fa6806b9"
    },
    {
      "barId": 279170,
      "path": "command-line-api",
      "remoteUri": "https://github.com/dotnet/command-line-api",
      "commitSha": "e292617c0f829bfe777c7ad51467c6a509a9aff8"
    },
    {
      "barId": 284345,
      "path": "deployment-tools",
      "remoteUri": "https://github.com/dotnet/deployment-tools",
      "commitSha": "c0c52874069a4dc0fe1e880014e6a5f316e9d3b8"
    },
    {
      "barId": 287675,
      "path": "diagnostics",
      "remoteUri": "https://github.com/dotnet/diagnostics",
      "commitSha": "297a926f29a461b9015f401f7e9b98edfa09b922"
    },
    {
      "barId": 287881,
      "path": "efcore",
      "remoteUri": "https://github.com/dotnet/efcore",
      "commitSha": "12b8d44bf691d2e6933a6d1003647cce4f13c3d3"
    },
    {
      "barId": 283436,
      "path": "emsdk",
      "remoteUri": "https://github.com/dotnet/emsdk",
      "commitSha": "36bb70920a16cdfe30540412069796113d9f3e5c"
    },
    {
      "barId": 285891,
      "path": "fsharp",
      "remoteUri": "https://github.com/dotnet/fsharp",
      "commitSha": "2cb9ee0a5d63b52ad7bfbd9364b90b991a26fd72"
    },
    {
      "barId": 287967,
      "path": "msbuild",
      "remoteUri": "https://github.com/dotnet/msbuild",
      "commitSha": "995a3dce41788caebf2b8ca6602a7431f08bfd06"
    },
    {
      "barId": 286446,
      "path": "nuget-client",
      "remoteUri": "https://github.com/nuget/nuget.client",
      "commitSha": "5514d935e3e77d90d931758cf9e2589735b905a3"
    },
    {
      "barId": 287531,
      "path": "razor",
      "remoteUri": "https://github.com/dotnet/razor",
      "commitSha": "967dc4f230a5eea690b563d1526c4c07b89ea897"
    },
    {
      "barId": 287262,
      "path": "roslyn",
      "remoteUri": "https://github.com/dotnet/roslyn",
      "commitSha": "739dc0e352a331e8a41cd66c09d2edf359255365"
    },
    {
      "barId": 287850,
      "path": "runtime",
      "remoteUri": "https://github.com/dotnet/runtime",
      "commitSha": "e0552819462d8adc92126baa86af240b2261a0da"
    },
    {
      "barId": 277711,
      "path": "scenario-tests",
      "remoteUri": "https://github.com/dotnet/scenario-tests",
      "commitSha": "082359066ee0064039b9b1f1f025bdd0507d06de"
    },
    {
      "barId": 287997,
      "path": "sdk",
      "remoteUri": "https://github.com/dotnet/sdk",
      "commitSha": "16e3d8d47ad9a31b5cfb460daae06fba969005e3"
    },
    {
      "barId": 287974,
      "path": "source-build-reference-packages",
      "remoteUri": "https://github.com/dotnet/source-build-reference-packages",
      "commitSha": "8ec05bbb5722e9b074ea8c7bd2a48cf92d204942"
    },
    {
      "barId": 287042,
      "path": "sourcelink",
      "remoteUri": "https://github.com/dotnet/sourcelink",
      "commitSha": "307eb51fb9878894d4812276b85ac94293cd7b16"
    },
    {
      "barId": 287040,
      "path": "symreader",
      "remoteUri": "https://github.com/dotnet/symreader",
      "commitSha": "ee968d4a1bf717f4bba3a4ffc3f93b5c9870b117"
    },
    {
      "barId": 287390,
      "path": "templating",
      "remoteUri": "https://github.com/dotnet/templating",
      "commitSha": "e3fa6845d03322a83d240e32e693beb34747c074"
    },
    {
      "barId": 287819,
      "path": "vstest",
      "remoteUri": "https://github.com/microsoft/vstest",
      "commitSha": "697c1270eebc92c531f27265dd0ff60211b088bb"
    },
    {
<<<<<<< HEAD
      "barId": 288063,
      "path": "windowsdesktop",
      "remoteUri": "https://github.com/dotnet/windowsdesktop",
      "commitSha": "fffebe7a05ad4ec860353f24f2ee9a2ffedbf4b7"
=======
      "barId": 287916,
      "path": "windowsdesktop",
      "remoteUri": "https://github.com/dotnet/windowsdesktop",
      "commitSha": "da5c1d5aea74c2cedb284c4fe7b3457b47958914"
>>>>>>> 44c449ac
    },
    {
      "barId": 282630,
      "path": "winforms",
      "remoteUri": "https://github.com/dotnet/winforms",
      "commitSha": "2b9471644494f912a5ea1f559ed7e2d443a631aa"
    },
    {
      "barId": 287944,
      "path": "wpf",
      "remoteUri": "https://github.com/dotnet/wpf",
      "commitSha": "72ca82c7a0f57eb8d0168246468b9cc1a6c14a5a"
    },
    {
      "barId": 278018,
      "path": "xdt",
      "remoteUri": "https://github.com/dotnet/xdt",
      "commitSha": "ec086785dfa9af4a0dc58eca3e5c969e3d0c6003"
    }
  ],
  "submodules": [
    {
      "path": "aspnetcore/src/submodules/googletest",
      "remoteUri": "https://github.com/google/googletest",
      "commitSha": "373af2e3df71599b87a40ce0e37164523849166b"
    },
    {
      "path": "aspnetcore/src/submodules/MessagePack-CSharp",
      "remoteUri": "https://github.com/aspnet/MessagePack-CSharp.git",
      "commitSha": "9aeb12b9bdb024512ffe2e4bddfa2785dca6e39e"
    },
    {
      "path": "nuget-client/submodules/NuGet.Build.Localization",
      "remoteUri": "https://github.com/NuGet/NuGet.Build.Localization.git",
      "commitSha": "f15db7b7c6f5affbea268632ef8333d2687c8031"
    },
    {
      "path": "source-build-reference-packages/src/externalPackages/src/abstractions-xunit",
      "remoteUri": "https://github.com/xunit/abstractions.xunit",
      "commitSha": "b75d54d73b141709f805c2001b16f3dd4d71539d"
    },
    {
      "path": "source-build-reference-packages/src/externalPackages/src/application-insights",
      "remoteUri": "https://github.com/microsoft/ApplicationInsights-dotnet",
      "commitSha": "2faa7e8b157a431daa2e71785d68abd5fa817b53"
    },
    {
      "path": "source-build-reference-packages/src/externalPackages/src/azure-activedirectory-identitymodel-extensions-for-dotnet",
      "remoteUri": "https://github.com/AzureAD/azure-activedirectory-identitymodel-extensions-for-dotnet.git",
      "commitSha": "e67b25be77532af9ba405670b34b4d263d505fde"
    },
    {
      "path": "source-build-reference-packages/src/externalPackages/src/cssparser",
      "remoteUri": "https://github.com/dotnet/cssparser",
      "commitSha": "0d59611784841735a7778a67aa6e9d8d000c861f"
    },
    {
      "path": "source-build-reference-packages/src/externalPackages/src/docker-creds-provider",
      "remoteUri": "https://github.com/mthalman/docker-creds-provider",
      "commitSha": "6e1ecd0a80755f9f0e88dc23b98b52f51a77c65e"
    },
    {
      "path": "source-build-reference-packages/src/externalPackages/src/humanizer",
      "remoteUri": "https://github.com/Humanizr/Humanizer",
      "commitSha": "3ebc38de585fc641a04b0e78ed69468453b0f8a1"
    },
    {
      "path": "source-build-reference-packages/src/externalPackages/src/MSBuildLocator",
      "remoteUri": "https://github.com/microsoft/MSBuildLocator",
      "commitSha": "694ff392b2dcf6ac58fe865afd1c982eb9449014"
    },
    {
      "path": "source-build-reference-packages/src/externalPackages/src/newtonsoft-json",
      "remoteUri": "https://github.com/JamesNK/Newtonsoft.Json.git",
      "commitSha": "0a2e291c0d9c0c7675d445703e51750363a549ef"
    },
    {
      "path": "source-build-reference-packages/src/externalPackages/src/spectre-console",
      "remoteUri": "https://github.com/spectreconsole/spectre.console",
      "commitSha": "68fcfe0de4c0602b1c4d4c3cf58ea70e9f06388c"
    },
    {
      "path": "source-build-reference-packages/src/externalPackages/src/vs-solutionpersistence",
      "remoteUri": "https://github.com/microsoft/vs-solutionpersistence.git",
      "commitSha": "0b6f82a4073ce0ff0419991ea0cd6dd6898a51ac"
    }
  ]
}<|MERGE_RESOLUTION|>--- conflicted
+++ resolved
@@ -127,17 +127,10 @@
       "commitSha": "697c1270eebc92c531f27265dd0ff60211b088bb"
     },
     {
-<<<<<<< HEAD
       "barId": 288063,
       "path": "windowsdesktop",
       "remoteUri": "https://github.com/dotnet/windowsdesktop",
       "commitSha": "fffebe7a05ad4ec860353f24f2ee9a2ffedbf4b7"
-=======
-      "barId": 287916,
-      "path": "windowsdesktop",
-      "remoteUri": "https://github.com/dotnet/windowsdesktop",
-      "commitSha": "da5c1d5aea74c2cedb284c4fe7b3457b47958914"
->>>>>>> 44c449ac
     },
     {
       "barId": 282630,
