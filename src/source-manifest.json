{
  "repositories": [
    {
      "packageVersion": "10.0.0-beta.25271.2",
      "barId": 269183,
      "path": "arcade",
      "remoteUri": "https://github.com/dotnet/arcade",
      "commitSha": "12d3a9f5d6138e22270694574e73e4c58a815795"
    },
    {
      "packageVersion": "8.2.2-preview.1.24521.5",
      "barId": null,
      "path": "aspire",
      "remoteUri": "https://github.com/dotnet/aspire",
      "commitSha": "5fa9337a84a52e9bd185d04d156eccbdcf592f74"
    },
    {
      "packageVersion": "10.0.0-preview.6.25278.8",
      "barId": 269905,
      "path": "aspnetcore",
      "remoteUri": "https://github.com/dotnet/aspnetcore",
      "commitSha": "49dc7ec1922a44ef808a3bd5dfc3dc09350b3f21"
    },
    {
      "packageVersion": "0.11.5-alpha.25266.1",
      "barId": 268579,
      "path": "cecil",
      "remoteUri": "https://github.com/dotnet/cecil",
      "commitSha": "50f19ccf4b834a6eab54496486a114ba3839f7b9"
    },
    {
      "packageVersion": "0.1.627701",
      "barId": 269717,
      "path": "command-line-api",
      "remoteUri": "https://github.com/dotnet/command-line-api",
      "commitSha": "e22447d0a07219d3d5ddf7b345b53561e3bde7a9"
    },
    {
      "packageVersion": "9.0.0-preview.1.25269.1",
      "barId": 268823,
      "path": "deployment-tools",
      "remoteUri": "https://github.com/dotnet/deployment-tools",
      "commitSha": "24142f7e09afd44317f70ae94801bc6feca0abcc"
    },
    {
      "packageVersion": "9.0.628001",
      "barId": 270143,
      "path": "diagnostics",
      "remoteUri": "https://github.com/dotnet/diagnostics",
      "commitSha": "8bbc63df036b0c31c865fc1ee0060564caf40f85"
    },
    {
      "packageVersion": "10.0.0-preview.6.25280.3",
      "barId": 270138,
      "path": "efcore",
      "remoteUri": "https://github.com/dotnet/efcore",
      "commitSha": "0e521aaa48fc835d3fc6454642dc317c04a28ea3"
    },
    {
      "packageVersion": "10.0.0-preview.6.25279.1",
      "barId": 270009,
      "path": "emsdk",
      "remoteUri": "https://github.com/dotnet/emsdk",
      "commitSha": "73a474b320aafc65dd52c072de70475fa9217461"
    },
    {
      "packageVersion": "10.0.100-beta.25278.2",
      "barId": 269887,
      "path": "fsharp",
      "remoteUri": "https://github.com/dotnet/fsharp",
      "commitSha": "79ced2b7b6c4a850507fb6ffdc75ab6ffb5e0146"
    },
    {
      "packageVersion": "17.15.0-preview-25279-04",
      "barId": 270016,
      "path": "msbuild",
      "remoteUri": "https://github.com/dotnet/msbuild",
      "commitSha": "585b8739176cab9b428d90ecb50d5361763ed68e"
    },
    {
      "packageVersion": "6.15.0-preview.1.65",
      "barId": 269359,
      "path": "nuget-client",
      "remoteUri": "https://github.com/nuget/nuget.client",
      "commitSha": "58c248e36695c9586c486e8876a43046e0817d41"
    },
    {
      "packageVersion": "10.0.0-preview.25279.1",
      "barId": 270027,
      "path": "razor",
      "remoteUri": "https://github.com/dotnet/razor",
      "commitSha": "9a64c285a021ade4c998d85e3888940e3845279b"
    },
    {
      "packageVersion": "5.0.0-1.25278.4",
      "barId": 269900,
      "path": "roslyn",
      "remoteUri": "https://github.com/dotnet/roslyn",
      "commitSha": "f750f7066588d62bfcf5833555304dd1dc9c5eca"
    },
    {
      "packageVersion": "10.0.0-preview.25278.1",
      "barId": 269921,
      "path": "roslyn-analyzers",
      "remoteUri": "https://github.com/dotnet/roslyn-analyzers",
      "commitSha": "f45672f2c7a34c0445c2f51e24500cc266b46941"
    },
    {
      "packageVersion": "10.0.0-preview.5.25262.10",
      "barId": 269898,
      "path": "runtime",
      "remoteUri": "https://github.com/dotnet/runtime",
      "commitSha": "cb502bd97a0cac3f23c5c53ebda31238507213ee"
    },
    {
      "packageVersion": "10.0.0-preview.25221.1",
      "barId": 268572,
      "path": "scenario-tests",
      "remoteUri": "https://github.com/dotnet/scenario-tests",
      "commitSha": "ba23e62da145ef04187aabe1e1fb64029fe2317d"
    },
    {
      "packageVersion": "10.0.100-preview.6.25272.9",
      "barId": 270079,
      "path": "sdk",
      "remoteUri": "https://github.com/dotnet/sdk",
      "commitSha": "7a7cb3e80b1231276993c5a5fd3ef60994e543d5"
    },
    {
      "packageVersion": "10.0.622801",
      "barId": 269843,
      "path": "source-build-externals",
      "remoteUri": "https://github.com/dotnet/source-build-externals",
      "commitSha": "21542951d5dba2f477782fe2af2b66a660b019d7"
    },
    {
      "packageVersion": "",
      "barId": 270058,
      "path": "source-build-reference-packages",
      "remoteUri": "https://github.com/dotnet/source-build-reference-packages",
      "commitSha": "e3d374adb67d6a8adce2e61f1d6c4c7ec6a77e5f"
    },
    {
      "packageVersion": "10.0.0-beta.25279.1",
      "barId": 270057,
      "path": "sourcelink",
      "remoteUri": "https://github.com/dotnet/sourcelink",
      "commitSha": "9d5e196f39c04892e6c522b8b6ea5f6168ff70af"
    },
    {
      "packageVersion": "2.2.0-beta.25262.1",
      "barId": 267834,
      "path": "symreader",
      "remoteUri": "https://github.com/dotnet/symreader",
      "commitSha": "d38d92c12935201bb8852096935c267d53592ad9"
    },
    {
      "packageVersion": "10.0.100-preview.5.25279.1",
      "barId": 269945,
      "path": "templating",
      "remoteUri": "https://github.com/dotnet/templating",
      "commitSha": "aacd7d35ee7d14303360d0c280d8daca40a3d5c0"
    },
    {
      "packageVersion": "17.15.0-preview-25279-02",
      "barId": 270028,
      "path": "vstest",
      "remoteUri": "https://github.com/microsoft/vstest",
      "commitSha": "5a8ada4351983ac154fbaa1bbc1071fdde01dba3"
    },
    {
      "packageVersion": "10.0.0-preview.6.25278.3",
      "barId": 269917,
      "path": "windowsdesktop",
      "remoteUri": "https://github.com/dotnet/windowsdesktop",
      "commitSha": "93e9275de21478bdfd241e8639e7ddd5879ea178"
    },
    {
<<<<<<< HEAD
      "packageVersion": "10.0.0-preview.6.25280.1",
      "barId": 270161,
      "path": "winforms",
      "remoteUri": "https://github.com/dotnet/winforms",
      "commitSha": "86f7d0f8dcb8f7f06151758a6e72b57bd0e5f41c"
=======
      "packageVersion": "10.0.0-preview.6.25279.2",
      "barId": 270034,
      "path": "winforms",
      "remoteUri": "https://github.com/dotnet/winforms",
      "commitSha": "2a0c79b592c679ee0a29ca1cf316d98db0149e28"
>>>>>>> 7de287da
    },
    {
      "packageVersion": "10.0.0-preview.6.25280.1",
      "barId": 270092,
      "path": "wpf",
      "remoteUri": "https://github.com/dotnet/wpf",
      "commitSha": "1642c8162f7f41f8738932c42fbd3585b8b65ae0"
    },
    {
      "packageVersion": "10.0.0-preview.25269.1",
      "barId": 268931,
      "path": "xdt",
      "remoteUri": "https://github.com/dotnet/xdt",
      "commitSha": "7c4241a4893ba0703dfad18762f217857073b526"
    }
  ],
  "submodules": [
    {
      "path": "aspnetcore/src/submodules/googletest",
      "remoteUri": "https://github.com/google/googletest",
      "commitSha": "09ffd0015395354774c059a17d9f5bee36177ff9"
    },
    {
      "path": "aspnetcore/src/submodules/MessagePack-CSharp",
      "remoteUri": "https://github.com/aspnet/MessagePack-CSharp.git",
      "commitSha": "9aeb12b9bdb024512ffe2e4bddfa2785dca6e39e"
    },
    {
      "path": "nuget-client/submodules/NuGet.Build.Localization",
      "remoteUri": "https://github.com/NuGet/NuGet.Build.Localization.git",
      "commitSha": "f15db7b7c6f5affbea268632ef8333d2687c8031"
    },
    {
      "path": "source-build-externals/src/repos/src/abstractions-xunit",
      "remoteUri": "https://github.com/xunit/abstractions.xunit",
      "commitSha": "b75d54d73b141709f805c2001b16f3dd4d71539d"
    },
    {
      "path": "source-build-externals/src/repos/src/application-insights",
      "remoteUri": "https://github.com/microsoft/ApplicationInsights-dotnet",
      "commitSha": "2faa7e8b157a431daa2e71785d68abd5fa817b53"
    },
    {
      "path": "source-build-externals/src/repos/src/azure-activedirectory-identitymodel-extensions-for-dotnet",
      "remoteUri": "https://github.com/AzureAD/azure-activedirectory-identitymodel-extensions-for-dotnet.git",
      "commitSha": "e67b25be77532af9ba405670b34b4d263d505fde"
    },
    {
      "path": "source-build-externals/src/repos/src/cssparser",
      "remoteUri": "https://github.com/dotnet/cssparser",
      "commitSha": "0d59611784841735a7778a67aa6e9d8d000c861f"
    },
    {
      "path": "source-build-externals/src/repos/src/docker-creds-provider",
      "remoteUri": "https://github.com/mthalman/docker-creds-provider",
      "commitSha": "6e1ecd0a80755f9f0e88dc23b98b52f51a77c65e"
    },
    {
      "path": "source-build-externals/src/repos/src/humanizer",
      "remoteUri": "https://github.com/Humanizr/Humanizer",
      "commitSha": "3ebc38de585fc641a04b0e78ed69468453b0f8a1"
    },
    {
      "path": "source-build-externals/src/repos/src/MSBuildLocator",
      "remoteUri": "https://github.com/microsoft/MSBuildLocator",
      "commitSha": "e0281df33274ac3c3e22acc9b07dcb4b31d57dc0"
    },
    {
      "path": "source-build-externals/src/repos/src/newtonsoft-json",
      "remoteUri": "https://github.com/JamesNK/Newtonsoft.Json.git",
      "commitSha": "0a2e291c0d9c0c7675d445703e51750363a549ef"
    },
    {
      "path": "source-build-externals/src/repos/src/vs-solutionpersistence",
      "remoteUri": "https://github.com/microsoft/vs-solutionpersistence.git",
      "commitSha": "0b6f82a4073ce0ff0419991ea0cd6dd6898a51ac"
    },
    {
      "path": "source-build-externals/src/repos/src/xunit",
      "remoteUri": "https://github.com/xunit/xunit",
      "commitSha": "82543a6df6f5f13b5b70f8a9f9ccb41cd676084f"
    },
    {
      "path": "source-build-externals/src/repos/src/xunit/src/xunit.assert/Asserts",
      "remoteUri": "https://github.com/xunit/assert.xunit",
      "commitSha": "cac8b688c193c0f244a0bedf3bb60feeb32d377a"
    },
    {
      "path": "source-build-externals/src/repos/src/xunit/tools/builder/common",
      "remoteUri": "https://github.com/xunit/build-tools-v3",
      "commitSha": "90dba1f5638a4f00d4978a73e23edde5b85061d9"
    },
    {
      "path": "source-build-externals/src/repos/src/xunit/tools/media",
      "remoteUri": "https://github.com/xunit/media",
      "commitSha": "5738b6e86f08e0389c4392b939c20e3eca2d9822"
    }
  ]
}<|MERGE_RESOLUTION|>--- conflicted
+++ resolved
@@ -176,19 +176,11 @@
       "commitSha": "93e9275de21478bdfd241e8639e7ddd5879ea178"
     },
     {
-<<<<<<< HEAD
       "packageVersion": "10.0.0-preview.6.25280.1",
       "barId": 270161,
       "path": "winforms",
       "remoteUri": "https://github.com/dotnet/winforms",
       "commitSha": "86f7d0f8dcb8f7f06151758a6e72b57bd0e5f41c"
-=======
-      "packageVersion": "10.0.0-preview.6.25279.2",
-      "barId": 270034,
-      "path": "winforms",
-      "remoteUri": "https://github.com/dotnet/winforms",
-      "commitSha": "2a0c79b592c679ee0a29ca1cf316d98db0149e28"
->>>>>>> 7de287da
     },
     {
       "packageVersion": "10.0.0-preview.6.25280.1",
