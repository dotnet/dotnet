{
  "repositories": [
    {
      "barId": 286336,
      "path": "arcade",
      "remoteUri": "https://github.com/dotnet/arcade",
      "commitSha": "488413fe104056170673a048a07906314e101e5d"
    },
    {
      "barId": 286878,
      "path": "aspnetcore",
      "remoteUri": "https://github.com/dotnet/aspnetcore",
      "commitSha": "9f255d1ed217c0081e9b602fa86411b1821c2e0f"
    },
    {
      "barId": 277712,
      "path": "cecil",
      "remoteUri": "https://github.com/dotnet/cecil",
      "commitSha": "2a768f2c8a54077cd7d788bb135caeb4d7206a15"
    },
    {
      "barId": 278546,
      "path": "command-line-api",
      "remoteUri": "https://github.com/dotnet/command-line-api",
      "commitSha": "0b4618bc860374941e605d8eb1d2bc29c32801db"
    },
    {
      "barId": 284345,
      "path": "deployment-tools",
      "remoteUri": "https://github.com/dotnet/deployment-tools",
      "commitSha": "c0c52874069a4dc0fe1e880014e6a5f316e9d3b8"
    },
    {
      "barId": 286647,
      "path": "diagnostics",
      "remoteUri": "https://github.com/dotnet/diagnostics",
      "commitSha": "53c7e6f445c2d1a918707a609b0fd08c3604c659"
    },
    {
      "barId": 286796,
      "path": "efcore",
      "remoteUri": "https://github.com/dotnet/efcore",
      "commitSha": "8b7511e835dcebfd3c8aa5aa242b95da1bce8eb4"
    },
    {
      "barId": 285755,
      "path": "emsdk",
      "remoteUri": "https://github.com/dotnet/emsdk",
      "commitSha": "aead567b56fe284ee05b3bb324705b76331d4719"
    },
    {
      "barId": 286793,
      "path": "fsharp",
      "remoteUri": "https://github.com/dotnet/fsharp",
      "commitSha": "753cb846b37fadc46e3a2968cb8c7c49adb37f93"
    },
    {
      "barId": 286641,
      "path": "msbuild",
      "remoteUri": "https://github.com/dotnet/msbuild",
      "commitSha": "c6e9d9d7863d4dd071a0b93e26b8b06afd1ea874"
    },
    {
      "barId": 279847,
      "path": "nuget-client",
      "remoteUri": "https://github.com/nuget/nuget.client",
      "commitSha": "56f4657d7585ec12b61c623756ca4b2b810c4863"
    },
    {
      "barId": 286863,
      "path": "razor",
      "remoteUri": "https://github.com/dotnet/razor",
      "commitSha": "e42cd30de6aaf566c1c489b66ed80904be5e890b"
    },
    {
      "barId": 286437,
      "path": "roslyn",
      "remoteUri": "https://github.com/dotnet/roslyn",
      "commitSha": "a01d6a0838430706cea74ad38e054c2877ffbfa1"
    },
    {
      "barId": 285169,
      "path": "runtime",
      "remoteUri": "https://github.com/dotnet/runtime",
      "commitSha": "a2f46fc059ce2ce06a3f36c4d63d965163be2200"
    },
    {
      "barId": 277711,
      "path": "scenario-tests",
      "remoteUri": "https://github.com/dotnet/scenario-tests",
      "commitSha": "082359066ee0064039b9b1f1f025bdd0507d06de"
    },
    {
      "barId": 286401,
      "path": "sdk",
      "remoteUri": "https://github.com/dotnet/sdk",
      "commitSha": "34ffffa2441195767d501c761d04ec78dbd12f74"
    },
    {
      "barId": 285327,
      "path": "source-build-reference-packages",
      "remoteUri": "https://github.com/dotnet/source-build-reference-packages",
      "commitSha": "e6ae81a48df0569bea8f2e5d67a37c768904e33f"
    },
    {
      "barId": 277912,
      "path": "sourcelink",
      "remoteUri": "https://github.com/dotnet/sourcelink",
      "commitSha": "9b949eeb2d5dba635c06ae936b50d2141b0aabe2"
    },
    {
      "barId": 284900,
      "path": "symreader",
      "remoteUri": "https://github.com/dotnet/symreader",
      "commitSha": "26c6c313a35f020dc9fa8c7270a012bcd75fc81b"
    },
    {
<<<<<<< HEAD
      "barId": 287044,
      "path": "templating",
      "remoteUri": "https://github.com/dotnet/templating",
      "commitSha": "6f87c6d00c5784010a40ba588135eca38123a335"
=======
      "barId": 286726,
      "path": "templating",
      "remoteUri": "https://github.com/dotnet/templating",
      "commitSha": "af746b828920e6db1c9dd321ef48c3b7b63127ec"
>>>>>>> 47f5d439
    },
    {
      "barId": 285989,
      "path": "vstest",
      "remoteUri": "https://github.com/microsoft/vstest",
      "commitSha": "81d120f85fbdddc7b981e910a127bd6ef913cd42"
    },
    {
      "barId": 286813,
      "path": "windowsdesktop",
      "remoteUri": "https://github.com/dotnet/windowsdesktop",
      "commitSha": "820cf9f88aa5ef6de0c8a996e24019d314957c26"
    },
    {
      "barId": 286070,
      "path": "winforms",
      "remoteUri": "https://github.com/dotnet/winforms",
      "commitSha": "31e9c898c35be45fad6d8a408349a85dd4d40cb1"
    },
    {
      "barId": 283721,
      "path": "wpf",
      "remoteUri": "https://github.com/dotnet/wpf",
      "commitSha": "519468037f9b797440548c4d744fc7807573026f"
    },
    {
      "barId": 278018,
      "path": "xdt",
      "remoteUri": "https://github.com/dotnet/xdt",
      "commitSha": "ec086785dfa9af4a0dc58eca3e5c969e3d0c6003"
    }
  ],
  "submodules": [
    {
      "path": "aspnetcore/src/submodules/googletest",
      "remoteUri": "https://github.com/google/googletest",
      "commitSha": "279f8479469d22fa772adb454068f854472e1eb9"
    },
    {
      "path": "aspnetcore/src/submodules/MessagePack-CSharp",
      "remoteUri": "https://github.com/aspnet/MessagePack-CSharp.git",
      "commitSha": "9aeb12b9bdb024512ffe2e4bddfa2785dca6e39e"
    },
    {
      "path": "nuget-client/submodules/NuGet.Build.Localization",
      "remoteUri": "https://github.com/NuGet/NuGet.Build.Localization.git",
      "commitSha": "f15db7b7c6f5affbea268632ef8333d2687c8031"
    },
    {
      "path": "source-build-reference-packages/src/externalPackages/src/abstractions-xunit",
      "remoteUri": "https://github.com/xunit/abstractions.xunit",
      "commitSha": "b75d54d73b141709f805c2001b16f3dd4d71539d"
    },
    {
      "path": "source-build-reference-packages/src/externalPackages/src/application-insights",
      "remoteUri": "https://github.com/microsoft/ApplicationInsights-dotnet",
      "commitSha": "2faa7e8b157a431daa2e71785d68abd5fa817b53"
    },
    {
      "path": "source-build-reference-packages/src/externalPackages/src/azure-activedirectory-identitymodel-extensions-for-dotnet",
      "remoteUri": "https://github.com/AzureAD/azure-activedirectory-identitymodel-extensions-for-dotnet.git",
      "commitSha": "e67b25be77532af9ba405670b34b4d263d505fde"
    },
    {
      "path": "source-build-reference-packages/src/externalPackages/src/cssparser",
      "remoteUri": "https://github.com/dotnet/cssparser",
      "commitSha": "0d59611784841735a7778a67aa6e9d8d000c861f"
    },
    {
      "path": "source-build-reference-packages/src/externalPackages/src/docker-creds-provider",
      "remoteUri": "https://github.com/mthalman/docker-creds-provider",
      "commitSha": "6e1ecd0a80755f9f0e88dc23b98b52f51a77c65e"
    },
    {
      "path": "source-build-reference-packages/src/externalPackages/src/humanizer",
      "remoteUri": "https://github.com/Humanizr/Humanizer",
      "commitSha": "3ebc38de585fc641a04b0e78ed69468453b0f8a1"
    },
    {
      "path": "source-build-reference-packages/src/externalPackages/src/MSBuildLocator",
      "remoteUri": "https://github.com/microsoft/MSBuildLocator",
      "commitSha": "6235ee4484ceb8f9db32826ae252b0a2aad0955e"
    },
    {
      "path": "source-build-reference-packages/src/externalPackages/src/newtonsoft-json",
      "remoteUri": "https://github.com/JamesNK/Newtonsoft.Json.git",
      "commitSha": "0a2e291c0d9c0c7675d445703e51750363a549ef"
    },
    {
      "path": "source-build-reference-packages/src/externalPackages/src/spectre-console",
      "remoteUri": "https://github.com/spectreconsole/spectre.console",
      "commitSha": "68fcfe0de4c0602b1c4d4c3cf58ea70e9f06388c"
    },
    {
      "path": "source-build-reference-packages/src/externalPackages/src/vs-solutionpersistence",
      "remoteUri": "https://github.com/microsoft/vs-solutionpersistence.git",
      "commitSha": "0b6f82a4073ce0ff0419991ea0cd6dd6898a51ac"
    }
  ]
}<|MERGE_RESOLUTION|>--- conflicted
+++ resolved
@@ -115,17 +115,10 @@
       "commitSha": "26c6c313a35f020dc9fa8c7270a012bcd75fc81b"
     },
     {
-<<<<<<< HEAD
       "barId": 287044,
       "path": "templating",
       "remoteUri": "https://github.com/dotnet/templating",
       "commitSha": "6f87c6d00c5784010a40ba588135eca38123a335"
-=======
-      "barId": 286726,
-      "path": "templating",
-      "remoteUri": "https://github.com/dotnet/templating",
-      "commitSha": "af746b828920e6db1c9dd321ef48c3b7b63127ec"
->>>>>>> 47f5d439
     },
     {
       "barId": 285989,
