--- conflicted
+++ resolved
@@ -1,17 +1,10 @@
 {
   "repositories": [
     {
-<<<<<<< HEAD
       "barId": 280749,
       "path": "arcade",
       "remoteUri": "https://github.com/dotnet/arcade",
       "commitSha": "b92e731672602ee8ab732c3ab4d3e5dc9834210a"
-=======
-      "barId": 280436,
-      "path": "arcade",
-      "remoteUri": "https://github.com/dotnet/arcade",
-      "commitSha": "f2cdf946c00a12a2c283835bb41ddc2255832055"
->>>>>>> 869c2550
     },
     {
       "barId": 280529,
