--- conflicted
+++ resolved
@@ -79,17 +79,7 @@
       "commitSha": "7c7cfd9c3fee9f3be48c1f8b7f1d139cfb3f5942"
     },
     {
-<<<<<<< HEAD
-      "barId": 279641,
-=======
-      "barId": 277064,
-      "path": "roslyn-analyzers",
-      "remoteUri": "https://github.com/dotnet/roslyn-analyzers",
-      "commitSha": "d45048f958379c63acfc716136a5e2466f21c5d4"
-    },
-    {
       "barId": 279869,
->>>>>>> 04752cb2
       "path": "runtime",
       "remoteUri": "https://github.com/dotnet/runtime",
       "commitSha": "090dd070138d70eb4397ba5fdc1f525e3331b75f"
