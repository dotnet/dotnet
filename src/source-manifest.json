--- conflicted
+++ resolved
@@ -13,12 +13,7 @@
       "commitSha": "5fa9337a84a52e9bd185d04d156eccbdcf592f74"
     },
     {
-<<<<<<< HEAD
-      "barId": 272467,
-=======
-      "packageVersion": "10.0.0-preview.6.25323.9",
       "barId": 272844,
->>>>>>> 6b71c64e
       "path": "aspnetcore",
       "remoteUri": "https://github.com/dotnet/aspnetcore",
       "commitSha": "a1b8651524b3c7005f5a5bbc8d0646a3266eb608"
@@ -30,12 +25,7 @@
       "commitSha": "70155a89cb7781f4b7ffe346455939d09a2cd45e"
     },
     {
-<<<<<<< HEAD
-      "barId": 270902,
-=======
-      "packageVersion": "0.1.631906",
       "barId": 272511,
->>>>>>> 6b71c64e
       "path": "command-line-api",
       "remoteUri": "https://github.com/dotnet/command-line-api",
       "commitSha": "68b6dad50acc558276958b19b4c9189d70721d76"
@@ -71,12 +61,7 @@
       "commitSha": "733acd8bae809f1535c10576fba2fb86a65f6c1a"
     },
     {
-<<<<<<< HEAD
-      "barId": 272188,
-=======
-      "packageVersion": "17.15.0-preview-25320-02",
       "barId": 272558,
->>>>>>> 6b71c64e
       "path": "msbuild",
       "remoteUri": "https://github.com/dotnet/msbuild",
       "commitSha": "69851c0d521b98b06836b105c9390916cec296d9"
@@ -88,23 +73,13 @@
       "commitSha": "eb38c4a6cccfce5ee9415da1a930fc6534194b2b"
     },
     {
-<<<<<<< HEAD
-      "barId": 271777,
-=======
-      "packageVersion": "10.0.0-preview.25321.1",
       "barId": 272670,
->>>>>>> 6b71c64e
       "path": "razor",
       "remoteUri": "https://github.com/dotnet/razor",
       "commitSha": "aa1041bb2a00ec15ab099b82656cc12d57da5a95"
     },
     {
-<<<<<<< HEAD
-      "barId": 271796,
-=======
-      "packageVersion": "5.0.0-1.25319.11",
       "barId": 272514,
->>>>>>> 6b71c64e
       "path": "roslyn",
       "remoteUri": "https://github.com/dotnet/roslyn",
       "commitSha": "34f6cccb737b33fd13eb5f32c216ae970277c7a1"
@@ -182,12 +157,7 @@
       "commitSha": "f5019d2ddbcbafd4bfa3eda8a4714bf81f7d34e4"
     },
     {
-<<<<<<< HEAD
-      "barId": 271256,
-=======
-      "packageVersion": "10.0.0-preview.6.25323.2",
       "barId": 272862,
->>>>>>> 6b71c64e
       "path": "wpf",
       "remoteUri": "https://github.com/dotnet/wpf",
       "commitSha": "9899ca290a69927192b5c9373e4d6cbeab19b147"
