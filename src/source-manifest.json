--- conflicted
+++ resolved
@@ -85,19 +85,11 @@
       "commitSha": "1ad595b19f540ede0ea634ff6d0ef815c16698bf"
     },
     {
-<<<<<<< HEAD
       "packageVersion": "10.0.0-preview.25273.2",
       "barId": 269459,
       "path": "razor",
       "remoteUri": "https://github.com/dotnet/razor",
       "commitSha": "4c1a866ce88ca0841aed194d7784b0d08ce8b95f"
-=======
-      "packageVersion": "10.0.0-preview.25272.1",
-      "barId": 269317,
-      "path": "razor",
-      "remoteUri": "https://github.com/dotnet/razor",
-      "commitSha": "18d80b92627533b89bbaf0cd643eaae4545aae20"
->>>>>>> 1ac2f115
     },
     {
       "packageVersion": "5.0.0-1.25272.4",
