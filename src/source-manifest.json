{
  "repositories": [
    {
      "packageVersion": "10.0.0-beta.25253.1",
      "barId": 266741,
      "path": "arcade",
      "remoteUri": "https://github.com/dotnet/arcade",
      "commitSha": "cdf9c563205c673b7df205e24564aa48dbc341c3"
    },
    {
      "packageVersion": "8.2.2-preview.1.24521.5",
      "barId": null,
      "path": "aspire",
      "remoteUri": "https://github.com/dotnet/aspire",
      "commitSha": "5fa9337a84a52e9bd185d04d156eccbdcf592f74"
    },
    {
      "packageVersion": "10.0.0-preview.5.25255.2",
      "barId": 266892,
      "path": "aspnetcore",
      "remoteUri": "https://github.com/dotnet/aspnetcore",
      "commitSha": "b9112907bd7526126a355a895cce9d1ffc8bdc85"
    },
    {
      "packageVersion": "0.11.5-alpha.25252.1",
      "barId": 266716,
      "path": "cecil",
      "remoteUri": "https://github.com/dotnet/cecil",
      "commitSha": "ace481b2c118341192e9ac0caceb17cede03ed47"
    },
    {
      "packageVersion": "0.1.625201",
      "barId": 266678,
      "path": "command-line-api",
      "remoteUri": "https://github.com/dotnet/command-line-api",
      "commitSha": "c07f759f70b5517a7fefb9ac5ac73603cff49f41"
    },
    {
      "packageVersion": "9.0.0-preview.1.25255.1",
      "barId": 266805,
      "path": "deployment-tools",
      "remoteUri": "https://github.com/dotnet/deployment-tools",
      "commitSha": "6b4bb9fae2d5c2caa1c5da1b49a045239bbbae3a"
    },
    {
      "packageVersion": "9.0.625501",
      "barId": 266847,
      "path": "diagnostics",
      "remoteUri": "https://github.com/dotnet/diagnostics",
      "commitSha": "8a951ade8ae70e5fc47345958cf716cc8e9cffe5"
    },
    {
      "packageVersion": "10.0.0-preview.5.25255.1",
      "barId": 266798,
      "path": "efcore",
      "remoteUri": "https://github.com/dotnet/efcore",
      "commitSha": "9b42f3657525ea451573d241c86d09f5b08fe6dd"
    },
    {
      "packageVersion": "10.0.0-preview.5.25255.1",
      "barId": 266875,
      "path": "emsdk",
      "remoteUri": "https://github.com/dotnet/emsdk",
      "commitSha": "ec33d78d8515c08b528f10ffd9da3b0ed267a89c"
    },
    {
      "packageVersion": "10.0.100-beta.25224.6",
      "barId": 265640,
      "path": "fsharp",
      "remoteUri": "https://github.com/dotnet/fsharp",
      "commitSha": "e8bfd3562774b2939c252d907de2f3173a2bd5bd"
    },
    {
      "packageVersion": "17.15.0-preview-25255-05",
      "barId": 266818,
      "path": "msbuild",
      "remoteUri": "https://github.com/dotnet/msbuild",
      "commitSha": "17a2cd4231cf3c198aa09d1000b4340e2f6bfd20"
    },
    {
      "packageVersion": "6.15.0-preview.1.37",
      "barId": 266635,
      "path": "nuget-client",
      "remoteUri": "https://github.com/nuget/nuget.client",
      "commitSha": "41fb88a624e61dce1fa05a5d0771b41ab7aff7a9"
    },
    {
      "packageVersion": "10.0.0-preview.25255.5",
      "barId": 266919,
      "path": "razor",
      "remoteUri": "https://github.com/dotnet/razor",
      "commitSha": "d87bf4a7f18d1bdfd14cc0964acdf9b5bada301c"
    },
    {
      "packageVersion": "5.0.0-1.25255.5",
      "barId": 266902,
      "path": "roslyn",
      "remoteUri": "https://github.com/dotnet/roslyn",
      "commitSha": "9cce7288b4f277359e40488eacc1bd8be0f81f34"
    },
    {
      "packageVersion": "10.0.0-preview.25229.1",
      "barId": 266348,
      "path": "roslyn-analyzers",
      "remoteUri": "https://github.com/dotnet/roslyn-analyzers",
      "commitSha": "ba7afc0f470c9b92b88c9468420942b2d1d57355"
    },
    {
<<<<<<< HEAD
      "packageVersion": "10.0.0-preview.5.25256.10",
      "barId": 267117,
      "path": "runtime",
      "remoteUri": "https://github.com/dotnet/runtime",
      "commitSha": "c0ca2c220c8b931ee017278fdf022bb22f202f1f"
=======
      "packageVersion": "10.0.0-preview.5.25255.6",
      "barId": 266915,
      "path": "runtime",
      "remoteUri": "https://github.com/dotnet/runtime",
      "commitSha": "efee748ff6f18f80154bc6b6e277bd51481c56e3"
>>>>>>> 5e6dacd4
    },
    {
      "packageVersion": "10.0.0-preview.25221.1",
      "barId": 266835,
      "path": "scenario-tests",
      "remoteUri": "https://github.com/dotnet/scenario-tests",
      "commitSha": "9eabbcd6e92c63e0539a649238e5a87d73f46065"
    },
    {
      "packageVersion": "10.0.100-preview.5.25255.3",
      "barId": 266866,
      "path": "sdk",
      "remoteUri": "https://github.com/dotnet/sdk",
      "commitSha": "86317d70a92223dff361e28d2874188219c7560b"
    },
    {
      "packageVersion": "10.0.622801",
      "barId": 266898,
      "path": "source-build-externals",
      "remoteUri": "https://github.com/dotnet/source-build-externals",
      "commitSha": "967f0738ad131b3cb0b76b112618923780aa6048"
    },
    {
      "packageVersion": "",
      "barId": 266802,
      "path": "source-build-reference-packages",
      "remoteUri": "https://github.com/dotnet/source-build-reference-packages",
      "commitSha": "e6e60523801abc7c581434b4cd7ba1f8ee34347c"
    },
    {
      "packageVersion": "10.0.0-beta.25252.2",
      "barId": 266721,
      "path": "sourcelink",
      "remoteUri": "https://github.com/dotnet/sourcelink",
      "commitSha": "d6ff9e72e3a48d39b19a1b2d7cbf63a0a79a6409"
    },
    {
      "packageVersion": "2.2.0-beta.25228.1",
      "barId": 266119,
      "path": "symreader",
      "remoteUri": "https://github.com/dotnet/symreader",
      "commitSha": "7f4f9c0ad18fc4dc74a906cec188adacd3847c9a"
    },
    {
      "packageVersion": "10.0.100-preview.5.25255.1",
      "barId": 266801,
      "path": "templating",
      "remoteUri": "https://github.com/dotnet/templating",
      "commitSha": "e3f1cf05499c250de847205b51d31a5d1f7639c4"
    },
    {
      "packageVersion": "17.15.0-preview-25224-01",
      "barId": 265567,
      "path": "vstest",
      "remoteUri": "https://github.com/microsoft/vstest",
      "commitSha": "2e6d9288d3aa0269ae710844f3aa9e0a3981b26e"
    },
    {
      "packageVersion": "10.0.0-preview.5.25252.1",
      "barId": 266720,
      "path": "windowsdesktop",
      "remoteUri": "https://github.com/dotnet/windowsdesktop",
      "commitSha": "b88bee3ab8a7ba608d792d30c30dda3366044eec"
    },
    {
      "packageVersion": "10.0.0-preview.5.25255.1",
      "barId": 266921,
      "path": "winforms",
      "remoteUri": "https://github.com/dotnet/winforms",
      "commitSha": "fc5d461e63815788594bcfd7c35ace5c0958b7bc"
    },
    {
      "packageVersion": "10.0.0-preview.5.25255.1",
      "barId": 266795,
      "path": "wpf",
      "remoteUri": "https://github.com/dotnet/wpf",
      "commitSha": "e188e3587630e370a711fe9566a9011a7c5a181b"
    },
    {
      "packageVersion": "10.0.0-preview.25228.1",
      "barId": 266118,
      "path": "xdt",
      "remoteUri": "https://github.com/dotnet/xdt",
      "commitSha": "378b75e3a2f200439c3f4ac074afe71076b3797e"
    }
  ],
  "submodules": [
    {
      "path": "aspnetcore/src/submodules/googletest",
      "remoteUri": "https://github.com/google/googletest",
      "commitSha": "cd430b47a54841ec45d64d2377d7cabaf0eba610"
    },
    {
      "path": "aspnetcore/src/submodules/MessagePack-CSharp",
      "remoteUri": "https://github.com/aspnet/MessagePack-CSharp.git",
      "commitSha": "9aeb12b9bdb024512ffe2e4bddfa2785dca6e39e"
    },
    {
      "path": "nuget-client/submodules/NuGet.Build.Localization",
      "remoteUri": "https://github.com/NuGet/NuGet.Build.Localization.git",
      "commitSha": "f15db7b7c6f5affbea268632ef8333d2687c8031"
    },
    {
      "path": "source-build-externals/src/abstractions-xunit",
      "remoteUri": "https://github.com/xunit/abstractions.xunit",
      "commitSha": "b75d54d73b141709f805c2001b16f3dd4d71539d"
    },
    {
      "path": "source-build-externals/src/application-insights",
      "remoteUri": "https://github.com/microsoft/ApplicationInsights-dotnet",
      "commitSha": "2faa7e8b157a431daa2e71785d68abd5fa817b53"
    },
    {
      "path": "source-build-externals/src/azure-activedirectory-identitymodel-extensions-for-dotnet",
      "remoteUri": "https://github.com/AzureAD/azure-activedirectory-identitymodel-extensions-for-dotnet.git",
      "commitSha": "e67b25be77532af9ba405670b34b4d263d505fde"
    },
    {
      "path": "source-build-externals/src/cssparser",
      "remoteUri": "https://github.com/dotnet/cssparser",
      "commitSha": "0d59611784841735a7778a67aa6e9d8d000c861f"
    },
    {
      "path": "source-build-externals/src/docker-creds-provider",
      "remoteUri": "https://github.com/mthalman/docker-creds-provider",
      "commitSha": "6e1ecd0a80755f9f0e88dc23b98b52f51a77c65e"
    },
    {
      "path": "source-build-externals/src/humanizer",
      "remoteUri": "https://github.com/Humanizr/Humanizer",
      "commitSha": "3ebc38de585fc641a04b0e78ed69468453b0f8a1"
    },
    {
      "path": "source-build-externals/src/MSBuildLocator",
      "remoteUri": "https://github.com/microsoft/MSBuildLocator",
      "commitSha": "e0281df33274ac3c3e22acc9b07dcb4b31d57dc0"
    },
    {
      "path": "source-build-externals/src/newtonsoft-json",
      "remoteUri": "https://github.com/JamesNK/Newtonsoft.Json.git",
      "commitSha": "0a2e291c0d9c0c7675d445703e51750363a549ef"
    },
    {
      "path": "source-build-externals/src/vs-solutionpersistence",
      "remoteUri": "https://github.com/microsoft/vs-solutionpersistence.git",
      "commitSha": "0b6f82a4073ce0ff0419991ea0cd6dd6898a51ac"
    },
    {
      "path": "source-build-externals/src/xunit",
      "remoteUri": "https://github.com/xunit/xunit",
      "commitSha": "82543a6df6f5f13b5b70f8a9f9ccb41cd676084f"
    },
    {
      "path": "source-build-externals/src/xunit/src/xunit.assert/Asserts",
      "remoteUri": "https://github.com/xunit/assert.xunit",
      "commitSha": "cac8b688c193c0f244a0bedf3bb60feeb32d377a"
    },
    {
      "path": "source-build-externals/src/xunit/tools/builder/common",
      "remoteUri": "https://github.com/xunit/build-tools-v3",
      "commitSha": "90dba1f5638a4f00d4978a73e23edde5b85061d9"
    },
    {
      "path": "source-build-externals/src/xunit/tools/media",
      "remoteUri": "https://github.com/xunit/media",
      "commitSha": "5738b6e86f08e0389c4392b939c20e3eca2d9822"
    }
  ]
}<|MERGE_RESOLUTION|>--- conflicted
+++ resolved
@@ -106,19 +106,11 @@
       "commitSha": "ba7afc0f470c9b92b88c9468420942b2d1d57355"
     },
     {
-<<<<<<< HEAD
       "packageVersion": "10.0.0-preview.5.25256.10",
       "barId": 267117,
       "path": "runtime",
       "remoteUri": "https://github.com/dotnet/runtime",
       "commitSha": "c0ca2c220c8b931ee017278fdf022bb22f202f1f"
-=======
-      "packageVersion": "10.0.0-preview.5.25255.6",
-      "barId": 266915,
-      "path": "runtime",
-      "remoteUri": "https://github.com/dotnet/runtime",
-      "commitSha": "efee748ff6f18f80154bc6b6e277bd51481c56e3"
->>>>>>> 5e6dacd4
     },
     {
       "packageVersion": "10.0.0-preview.25221.1",
