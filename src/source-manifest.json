{
  "repositories": [
    {
      "barId": 283829,
      "path": "arcade",
      "remoteUri": "https://github.com/dotnet/arcade",
      "commitSha": "6561b93066c963a7472c77b5f5094038126c5849"
    },
    {
      "barId": 283790,
      "path": "aspnetcore",
      "remoteUri": "https://github.com/dotnet/aspnetcore",
      "commitSha": "8ee2dbb9e14b5342b02421f22bca85aa8950c313"
    },
    {
      "barId": 279211,
      "path": "cecil",
      "remoteUri": "https://github.com/dotnet/cecil",
      "commitSha": "27abc57253a0d3010418e877fdfb35f9fa6806b9"
    },
    {
      "barId": 279170,
      "path": "command-line-api",
      "remoteUri": "https://github.com/dotnet/command-line-api",
      "commitSha": "e292617c0f829bfe777c7ad51467c6a509a9aff8"
    },
    {
      "barId": 281094,
      "path": "deployment-tools",
      "remoteUri": "https://github.com/dotnet/deployment-tools",
      "commitSha": "c3b8848af005deb9cab2a64b47a39f507f095835"
    },
    {
      "barId": 283267,
      "path": "diagnostics",
      "remoteUri": "https://github.com/dotnet/diagnostics",
      "commitSha": "23d4e5f6eadc48f12ce8cda6174e3a8b85e3c638"
    },
    {
      "barId": 283287,
      "path": "efcore",
      "remoteUri": "https://github.com/dotnet/efcore",
      "commitSha": "8a9e809d66e46e1a33cb801c3cbfa3334311fe00"
    },
    {
      "barId": 283436,
      "path": "emsdk",
      "remoteUri": "https://github.com/dotnet/emsdk",
      "commitSha": "36bb70920a16cdfe30540412069796113d9f3e5c"
    },
    {
      "barId": 283755,
      "path": "fsharp",
      "remoteUri": "https://github.com/dotnet/fsharp",
      "commitSha": "c4001e52c6775e67f2fc851765bdfbfa775d8448"
    },
    {
      "barId": 283742,
      "path": "msbuild",
      "remoteUri": "https://github.com/dotnet/msbuild",
      "commitSha": "93d3372d146a27012bb45956a3553275df2e1782"
    },
    {
      "barId": 283324,
      "path": "nuget-client",
      "remoteUri": "https://github.com/nuget/nuget.client",
      "commitSha": "267fdf513e8375279fbb70967e49e50eccf9f68e"
    },
    {
      "barId": 283723,
      "path": "razor",
      "remoteUri": "https://github.com/dotnet/razor",
      "commitSha": "2e4463b743f9e569ba6885c03e3d3b98473c54a5"
    },
    {
      "barId": 283849,
      "path": "roslyn",
      "remoteUri": "https://github.com/dotnet/roslyn",
      "commitSha": "945ecc20d0daab725d7d13484ec27f7f01644b06"
    },
    {
      "barId": 283801,
      "path": "runtime",
      "remoteUri": "https://github.com/dotnet/runtime",
      "commitSha": "68641b5e00b6e6a81e2ec0f6c6110f8fb2d17a57"
    },
    {
      "barId": 277711,
      "path": "scenario-tests",
      "remoteUri": "https://github.com/dotnet/scenario-tests",
      "commitSha": "082359066ee0064039b9b1f1f025bdd0507d06de"
    },
    {
      "barId": 283820,
      "path": "sdk",
      "remoteUri": "https://github.com/dotnet/sdk",
      "commitSha": "a32122e2a003583f77a1ca95a8df19fb4794d6ed"
    },
    {
      "barId": 282656,
      "path": "source-build-reference-packages",
      "remoteUri": "https://github.com/dotnet/source-build-reference-packages",
      "commitSha": "fdb961b0749fa58221e92915a7a7bbec65d40251"
    },
    {
      "barId": 277912,
      "path": "sourcelink",
      "remoteUri": "https://github.com/dotnet/sourcelink",
      "commitSha": "9b949eeb2d5dba635c06ae936b50d2141b0aabe2"
    },
    {
      "barId": 277806,
      "path": "symreader",
      "remoteUri": "https://github.com/dotnet/symreader",
      "commitSha": "9994998c0b0fab5efd5cbe2e13a3ea74f4e8e6e1"
    },
    {
      "barId": 279652,
      "path": "templating",
      "remoteUri": "https://github.com/dotnet/templating",
      "commitSha": "fcc5f2933e4ad7fbfc85a9c4e78d9bfa3e967eb7"
    },
    {
<<<<<<< HEAD
      "barId": 283910,
      "path": "vstest",
      "remoteUri": "https://github.com/microsoft/vstest",
      "commitSha": "f9fca5ca92f8ee36bd9f0274df79c1c1f40ae37a"
=======
      "barId": 283780,
      "path": "vstest",
      "remoteUri": "https://github.com/microsoft/vstest",
      "commitSha": "72b78d01fc6ef2b0c25a4730f8d7605cbc306952"
>>>>>>> 248e036e
    },
    {
      "barId": 280421,
      "path": "windowsdesktop",
      "remoteUri": "https://github.com/dotnet/windowsdesktop",
      "commitSha": "e2dc1b239ab7828c6ccf3395db5f6e72af652549"
    },
    {
      "barId": 282630,
      "path": "winforms",
      "remoteUri": "https://github.com/dotnet/winforms",
      "commitSha": "2b9471644494f912a5ea1f559ed7e2d443a631aa"
    },
    {
      "barId": 283925,
      "path": "wpf",
      "remoteUri": "https://github.com/dotnet/wpf",
      "commitSha": "5f7badbf99ee5bc487c8dc792679617755e47903"
    },
    {
      "barId": 278018,
      "path": "xdt",
      "remoteUri": "https://github.com/dotnet/xdt",
      "commitSha": "ec086785dfa9af4a0dc58eca3e5c969e3d0c6003"
    }
  ],
  "submodules": [
    {
      "path": "aspnetcore/src/submodules/googletest",
      "remoteUri": "https://github.com/google/googletest",
      "commitSha": "373af2e3df71599b87a40ce0e37164523849166b"
    },
    {
      "path": "aspnetcore/src/submodules/MessagePack-CSharp",
      "remoteUri": "https://github.com/aspnet/MessagePack-CSharp.git",
      "commitSha": "9aeb12b9bdb024512ffe2e4bddfa2785dca6e39e"
    },
    {
      "path": "nuget-client/submodules/NuGet.Build.Localization",
      "remoteUri": "https://github.com/NuGet/NuGet.Build.Localization.git",
      "commitSha": "f15db7b7c6f5affbea268632ef8333d2687c8031"
    },
    {
      "path": "source-build-reference-packages/src/externalPackages/src/abstractions-xunit",
      "remoteUri": "https://github.com/xunit/abstractions.xunit",
      "commitSha": "b75d54d73b141709f805c2001b16f3dd4d71539d"
    },
    {
      "path": "source-build-reference-packages/src/externalPackages/src/application-insights",
      "remoteUri": "https://github.com/microsoft/ApplicationInsights-dotnet",
      "commitSha": "2faa7e8b157a431daa2e71785d68abd5fa817b53"
    },
    {
      "path": "source-build-reference-packages/src/externalPackages/src/azure-activedirectory-identitymodel-extensions-for-dotnet",
      "remoteUri": "https://github.com/AzureAD/azure-activedirectory-identitymodel-extensions-for-dotnet.git",
      "commitSha": "e67b25be77532af9ba405670b34b4d263d505fde"
    },
    {
      "path": "source-build-reference-packages/src/externalPackages/src/cssparser",
      "remoteUri": "https://github.com/dotnet/cssparser",
      "commitSha": "0d59611784841735a7778a67aa6e9d8d000c861f"
    },
    {
      "path": "source-build-reference-packages/src/externalPackages/src/docker-creds-provider",
      "remoteUri": "https://github.com/mthalman/docker-creds-provider",
      "commitSha": "6e1ecd0a80755f9f0e88dc23b98b52f51a77c65e"
    },
    {
      "path": "source-build-reference-packages/src/externalPackages/src/humanizer",
      "remoteUri": "https://github.com/Humanizr/Humanizer",
      "commitSha": "3ebc38de585fc641a04b0e78ed69468453b0f8a1"
    },
    {
      "path": "source-build-reference-packages/src/externalPackages/src/MSBuildLocator",
      "remoteUri": "https://github.com/microsoft/MSBuildLocator",
      "commitSha": "6235ee4484ceb8f9db32826ae252b0a2aad0955e"
    },
    {
      "path": "source-build-reference-packages/src/externalPackages/src/newtonsoft-json",
      "remoteUri": "https://github.com/JamesNK/Newtonsoft.Json.git",
      "commitSha": "0a2e291c0d9c0c7675d445703e51750363a549ef"
    },
    {
      "path": "source-build-reference-packages/src/externalPackages/src/spectre-console",
      "remoteUri": "https://github.com/spectreconsole/spectre.console",
      "commitSha": "68fcfe0de4c0602b1c4d4c3cf58ea70e9f06388c"
    },
    {
      "path": "source-build-reference-packages/src/externalPackages/src/vs-solutionpersistence",
      "remoteUri": "https://github.com/microsoft/vs-solutionpersistence.git",
      "commitSha": "0b6f82a4073ce0ff0419991ea0cd6dd6898a51ac"
    }
  ]
}<|MERGE_RESOLUTION|>--- conflicted
+++ resolved
@@ -121,17 +121,10 @@
       "commitSha": "fcc5f2933e4ad7fbfc85a9c4e78d9bfa3e967eb7"
     },
     {
-<<<<<<< HEAD
       "barId": 283910,
       "path": "vstest",
       "remoteUri": "https://github.com/microsoft/vstest",
       "commitSha": "f9fca5ca92f8ee36bd9f0274df79c1c1f40ae37a"
-=======
-      "barId": 283780,
-      "path": "vstest",
-      "remoteUri": "https://github.com/microsoft/vstest",
-      "commitSha": "72b78d01fc6ef2b0c25a4730f8d7605cbc306952"
->>>>>>> 248e036e
     },
     {
       "barId": 280421,
