--- conflicted
+++ resolved
@@ -120,19 +120,11 @@
       "commitSha": "828faff7300aac7fae6f9544393f9cb317baeb6d"
     },
     {
-<<<<<<< HEAD
       "packageVersion": "10.0.100-preview.5.25264.4",
       "barId": 268183,
       "path": "sdk",
       "remoteUri": "https://github.com/dotnet/sdk",
       "commitSha": "2614f5bd5190785f4e72c481eecfee79bdec4af0"
-=======
-      "packageVersion": "10.0.100-preview.5.25263.6",
-      "barId": 268058,
-      "path": "sdk",
-      "remoteUri": "https://github.com/dotnet/sdk",
-      "commitSha": "9badd701f9e867347b96b5ac68f95294d97ef67a"
->>>>>>> 3a452015
     },
     {
       "packageVersion": "10.0.622801",
