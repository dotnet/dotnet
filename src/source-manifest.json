{
  "repositories": [
    {
      "packageVersion": "10.0.0-beta.25271.2",
      "barId": 269183,
      "path": "arcade",
      "remoteUri": "https://github.com/dotnet/arcade",
      "commitSha": "12d3a9f5d6138e22270694574e73e4c58a815795"
    },
    {
      "packageVersion": "8.2.2-preview.1.24521.5",
      "barId": null,
      "path": "aspire",
      "remoteUri": "https://github.com/dotnet/aspire",
      "commitSha": "5fa9337a84a52e9bd185d04d156eccbdcf592f74"
    },
    {
      "packageVersion": "10.0.0-preview.6.25278.8",
      "barId": 269905,
      "path": "aspnetcore",
      "remoteUri": "https://github.com/dotnet/aspnetcore",
      "commitSha": "49dc7ec1922a44ef808a3bd5dfc3dc09350b3f21"
    },
    {
      "packageVersion": "0.11.5-alpha.25266.1",
      "barId": 268579,
      "path": "cecil",
      "remoteUri": "https://github.com/dotnet/cecil",
      "commitSha": "50f19ccf4b834a6eab54496486a114ba3839f7b9"
    },
    {
      "packageVersion": "0.1.627701",
      "barId": 269717,
      "path": "command-line-api",
      "remoteUri": "https://github.com/dotnet/command-line-api",
      "commitSha": "e22447d0a07219d3d5ddf7b345b53561e3bde7a9"
    },
    {
      "packageVersion": "9.0.0-preview.1.25269.1",
      "barId": 268823,
      "path": "deployment-tools",
      "remoteUri": "https://github.com/dotnet/deployment-tools",
      "commitSha": "24142f7e09afd44317f70ae94801bc6feca0abcc"
    },
    {
      "packageVersion": "9.0.627301",
      "barId": 269462,
      "path": "diagnostics",
      "remoteUri": "https://github.com/dotnet/diagnostics",
      "commitSha": "5996972195ecc1c85a0201dff6f579bf4d9fbd6e"
    },
    {
      "packageVersion": "10.0.0-preview.6.25276.2",
      "barId": 269635,
      "path": "efcore",
      "remoteUri": "https://github.com/dotnet/efcore",
      "commitSha": "7caf11e0d08a61a931dd046900a10ec96a59cfc8"
    },
    {
      "packageVersion": "10.0.0-preview.6.25278.1",
      "barId": 269869,
      "path": "emsdk",
      "remoteUri": "https://github.com/dotnet/emsdk",
      "commitSha": "00f80a8199d8a7fe5ec33c8cfb62a8a687558ee9"
    },
    {
      "packageVersion": "10.0.100-beta.25278.2",
      "barId": 269887,
      "path": "fsharp",
      "remoteUri": "https://github.com/dotnet/fsharp",
      "commitSha": "79ced2b7b6c4a850507fb6ffdc75ab6ffb5e0146"
    },
    {
      "packageVersion": "17.15.0-preview-25278-01",
      "barId": 269739,
      "path": "msbuild",
      "remoteUri": "https://github.com/dotnet/msbuild",
      "commitSha": "6de64741f6440bb6730d9a342934ce49d600fcc9"
    },
    {
      "packageVersion": "6.15.0-preview.1.65",
      "barId": 269359,
      "path": "nuget-client",
      "remoteUri": "https://github.com/nuget/nuget.client",
      "commitSha": "58c248e36695c9586c486e8876a43046e0817d41"
    },
    {
      "packageVersion": "10.0.0-preview.25279.1",
      "barId": 270027,
      "path": "razor",
      "remoteUri": "https://github.com/dotnet/razor",
      "commitSha": "9a64c285a021ade4c998d85e3888940e3845279b"
    },
    {
      "packageVersion": "5.0.0-1.25278.4",
      "barId": 269900,
      "path": "roslyn",
      "remoteUri": "https://github.com/dotnet/roslyn",
      "commitSha": "f750f7066588d62bfcf5833555304dd1dc9c5eca"
    },
    {
      "packageVersion": "10.0.0-preview.25276.1",
      "barId": 269626,
      "path": "roslyn-analyzers",
      "remoteUri": "https://github.com/dotnet/roslyn-analyzers",
      "commitSha": "4d5446e3c9269d88d062819d9b09e8e5397fd6eb"
    },
    {
      "packageVersion": "10.0.0-preview.5.25262.10",
      "barId": 269898,
      "path": "runtime",
      "remoteUri": "https://github.com/dotnet/runtime",
      "commitSha": "cb502bd97a0cac3f23c5c53ebda31238507213ee"
    },
    {
      "packageVersion": "10.0.0-preview.25221.1",
      "barId": 268572,
      "path": "scenario-tests",
      "remoteUri": "https://github.com/dotnet/scenario-tests",
      "commitSha": "ba23e62da145ef04187aabe1e1fb64029fe2317d"
    },
    {
      "packageVersion": "10.0.100-preview.6.25272.9",
      "barId": 269876,
      "path": "sdk",
      "remoteUri": "https://github.com/dotnet/sdk",
      "commitSha": "1dd8c27e8a5bcdebe57517c5ed042645afe25692"
    },
    {
      "packageVersion": "10.0.622801",
      "barId": 269843,
      "path": "source-build-externals",
      "remoteUri": "https://github.com/dotnet/source-build-externals",
      "commitSha": "21542951d5dba2f477782fe2af2b66a660b019d7"
    },
    {
      "packageVersion": "",
<<<<<<< HEAD
      "barId": 270058,
      "path": "source-build-reference-packages",
      "remoteUri": "https://github.com/dotnet/source-build-reference-packages",
      "commitSha": "e3d374adb67d6a8adce2e61f1d6c4c7ec6a77e5f"
=======
      "barId": 269844,
      "path": "source-build-reference-packages",
      "remoteUri": "https://github.com/dotnet/source-build-reference-packages",
      "commitSha": "1cd3d5b3f12f47cfc3b3265b38efa84c28e5723b"
>>>>>>> b37be175
    },
    {
      "packageVersion": "10.0.0-beta.25278.1",
      "barId": 269904,
      "path": "sourcelink",
      "remoteUri": "https://github.com/dotnet/sourcelink",
      "commitSha": "e1810069e859f27b4d4bcc769cafa94290f8b0c0"
    },
    {
      "packageVersion": "2.2.0-beta.25262.1",
      "barId": 267834,
      "path": "symreader",
      "remoteUri": "https://github.com/dotnet/symreader",
      "commitSha": "d38d92c12935201bb8852096935c267d53592ad9"
    },
    {
      "packageVersion": "10.0.100-preview.5.25275.1",
      "barId": 269560,
      "path": "templating",
      "remoteUri": "https://github.com/dotnet/templating",
      "commitSha": "889846f9e3ec0c3e07da8f9923ebfd009e4dec0a"
    },
    {
      "packageVersion": "17.15.0-preview-25272-02",
      "barId": 269265,
      "path": "vstest",
      "remoteUri": "https://github.com/microsoft/vstest",
      "commitSha": "e894393f92f748898e4e1ef7608892cb16e00163"
    },
    {
      "packageVersion": "10.0.0-preview.6.25277.3",
      "barId": 269745,
      "path": "windowsdesktop",
      "remoteUri": "https://github.com/dotnet/windowsdesktop",
      "commitSha": "75623757db72678481da2ea24c1d8f1169ddbe41"
    },
    {
      "packageVersion": "10.0.0-preview.6.25277.2",
      "barId": 269733,
      "path": "winforms",
      "remoteUri": "https://github.com/dotnet/winforms",
      "commitSha": "9db17fd379a4b2f36f6ac274b4700fafd4713876"
    },
    {
      "packageVersion": "10.0.0-preview.6.25277.2",
      "barId": 269754,
      "path": "wpf",
      "remoteUri": "https://github.com/dotnet/wpf",
      "commitSha": "cf1564f40b7ab8c0bac696f3405488fbd771adfb"
    },
    {
      "packageVersion": "10.0.0-preview.25269.1",
      "barId": 268931,
      "path": "xdt",
      "remoteUri": "https://github.com/dotnet/xdt",
      "commitSha": "7c4241a4893ba0703dfad18762f217857073b526"
    }
  ],
  "submodules": [
    {
      "path": "aspnetcore/src/submodules/googletest",
      "remoteUri": "https://github.com/google/googletest",
      "commitSha": "09ffd0015395354774c059a17d9f5bee36177ff9"
    },
    {
      "path": "aspnetcore/src/submodules/MessagePack-CSharp",
      "remoteUri": "https://github.com/aspnet/MessagePack-CSharp.git",
      "commitSha": "9aeb12b9bdb024512ffe2e4bddfa2785dca6e39e"
    },
    {
      "path": "nuget-client/submodules/NuGet.Build.Localization",
      "remoteUri": "https://github.com/NuGet/NuGet.Build.Localization.git",
      "commitSha": "f15db7b7c6f5affbea268632ef8333d2687c8031"
    },
    {
      "path": "source-build-externals/src/repos/src/abstractions-xunit",
      "remoteUri": "https://github.com/xunit/abstractions.xunit",
      "commitSha": "b75d54d73b141709f805c2001b16f3dd4d71539d"
    },
    {
      "path": "source-build-externals/src/repos/src/application-insights",
      "remoteUri": "https://github.com/microsoft/ApplicationInsights-dotnet",
      "commitSha": "2faa7e8b157a431daa2e71785d68abd5fa817b53"
    },
    {
      "path": "source-build-externals/src/repos/src/azure-activedirectory-identitymodel-extensions-for-dotnet",
      "remoteUri": "https://github.com/AzureAD/azure-activedirectory-identitymodel-extensions-for-dotnet.git",
      "commitSha": "e67b25be77532af9ba405670b34b4d263d505fde"
    },
    {
      "path": "source-build-externals/src/repos/src/cssparser",
      "remoteUri": "https://github.com/dotnet/cssparser",
      "commitSha": "0d59611784841735a7778a67aa6e9d8d000c861f"
    },
    {
      "path": "source-build-externals/src/repos/src/docker-creds-provider",
      "remoteUri": "https://github.com/mthalman/docker-creds-provider",
      "commitSha": "6e1ecd0a80755f9f0e88dc23b98b52f51a77c65e"
    },
    {
      "path": "source-build-externals/src/repos/src/humanizer",
      "remoteUri": "https://github.com/Humanizr/Humanizer",
      "commitSha": "3ebc38de585fc641a04b0e78ed69468453b0f8a1"
    },
    {
      "path": "source-build-externals/src/repos/src/MSBuildLocator",
      "remoteUri": "https://github.com/microsoft/MSBuildLocator",
      "commitSha": "e0281df33274ac3c3e22acc9b07dcb4b31d57dc0"
    },
    {
      "path": "source-build-externals/src/repos/src/newtonsoft-json",
      "remoteUri": "https://github.com/JamesNK/Newtonsoft.Json.git",
      "commitSha": "0a2e291c0d9c0c7675d445703e51750363a549ef"
    },
    {
      "path": "source-build-externals/src/repos/src/vs-solutionpersistence",
      "remoteUri": "https://github.com/microsoft/vs-solutionpersistence.git",
      "commitSha": "0b6f82a4073ce0ff0419991ea0cd6dd6898a51ac"
    },
    {
      "path": "source-build-externals/src/repos/src/xunit",
      "remoteUri": "https://github.com/xunit/xunit",
      "commitSha": "82543a6df6f5f13b5b70f8a9f9ccb41cd676084f"
    },
    {
      "path": "source-build-externals/src/repos/src/xunit/src/xunit.assert/Asserts",
      "remoteUri": "https://github.com/xunit/assert.xunit",
      "commitSha": "cac8b688c193c0f244a0bedf3bb60feeb32d377a"
    },
    {
      "path": "source-build-externals/src/repos/src/xunit/tools/builder/common",
      "remoteUri": "https://github.com/xunit/build-tools-v3",
      "commitSha": "90dba1f5638a4f00d4978a73e23edde5b85061d9"
    },
    {
      "path": "source-build-externals/src/repos/src/xunit/tools/media",
      "remoteUri": "https://github.com/xunit/media",
      "commitSha": "5738b6e86f08e0389c4392b939c20e3eca2d9822"
    }
  ]
}<|MERGE_RESOLUTION|>--- conflicted
+++ resolved
@@ -135,17 +135,10 @@
     },
     {
       "packageVersion": "",
-<<<<<<< HEAD
       "barId": 270058,
       "path": "source-build-reference-packages",
       "remoteUri": "https://github.com/dotnet/source-build-reference-packages",
       "commitSha": "e3d374adb67d6a8adce2e61f1d6c4c7ec6a77e5f"
-=======
-      "barId": 269844,
-      "path": "source-build-reference-packages",
-      "remoteUri": "https://github.com/dotnet/source-build-reference-packages",
-      "commitSha": "1cd3d5b3f12f47cfc3b3265b38efa84c28e5723b"
->>>>>>> b37be175
     },
     {
       "packageVersion": "10.0.0-beta.25278.1",
