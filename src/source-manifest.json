--- conflicted
+++ resolved
@@ -37,17 +37,10 @@
       "commitSha": "d4961a0eaa599e14f815f50985b986148bdabc1b"
     },
     {
-<<<<<<< HEAD
       "barId": 288481,
       "path": "efcore",
       "remoteUri": "https://github.com/dotnet/efcore",
       "commitSha": "ab1973dd6b3076e4350a1c0d0a69d14d459164c1"
-=======
-      "barId": 288392,
-      "path": "efcore",
-      "remoteUri": "https://github.com/dotnet/efcore",
-      "commitSha": "52d11dfe8820f6f915ec40e2583f29f0bb7a5b85"
->>>>>>> f5afaa5e
     },
     {
       "barId": 285755,
