--- conflicted
+++ resolved
@@ -82,11 +82,7 @@
       "barId": 289639,
       "path": "runtime",
       "remoteUri": "https://github.com/dotnet/runtime",
-<<<<<<< HEAD
       "commitSha": "138d5fe8f32e954a3a834be6360a834688130d4f"
-=======
-      "commitSha": "765b715223fe612d0e982d9ff3d88ed88a059a65"
->>>>>>> 30a53450
     },
     {
       "barId": 291014,
