--- conflicted
+++ resolved
@@ -7,17 +7,10 @@
       "commitSha": "f24bb1036bfd3d8350578f0e805eb17d252e7df8"
     },
     {
-<<<<<<< HEAD
       "barId": 284035,
       "path": "aspnetcore",
       "remoteUri": "https://github.com/dotnet/aspnetcore",
       "commitSha": "ecf3c2dad93d950abc2efe9cb8c8d21f75ddafaf"
-=======
-      "barId": 283831,
-      "path": "aspnetcore",
-      "remoteUri": "https://github.com/dotnet/aspnetcore",
-      "commitSha": "2c2bb664f153d2f983661c9c158a956e61de478d"
->>>>>>> 7696ef0c
     },
     {
       "barId": 277712,
