--- conflicted
+++ resolved
@@ -57,19 +57,11 @@
       "commitSha": "9b42f3657525ea451573d241c86d09f5b08fe6dd"
     },
     {
-<<<<<<< HEAD
       "packageVersion": "10.0.0-preview.5.25257.1",
       "barId": 267213,
       "path": "emsdk",
       "remoteUri": "https://github.com/dotnet/emsdk",
       "commitSha": "6689bf9a1750c88d5b2ca872b270814a301402e4"
-=======
-      "packageVersion": "10.0.0-preview.5.25256.2",
-      "barId": 267033,
-      "path": "emsdk",
-      "remoteUri": "https://github.com/dotnet/emsdk",
-      "commitSha": "235b2cb3cf0f855c953eb9561601d61c8d9639da"
->>>>>>> 954d6157
     },
     {
       "packageVersion": "10.0.100-beta.25224.6",
