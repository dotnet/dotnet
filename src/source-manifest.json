--- conflicted
+++ resolved
@@ -1,12 +1,7 @@
 {
   "repositories": [
     {
-<<<<<<< HEAD
-      "barId": 272913,
-=======
-      "packageVersion": "10.0.0-beta.25325.3",
       "barId": 273038,
->>>>>>> 18db8e69
       "path": "arcade",
       "remoteUri": "https://github.com/dotnet/arcade",
       "commitSha": "f70d32d77df8544117bd659512a9087619c1de6e"
@@ -36,12 +31,7 @@
       "commitSha": "68b6dad50acc558276958b19b4c9189d70721d76"
     },
     {
-<<<<<<< HEAD
-      "barId": 271900,
-=======
-      "packageVersion": "9.0.0-preview.1.25324.1",
       "barId": 273003,
->>>>>>> 18db8e69
       "path": "deployment-tools",
       "remoteUri": "https://github.com/dotnet/deployment-tools",
       "commitSha": "1478b7e6938013629e182b0656bfbde04d367cc5"
@@ -53,12 +43,7 @@
       "commitSha": "c80de30e0d582df0c6fb9b24e8b10c3a78c97161"
     },
     {
-<<<<<<< HEAD
-      "barId": 272927,
-=======
-      "packageVersion": "10.0.0-preview.7.25325.4",
       "barId": 273068,
->>>>>>> 18db8e69
       "path": "efcore",
       "remoteUri": "https://github.com/dotnet/efcore",
       "commitSha": "c5313b0e8dc19d6d43897c6b8a37129563e13353"
@@ -76,12 +61,7 @@
       "commitSha": "44a24dcd6677639f3b62e361d99f6495175dc49f"
     },
     {
-<<<<<<< HEAD
-      "barId": 272890,
-=======
-      "packageVersion": "17.15.0-preview-25325-04",
       "barId": 273018,
->>>>>>> 18db8e69
       "path": "msbuild",
       "remoteUri": "https://github.com/dotnet/msbuild",
       "commitSha": "1269b69cb11a3169aa0e44d68698fe157cf26869"
