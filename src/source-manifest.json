{
  "repositories": [
    {
      "packageVersion": "10.0.0-beta.25302.1",
      "barId": 270250,
      "path": "arcade",
      "remoteUri": "https://github.com/dotnet/arcade",
      "commitSha": "83c8fe20d45264a4d85ad8c83f46ea456948c209"
    },
    {
      "packageVersion": "8.2.2-preview.1.24521.5",
      "barId": null,
      "path": "aspire",
      "remoteUri": "https://github.com/dotnet/aspire",
      "commitSha": "5fa9337a84a52e9bd185d04d156eccbdcf592f74"
    },
    {
      "packageVersion": "10.0.0-preview.6.25302.4",
      "barId": 270343,
      "path": "aspnetcore",
      "remoteUri": "https://github.com/dotnet/aspnetcore",
      "commitSha": "aa0ae536e89b8b8e2c2ecb1cb336451cf45387e5"
    },
    {
      "packageVersion": "0.11.5-alpha.25302.1",
      "barId": 270241,
      "path": "cecil",
      "remoteUri": "https://github.com/dotnet/cecil",
      "commitSha": "70155a89cb7781f4b7ffe346455939d09a2cd45e"
    },
    {
      "packageVersion": "0.1.627701",
      "barId": 269717,
      "path": "command-line-api",
      "remoteUri": "https://github.com/dotnet/command-line-api",
      "commitSha": "e22447d0a07219d3d5ddf7b345b53561e3bde7a9"
    },
    {
      "packageVersion": "9.0.0-preview.1.25303.1",
      "barId": 270407,
      "path": "deployment-tools",
      "remoteUri": "https://github.com/dotnet/deployment-tools",
      "commitSha": "fffc44a901e07e00fa0dcadb851a995a03741ce2"
    },
    {
      "packageVersion": "9.0.628001",
      "barId": 270143,
      "path": "diagnostics",
      "remoteUri": "https://github.com/dotnet/diagnostics",
      "commitSha": "8bbc63df036b0c31c865fc1ee0060564caf40f85"
    },
    {
      "packageVersion": "10.0.0-preview.6.25302.2",
      "barId": 270317,
      "path": "efcore",
      "remoteUri": "https://github.com/dotnet/efcore",
      "commitSha": "d990fac5a4578e567d3c301bb6946802e97ef9c0"
    },
    {
      "packageVersion": "10.0.0-preview.6.25302.1",
      "barId": 270242,
      "path": "emsdk",
      "remoteUri": "https://github.com/dotnet/emsdk",
      "commitSha": "ce48310f30082c13121e5699d8f4202af31ec9d7"
    },
    {
      "packageVersion": "10.0.100-beta.25279.2",
      "barId": 270008,
      "path": "fsharp",
      "remoteUri": "https://github.com/dotnet/fsharp",
      "commitSha": "6bf3bd99a595a42fce25b9ce45f13ab2d7546e57"
    },
    {
      "packageVersion": "17.15.0-preview-25279-04",
      "barId": 270016,
      "path": "msbuild",
      "remoteUri": "https://github.com/dotnet/msbuild",
      "commitSha": "585b8739176cab9b428d90ecb50d5361763ed68e"
    },
    {
      "packageVersion": "6.15.0-preview.1.70",
      "barId": 270051,
      "path": "nuget-client",
      "remoteUri": "https://github.com/nuget/nuget.client",
      "commitSha": "fb8b14ee3c574f9b559fc2057cadd20d55a75526"
    },
    {
      "packageVersion": "10.0.0-preview.25302.1",
      "barId": 270311,
      "path": "razor",
      "remoteUri": "https://github.com/dotnet/razor",
      "commitSha": "c106889acd4ff7f0e288c7049b17da8b4d5c3ffe"
    },
    {
      "packageVersion": "5.0.0-1.25302.6",
      "barId": 270313,
      "path": "roslyn",
      "remoteUri": "https://github.com/dotnet/roslyn",
      "commitSha": "f5faea9fa8d7addf5580684fc118aabbf97af060"
    },
    {
<<<<<<< HEAD
      "packageVersion": "10.0.0-preview.25302.1",
      "barId": 270337,
      "path": "roslyn-analyzers",
      "remoteUri": "https://github.com/dotnet/roslyn-analyzers",
      "commitSha": "ab7c0aff23c675c8fde519abe05f2cb884eec450"
=======
      "packageVersion": "10.0.0-preview.25301.1",
      "barId": 270218,
      "path": "roslyn-analyzers",
      "remoteUri": "https://github.com/dotnet/roslyn-analyzers",
      "commitSha": "aca3e124594323cdfa6c8fe5eee0c49faff627fc"
>>>>>>> a08e7c8a
    },
    {
      "packageVersion": "10.0.0-preview.5.25262.10",
      "barId": 270326,
      "path": "runtime",
      "remoteUri": "https://github.com/dotnet/runtime",
      "commitSha": "a2c9e7bda0f2edce496c437d2063deb1060caa4a"
    },
    {
      "packageVersion": "10.0.0-preview.25221.1",
      "barId": 270239,
      "path": "scenario-tests",
      "remoteUri": "https://github.com/dotnet/scenario-tests",
      "commitSha": "2a22f9703ddbe56d7d90201a4fdc19b8ed5183b2"
    },
    {
      "packageVersion": "10.0.100-preview.6.25272.9",
      "barId": 270325,
      "path": "sdk",
      "remoteUri": "https://github.com/dotnet/sdk",
      "commitSha": "462536d099bf5b277f09232d3480ab9cde18cdb1"
    },
    {
      "packageVersion": "10.0.622801",
      "barId": 270278,
      "path": "source-build-externals",
      "remoteUri": "https://github.com/dotnet/source-build-externals",
      "commitSha": "191d8c1d61d3fdee8f1043b685c468a028017f65"
    },
    {
      "packageVersion": "",
      "barId": 270280,
      "path": "source-build-reference-packages",
      "remoteUri": "https://github.com/dotnet/source-build-reference-packages",
      "commitSha": "923128e0c38aed0d1a62eb0cae275b85fe65872d"
    },
    {
      "packageVersion": "10.0.0-beta.25302.1",
      "barId": 270321,
      "path": "sourcelink",
      "remoteUri": "https://github.com/dotnet/sourcelink",
      "commitSha": "634059dd61cb2de8a5fbed786093790a78ce0de7"
    },
    {
      "packageVersion": "2.2.0-beta.25262.1",
      "barId": 267834,
      "path": "symreader",
      "remoteUri": "https://github.com/dotnet/symreader",
      "commitSha": "d38d92c12935201bb8852096935c267d53592ad9"
    },
    {
      "packageVersion": "10.0.100-preview.5.25279.1",
      "barId": 269945,
      "path": "templating",
      "remoteUri": "https://github.com/dotnet/templating",
      "commitSha": "aacd7d35ee7d14303360d0c280d8daca40a3d5c0"
    },
    {
      "packageVersion": "17.15.0-preview-25302-03",
      "barId": 270275,
      "path": "vstest",
      "remoteUri": "https://github.com/microsoft/vstest",
      "commitSha": "107abd3b697cd033c6b037075536fdd089370101"
    },
    {
      "packageVersion": "10.0.0-preview.6.25301.1",
      "barId": 270216,
      "path": "windowsdesktop",
      "remoteUri": "https://github.com/dotnet/windowsdesktop",
      "commitSha": "0533895f00409e9f7c4e0c6dfab6ce2a8e8dabb4"
    },
    {
      "packageVersion": "10.0.0-preview.6.25280.1",
      "barId": 270161,
      "path": "winforms",
      "remoteUri": "https://github.com/dotnet/winforms",
      "commitSha": "86f7d0f8dcb8f7f06151758a6e72b57bd0e5f41c"
    },
    {
      "packageVersion": "10.0.0-preview.6.25280.1",
      "barId": 270092,
      "path": "wpf",
      "remoteUri": "https://github.com/dotnet/wpf",
      "commitSha": "1642c8162f7f41f8738932c42fbd3585b8b65ae0"
    },
    {
      "packageVersion": "10.0.0-preview.25269.1",
      "barId": 268931,
      "path": "xdt",
      "remoteUri": "https://github.com/dotnet/xdt",
      "commitSha": "7c4241a4893ba0703dfad18762f217857073b526"
    }
  ],
  "submodules": [
    {
      "path": "aspnetcore/src/submodules/googletest",
      "remoteUri": "https://github.com/google/googletest",
      "commitSha": "7427a6b5e3e04f895ecad5c647c94629fb2acdc0"
    },
    {
      "path": "aspnetcore/src/submodules/MessagePack-CSharp",
      "remoteUri": "https://github.com/aspnet/MessagePack-CSharp.git",
      "commitSha": "9aeb12b9bdb024512ffe2e4bddfa2785dca6e39e"
    },
    {
      "path": "nuget-client/submodules/NuGet.Build.Localization",
      "remoteUri": "https://github.com/NuGet/NuGet.Build.Localization.git",
      "commitSha": "f15db7b7c6f5affbea268632ef8333d2687c8031"
    },
    {
      "path": "source-build-externals/src/repos/src/abstractions-xunit",
      "remoteUri": "https://github.com/xunit/abstractions.xunit",
      "commitSha": "b75d54d73b141709f805c2001b16f3dd4d71539d"
    },
    {
      "path": "source-build-externals/src/repos/src/application-insights",
      "remoteUri": "https://github.com/microsoft/ApplicationInsights-dotnet",
      "commitSha": "2faa7e8b157a431daa2e71785d68abd5fa817b53"
    },
    {
      "path": "source-build-externals/src/repos/src/azure-activedirectory-identitymodel-extensions-for-dotnet",
      "remoteUri": "https://github.com/AzureAD/azure-activedirectory-identitymodel-extensions-for-dotnet.git",
      "commitSha": "e67b25be77532af9ba405670b34b4d263d505fde"
    },
    {
      "path": "source-build-externals/src/repos/src/cssparser",
      "remoteUri": "https://github.com/dotnet/cssparser",
      "commitSha": "0d59611784841735a7778a67aa6e9d8d000c861f"
    },
    {
      "path": "source-build-externals/src/repos/src/docker-creds-provider",
      "remoteUri": "https://github.com/mthalman/docker-creds-provider",
      "commitSha": "6e1ecd0a80755f9f0e88dc23b98b52f51a77c65e"
    },
    {
      "path": "source-build-externals/src/repos/src/humanizer",
      "remoteUri": "https://github.com/Humanizr/Humanizer",
      "commitSha": "3ebc38de585fc641a04b0e78ed69468453b0f8a1"
    },
    {
      "path": "source-build-externals/src/repos/src/MSBuildLocator",
      "remoteUri": "https://github.com/microsoft/MSBuildLocator",
      "commitSha": "e0281df33274ac3c3e22acc9b07dcb4b31d57dc0"
    },
    {
      "path": "source-build-externals/src/repos/src/newtonsoft-json",
      "remoteUri": "https://github.com/JamesNK/Newtonsoft.Json.git",
      "commitSha": "0a2e291c0d9c0c7675d445703e51750363a549ef"
    },
    {
      "path": "source-build-externals/src/repos/src/vs-solutionpersistence",
      "remoteUri": "https://github.com/microsoft/vs-solutionpersistence.git",
      "commitSha": "0b6f82a4073ce0ff0419991ea0cd6dd6898a51ac"
    },
    {
      "path": "source-build-externals/src/repos/src/xunit",
      "remoteUri": "https://github.com/xunit/xunit",
      "commitSha": "82543a6df6f5f13b5b70f8a9f9ccb41cd676084f"
    },
    {
      "path": "source-build-externals/src/repos/src/xunit/src/xunit.assert/Asserts",
      "remoteUri": "https://github.com/xunit/assert.xunit",
      "commitSha": "cac8b688c193c0f244a0bedf3bb60feeb32d377a"
    },
    {
      "path": "source-build-externals/src/repos/src/xunit/tools/builder/common",
      "remoteUri": "https://github.com/xunit/build-tools-v3",
      "commitSha": "90dba1f5638a4f00d4978a73e23edde5b85061d9"
    },
    {
      "path": "source-build-externals/src/repos/src/xunit/tools/media",
      "remoteUri": "https://github.com/xunit/media",
      "commitSha": "5738b6e86f08e0389c4392b939c20e3eca2d9822"
    }
  ]
}<|MERGE_RESOLUTION|>--- conflicted
+++ resolved
@@ -99,19 +99,11 @@
       "commitSha": "f5faea9fa8d7addf5580684fc118aabbf97af060"
     },
     {
-<<<<<<< HEAD
       "packageVersion": "10.0.0-preview.25302.1",
       "barId": 270337,
       "path": "roslyn-analyzers",
       "remoteUri": "https://github.com/dotnet/roslyn-analyzers",
       "commitSha": "ab7c0aff23c675c8fde519abe05f2cb884eec450"
-=======
-      "packageVersion": "10.0.0-preview.25301.1",
-      "barId": 270218,
-      "path": "roslyn-analyzers",
-      "remoteUri": "https://github.com/dotnet/roslyn-analyzers",
-      "commitSha": "aca3e124594323cdfa6c8fe5eee0c49faff627fc"
->>>>>>> a08e7c8a
     },
     {
       "packageVersion": "10.0.0-preview.5.25262.10",
