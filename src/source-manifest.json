--- conflicted
+++ resolved
@@ -169,19 +169,11 @@
       "commitSha": "107abd3b697cd033c6b037075536fdd089370101"
     },
     {
-<<<<<<< HEAD
       "packageVersion": "10.0.0-preview.6.25303.1",
       "barId": 270481,
       "path": "windowsdesktop",
       "remoteUri": "https://github.com/dotnet/windowsdesktop",
       "commitSha": "0991adbc9347b57965f6050d7f7271b5b6a42da4"
-=======
-      "packageVersion": "10.0.0-preview.6.25302.2",
-      "barId": 270330,
-      "path": "windowsdesktop",
-      "remoteUri": "https://github.com/dotnet/windowsdesktop",
-      "commitSha": "c429cb2abb99aa1de04f33f078916a2b6317e265"
->>>>>>> 7e27ec4c
     },
     {
       "packageVersion": "10.0.0-preview.6.25303.4",
