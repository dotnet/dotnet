{
  "repositories": [
    {
      "barId": 289702,
      "path": "arcade",
      "remoteUri": "https://github.com/dotnet/arcade",
      "commitSha": "987d1a73ea67d323c0fc7537bce8ec65d87eb43f"
    },
    {
      "barId": 290940,
      "path": "aspnetcore",
      "remoteUri": "https://github.com/dotnet/aspnetcore",
      "commitSha": "b98361f73df50fbf47e8333d0cec895b65e5182d"
    },
    {
      "barId": 279211,
      "path": "cecil",
      "remoteUri": "https://github.com/dotnet/cecil",
      "commitSha": "27abc57253a0d3010418e877fdfb35f9fa6806b9"
    },
    {
      "barId": 290826,
      "path": "command-line-api",
      "remoteUri": "https://github.com/dotnet/command-line-api",
      "commitSha": "c7b5e07cfed85e88c162dc1c916efaff03742e6e"
    },
    {
      "barId": 290946,
      "path": "deployment-tools",
      "remoteUri": "https://github.com/dotnet/deployment-tools",
      "commitSha": "fc1554ce9a8ff286f4f53bc88d53613c2b3f9a32"
    },
    {
      "barId": 288647,
      "path": "diagnostics",
      "remoteUri": "https://github.com/dotnet/diagnostics",
      "commitSha": "73f1fdca8d9fb191297a7e687790b804f4e78ef5"
    },
    {
      "barId": 290532,
      "path": "efcore",
      "remoteUri": "https://github.com/dotnet/efcore",
      "commitSha": "bed4f28f82734fb01aea18635af6b527f152960f"
    },
    {
      "barId": 289621,
      "path": "emsdk",
      "remoteUri": "https://github.com/dotnet/emsdk",
      "commitSha": "c23cc3527adf1f65d58a2333e0fd206483f5f815"
    },
    {
      "barId": 289816,
      "path": "fsharp",
      "remoteUri": "https://github.com/dotnet/fsharp",
      "commitSha": "fdb422958deeb2aa06de8290328d57d0cf9e3fd2"
    },
    {
      "barId": 290990,
      "path": "msbuild",
      "remoteUri": "https://github.com/dotnet/msbuild",
      "commitSha": "e22287bf154ea3f7a145a18d21938b0d9c881754"
    },
    {
      "barId": 286446,
      "path": "nuget-client",
      "remoteUri": "https://github.com/nuget/nuget.client",
      "commitSha": "5514d935e3e77d90d931758cf9e2589735b905a3"
    },
    {
      "barId": 287531,
      "path": "razor",
      "remoteUri": "https://github.com/dotnet/razor",
      "commitSha": "967dc4f230a5eea690b563d1526c4c07b89ea897"
    },
    {
      "barId": 290987,
      "path": "roslyn",
      "remoteUri": "https://github.com/dotnet/roslyn",
      "commitSha": "1b81707869465e9cf56f262510d5de945735b012"
    },
    {
      "barId": 289639,
      "path": "runtime",
      "remoteUri": "https://github.com/dotnet/runtime",
      "commitSha": "765b715223fe612d0e982d9ff3d88ed88a059a65"
    },
    {
      "barId": 291014,
      "path": "scenario-tests",
      "remoteUri": "https://github.com/dotnet/scenario-tests",
      "commitSha": "f29ac531ec59b79ff12335835ae4a69cde51156a"
    },
    {
      "barId": 290769,
      "path": "sdk",
      "remoteUri": "https://github.com/dotnet/sdk",
      "commitSha": "9a2e4e9dd1256f493a961721d06d278a636fca1a"
    },
    {
<<<<<<< HEAD
      "barId": 291118,
      "path": "source-build-reference-packages",
      "remoteUri": "https://github.com/dotnet/source-build-reference-packages",
      "commitSha": "49632d61e289d10db866e28221a92963d0193023"
=======
      "barId": 290900,
      "path": "source-build-reference-packages",
      "remoteUri": "https://github.com/dotnet/source-build-reference-packages",
      "commitSha": "1bfee677e9f29819320ffa43969adb4a896220a1"
>>>>>>> 79216611
    },
    {
      "barId": 287042,
      "path": "sourcelink",
      "remoteUri": "https://github.com/dotnet/sourcelink",
      "commitSha": "307eb51fb9878894d4812276b85ac94293cd7b16"
    },
    {
      "barId": 289561,
      "path": "symreader",
      "remoteUri": "https://github.com/dotnet/symreader",
      "commitSha": "4ea649c272581be7b15c19e6b4f1aa58a8296254"
    },
    {
      "barId": 291074,
      "path": "templating",
      "remoteUri": "https://github.com/dotnet/templating",
      "commitSha": "e67bf6909f8b2d53f614edaf25c65285c2408585"
    },
    {
      "barId": 287819,
      "path": "vstest",
      "remoteUri": "https://github.com/microsoft/vstest",
      "commitSha": "697c1270eebc92c531f27265dd0ff60211b088bb"
    },
    {
      "barId": 289732,
      "path": "windowsdesktop",
      "remoteUri": "https://github.com/dotnet/windowsdesktop",
      "commitSha": "dddb7a4a4a834496cbd3e58c356fc4ff244e29ad"
    },
    {
      "barId": 290308,
      "path": "winforms",
      "remoteUri": "https://github.com/dotnet/winforms",
      "commitSha": "62f001bbdf5794cda4c36ab34f93f79bf7971278"
    },
    {
      "barId": 291047,
      "path": "wpf",
      "remoteUri": "https://github.com/dotnet/wpf",
      "commitSha": "40f5d516fc562e24365d8443f8e3394d008b2164"
    },
    {
      "barId": 278018,
      "path": "xdt",
      "remoteUri": "https://github.com/dotnet/xdt",
      "commitSha": "ec086785dfa9af4a0dc58eca3e5c969e3d0c6003"
    }
  ],
  "submodules": [
    {
      "path": "aspnetcore/src/submodules/googletest",
      "remoteUri": "https://github.com/google/googletest",
      "commitSha": "373af2e3df71599b87a40ce0e37164523849166b"
    },
    {
      "path": "aspnetcore/src/submodules/MessagePack-CSharp",
      "remoteUri": "https://github.com/aspnet/MessagePack-CSharp.git",
      "commitSha": "9aeb12b9bdb024512ffe2e4bddfa2785dca6e39e"
    },
    {
      "path": "nuget-client/submodules/NuGet.Build.Localization",
      "remoteUri": "https://github.com/NuGet/NuGet.Build.Localization.git",
      "commitSha": "f15db7b7c6f5affbea268632ef8333d2687c8031"
    },
    {
      "path": "source-build-reference-packages/src/externalPackages/src/abstractions-xunit",
      "remoteUri": "https://github.com/xunit/abstractions.xunit",
      "commitSha": "b75d54d73b141709f805c2001b16f3dd4d71539d"
    },
    {
      "path": "source-build-reference-packages/src/externalPackages/src/application-insights",
      "remoteUri": "https://github.com/microsoft/ApplicationInsights-dotnet",
      "commitSha": "2faa7e8b157a431daa2e71785d68abd5fa817b53"
    },
    {
      "path": "source-build-reference-packages/src/externalPackages/src/azure-activedirectory-identitymodel-extensions-for-dotnet",
      "remoteUri": "https://github.com/AzureAD/azure-activedirectory-identitymodel-extensions-for-dotnet.git",
      "commitSha": "e67b25be77532af9ba405670b34b4d263d505fde"
    },
    {
      "path": "source-build-reference-packages/src/externalPackages/src/cssparser",
      "remoteUri": "https://github.com/dotnet/cssparser",
      "commitSha": "0d59611784841735a7778a67aa6e9d8d000c861f"
    },
    {
      "path": "source-build-reference-packages/src/externalPackages/src/docker-creds-provider",
      "remoteUri": "https://github.com/mthalman/docker-creds-provider",
      "commitSha": "6e1ecd0a80755f9f0e88dc23b98b52f51a77c65e"
    },
    {
      "path": "source-build-reference-packages/src/externalPackages/src/humanizer",
      "remoteUri": "https://github.com/Humanizr/Humanizer",
      "commitSha": "3ebc38de585fc641a04b0e78ed69468453b0f8a1"
    },
    {
      "path": "source-build-reference-packages/src/externalPackages/src/MSBuildLocator",
      "remoteUri": "https://github.com/microsoft/MSBuildLocator",
      "commitSha": "694ff392b2dcf6ac58fe865afd1c982eb9449014"
    },
    {
      "path": "source-build-reference-packages/src/externalPackages/src/newtonsoft-json",
      "remoteUri": "https://github.com/JamesNK/Newtonsoft.Json.git",
      "commitSha": "0a2e291c0d9c0c7675d445703e51750363a549ef"
    },
    {
      "path": "source-build-reference-packages/src/externalPackages/src/spectre-console",
      "remoteUri": "https://github.com/spectreconsole/spectre.console",
      "commitSha": "68fcfe0de4c0602b1c4d4c3cf58ea70e9f06388c"
    },
    {
      "path": "source-build-reference-packages/src/externalPackages/src/vs-solutionpersistence",
      "remoteUri": "https://github.com/microsoft/vs-solutionpersistence.git",
      "commitSha": "0b6f82a4073ce0ff0419991ea0cd6dd6898a51ac"
    }
  ]
}<|MERGE_RESOLUTION|>--- conflicted
+++ resolved
@@ -97,17 +97,10 @@
       "commitSha": "9a2e4e9dd1256f493a961721d06d278a636fca1a"
     },
     {
-<<<<<<< HEAD
       "barId": 291118,
       "path": "source-build-reference-packages",
       "remoteUri": "https://github.com/dotnet/source-build-reference-packages",
       "commitSha": "49632d61e289d10db866e28221a92963d0193023"
-=======
-      "barId": 290900,
-      "path": "source-build-reference-packages",
-      "remoteUri": "https://github.com/dotnet/source-build-reference-packages",
-      "commitSha": "1bfee677e9f29819320ffa43969adb4a896220a1"
->>>>>>> 79216611
     },
     {
       "barId": 287042,
