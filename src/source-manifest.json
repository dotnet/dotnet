--- conflicted
+++ resolved
@@ -183,19 +183,11 @@
       "commitSha": "2f29f9abf016a0adab3700ac6823b2b5d58d8004"
     },
     {
-<<<<<<< HEAD
       "packageVersion": "10.0.0-preview.6.25304.2",
       "barId": 270514,
       "path": "wpf",
       "remoteUri": "https://github.com/dotnet/wpf",
       "commitSha": "3439f20fb8c685af6d9247e8fd2978cac42e74ac"
-=======
-      "packageVersion": "10.0.0-preview.6.25303.6",
-      "barId": 270437,
-      "path": "wpf",
-      "remoteUri": "https://github.com/dotnet/wpf",
-      "commitSha": "648d092e41bdf60c24c9ffb19ffdfa5745572f1b"
->>>>>>> 7e27ec4c
     },
     {
       "packageVersion": "10.0.0-preview.25303.1",
