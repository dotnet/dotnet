{
  "repositories": [
    {
<<<<<<< HEAD
      "barId": 286821,
      "path": "arcade",
      "remoteUri": "https://github.com/dotnet/arcade",
      "commitSha": "e8ca69398033dd1eea35e9667bf857234465de2b"
=======
      "barId": 286474,
      "path": "arcade",
      "remoteUri": "https://github.com/dotnet/arcade",
      "commitSha": "ba45f22d375e21c42fdc89695451932731d94552"
>>>>>>> 070c10cf
    },
    {
      "barId": 286532,
      "path": "aspnetcore",
      "remoteUri": "https://github.com/dotnet/aspnetcore",
      "commitSha": "08964b968ed6d4381b74b05cb01afa8daeae5b6d"
    },
    {
      "barId": 279211,
      "path": "cecil",
      "remoteUri": "https://github.com/dotnet/cecil",
      "commitSha": "27abc57253a0d3010418e877fdfb35f9fa6806b9"
    },
    {
      "barId": 279170,
      "path": "command-line-api",
      "remoteUri": "https://github.com/dotnet/command-line-api",
      "commitSha": "e292617c0f829bfe777c7ad51467c6a509a9aff8"
    },
    {
      "barId": 284345,
      "path": "deployment-tools",
      "remoteUri": "https://github.com/dotnet/deployment-tools",
      "commitSha": "c0c52874069a4dc0fe1e880014e6a5f316e9d3b8"
    },
    {
      "barId": 286647,
      "path": "diagnostics",
      "remoteUri": "https://github.com/dotnet/diagnostics",
      "commitSha": "53c7e6f445c2d1a918707a609b0fd08c3604c659"
    },
    {
      "barId": 286575,
      "path": "efcore",
      "remoteUri": "https://github.com/dotnet/efcore",
      "commitSha": "f07ec89c55b88de5b1992cbbed86ae0529f3307f"
    },
    {
      "barId": 283436,
      "path": "emsdk",
      "remoteUri": "https://github.com/dotnet/emsdk",
      "commitSha": "36bb70920a16cdfe30540412069796113d9f3e5c"
    },
    {
      "barId": 285891,
      "path": "fsharp",
      "remoteUri": "https://github.com/dotnet/fsharp",
      "commitSha": "2cb9ee0a5d63b52ad7bfbd9364b90b991a26fd72"
    },
    {
      "barId": 285457,
      "path": "msbuild",
      "remoteUri": "https://github.com/dotnet/msbuild",
      "commitSha": "dc755eb75a2a1f6a82036588da128eb859d96e8e"
    },
    {
      "barId": 286446,
      "path": "nuget-client",
      "remoteUri": "https://github.com/nuget/nuget.client",
      "commitSha": "5514d935e3e77d90d931758cf9e2589735b905a3"
    },
    {
      "barId": 286683,
      "path": "razor",
      "remoteUri": "https://github.com/dotnet/razor",
      "commitSha": "4e5ddbfa9a31b06d262234f8e582575d6ceb0739"
    },
    {
      "barId": 286456,
      "path": "roslyn",
      "remoteUri": "https://github.com/dotnet/roslyn",
      "commitSha": "929ae2333a73eca047b9b6e2f01bf7121558308f"
    },
    {
      "barId": 286595,
      "path": "runtime",
      "remoteUri": "https://github.com/dotnet/runtime",
      "commitSha": "a402595199e366ae6cf697d74b9dd43081fa2fcd"
    },
    {
      "barId": 277711,
      "path": "scenario-tests",
      "remoteUri": "https://github.com/dotnet/scenario-tests",
      "commitSha": "082359066ee0064039b9b1f1f025bdd0507d06de"
    },
    {
      "barId": 286627,
      "path": "sdk",
      "remoteUri": "https://github.com/dotnet/sdk",
      "commitSha": "09b6a7d0d679cf9480932424ae025e83c49fd9f6"
    },
    {
      "barId": 282656,
      "path": "source-build-reference-packages",
      "remoteUri": "https://github.com/dotnet/source-build-reference-packages",
      "commitSha": "fdb961b0749fa58221e92915a7a7bbec65d40251"
    },
    {
      "barId": 277912,
      "path": "sourcelink",
      "remoteUri": "https://github.com/dotnet/sourcelink",
      "commitSha": "9b949eeb2d5dba635c06ae936b50d2141b0aabe2"
    },
    {
      "barId": 284900,
      "path": "symreader",
      "remoteUri": "https://github.com/dotnet/symreader",
      "commitSha": "26c6c313a35f020dc9fa8c7270a012bcd75fc81b"
    },
    {
      "barId": 286484,
      "path": "templating",
      "remoteUri": "https://github.com/dotnet/templating",
      "commitSha": "89fd90b5b2016cff0ee924dca2c8bf71b4935a39"
    },
    {
      "barId": 285355,
      "path": "vstest",
      "remoteUri": "https://github.com/microsoft/vstest",
      "commitSha": "740c6833bf93da474c364c36b55fd616c8e9f3d0"
    },
    {
      "barId": 280421,
      "path": "windowsdesktop",
      "remoteUri": "https://github.com/dotnet/windowsdesktop",
      "commitSha": "e2dc1b239ab7828c6ccf3395db5f6e72af652549"
    },
    {
      "barId": 282630,
      "path": "winforms",
      "remoteUri": "https://github.com/dotnet/winforms",
      "commitSha": "2b9471644494f912a5ea1f559ed7e2d443a631aa"
    },
    {
      "barId": 284453,
      "path": "wpf",
      "remoteUri": "https://github.com/dotnet/wpf",
      "commitSha": "a94c8eb81ba1e5ea9f6e282a717cd52270548589"
    },
    {
      "barId": 278018,
      "path": "xdt",
      "remoteUri": "https://github.com/dotnet/xdt",
      "commitSha": "ec086785dfa9af4a0dc58eca3e5c969e3d0c6003"
    }
  ],
  "submodules": [
    {
      "path": "aspnetcore/src/submodules/googletest",
      "remoteUri": "https://github.com/google/googletest",
      "commitSha": "373af2e3df71599b87a40ce0e37164523849166b"
    },
    {
      "path": "aspnetcore/src/submodules/MessagePack-CSharp",
      "remoteUri": "https://github.com/aspnet/MessagePack-CSharp.git",
      "commitSha": "9aeb12b9bdb024512ffe2e4bddfa2785dca6e39e"
    },
    {
      "path": "nuget-client/submodules/NuGet.Build.Localization",
      "remoteUri": "https://github.com/NuGet/NuGet.Build.Localization.git",
      "commitSha": "f15db7b7c6f5affbea268632ef8333d2687c8031"
    },
    {
      "path": "source-build-reference-packages/src/externalPackages/src/abstractions-xunit",
      "remoteUri": "https://github.com/xunit/abstractions.xunit",
      "commitSha": "b75d54d73b141709f805c2001b16f3dd4d71539d"
    },
    {
      "path": "source-build-reference-packages/src/externalPackages/src/application-insights",
      "remoteUri": "https://github.com/microsoft/ApplicationInsights-dotnet",
      "commitSha": "2faa7e8b157a431daa2e71785d68abd5fa817b53"
    },
    {
      "path": "source-build-reference-packages/src/externalPackages/src/azure-activedirectory-identitymodel-extensions-for-dotnet",
      "remoteUri": "https://github.com/AzureAD/azure-activedirectory-identitymodel-extensions-for-dotnet.git",
      "commitSha": "e67b25be77532af9ba405670b34b4d263d505fde"
    },
    {
      "path": "source-build-reference-packages/src/externalPackages/src/cssparser",
      "remoteUri": "https://github.com/dotnet/cssparser",
      "commitSha": "0d59611784841735a7778a67aa6e9d8d000c861f"
    },
    {
      "path": "source-build-reference-packages/src/externalPackages/src/docker-creds-provider",
      "remoteUri": "https://github.com/mthalman/docker-creds-provider",
      "commitSha": "6e1ecd0a80755f9f0e88dc23b98b52f51a77c65e"
    },
    {
      "path": "source-build-reference-packages/src/externalPackages/src/humanizer",
      "remoteUri": "https://github.com/Humanizr/Humanizer",
      "commitSha": "3ebc38de585fc641a04b0e78ed69468453b0f8a1"
    },
    {
      "path": "source-build-reference-packages/src/externalPackages/src/MSBuildLocator",
      "remoteUri": "https://github.com/microsoft/MSBuildLocator",
      "commitSha": "6235ee4484ceb8f9db32826ae252b0a2aad0955e"
    },
    {
      "path": "source-build-reference-packages/src/externalPackages/src/newtonsoft-json",
      "remoteUri": "https://github.com/JamesNK/Newtonsoft.Json.git",
      "commitSha": "0a2e291c0d9c0c7675d445703e51750363a549ef"
    },
    {
      "path": "source-build-reference-packages/src/externalPackages/src/spectre-console",
      "remoteUri": "https://github.com/spectreconsole/spectre.console",
      "commitSha": "68fcfe0de4c0602b1c4d4c3cf58ea70e9f06388c"
    },
    {
      "path": "source-build-reference-packages/src/externalPackages/src/vs-solutionpersistence",
      "remoteUri": "https://github.com/microsoft/vs-solutionpersistence.git",
      "commitSha": "0b6f82a4073ce0ff0419991ea0cd6dd6898a51ac"
    }
  ]
}<|MERGE_RESOLUTION|>--- conflicted
+++ resolved
@@ -1,17 +1,10 @@
 {
   "repositories": [
     {
-<<<<<<< HEAD
       "barId": 286821,
       "path": "arcade",
       "remoteUri": "https://github.com/dotnet/arcade",
       "commitSha": "e8ca69398033dd1eea35e9667bf857234465de2b"
-=======
-      "barId": 286474,
-      "path": "arcade",
-      "remoteUri": "https://github.com/dotnet/arcade",
-      "commitSha": "ba45f22d375e21c42fdc89695451932731d94552"
->>>>>>> 070c10cf
     },
     {
       "barId": 286532,
