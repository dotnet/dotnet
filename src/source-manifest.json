--- conflicted
+++ resolved
@@ -176,19 +176,11 @@
       "commitSha": "03a1eefcd01972deb51ef89e29afcc9e2545b9a1"
     },
     {
-<<<<<<< HEAD
       "packageVersion": "10.0.0-preview.6.25311.6",
       "barId": 271368,
       "path": "winforms",
       "remoteUri": "https://github.com/dotnet/winforms",
       "commitSha": "264f3093c826ece167b2c600f50d5bd57b973287"
-=======
-      "packageVersion": "10.0.0-preview.6.25310.2",
-      "barId": 271115,
-      "path": "winforms",
-      "remoteUri": "https://github.com/dotnet/winforms",
-      "commitSha": "4303ed8011f422bda09ab6fbcb4bd15ef70be9a5"
->>>>>>> cae0efa7
     },
     {
       "packageVersion": "10.0.0-preview.6.25308.2",
