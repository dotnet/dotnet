--- conflicted
+++ resolved
@@ -50,19 +50,11 @@
       "commitSha": "8bbc63df036b0c31c865fc1ee0060564caf40f85"
     },
     {
-<<<<<<< HEAD
       "packageVersion": "10.0.0-preview.6.25280.4",
       "barId": 270168,
       "path": "efcore",
       "remoteUri": "https://github.com/dotnet/efcore",
       "commitSha": "3223921b175e1e74e78313c535898fa27ced2c2c"
-=======
-      "packageVersion": "10.0.0-preview.6.25280.3",
-      "barId": 270138,
-      "path": "efcore",
-      "remoteUri": "https://github.com/dotnet/efcore",
-      "commitSha": "0e521aaa48fc835d3fc6454642dc317c04a28ea3"
->>>>>>> 7de287da
     },
     {
       "packageVersion": "10.0.0-preview.6.25279.1",
