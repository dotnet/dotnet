{
  "repositories": [
    {
      "barId": 290128,
      "path": "arcade",
      "remoteUri": "https://github.com/dotnet/arcade",
      "commitSha": "3a7f017be1c42a4ecc516446977cf55d429cf390"
    },
    {
      "barId": 290570,
      "path": "aspnetcore",
      "remoteUri": "https://github.com/dotnet/aspnetcore",
      "commitSha": "32ee668657c9738da67b9f1593947f80d4039dfd"
    },
    {
      "barId": 277712,
      "path": "cecil",
      "remoteUri": "https://github.com/dotnet/cecil",
      "commitSha": "2a768f2c8a54077cd7d788bb135caeb4d7206a15"
    },
    {
      "barId": 278546,
      "path": "command-line-api",
      "remoteUri": "https://github.com/dotnet/command-line-api",
      "commitSha": "0b4618bc860374941e605d8eb1d2bc29c32801db"
    },
    {
      "barId": 288748,
      "path": "deployment-tools",
      "remoteUri": "https://github.com/dotnet/deployment-tools",
      "commitSha": "84ccc0553245e90355f32ea8ddcf169d9bd8f640"
    },
    {
      "barId": 288647,
      "path": "diagnostics",
      "remoteUri": "https://github.com/dotnet/diagnostics",
      "commitSha": "73f1fdca8d9fb191297a7e687790b804f4e78ef5"
    },
    {
      "barId": 290481,
      "path": "efcore",
      "remoteUri": "https://github.com/dotnet/efcore",
      "commitSha": "79db1ca27866abe78ff80093e2a39cfac01572a5"
    },
    {
      "barId": 289634,
      "path": "emsdk",
      "remoteUri": "https://github.com/dotnet/emsdk",
      "commitSha": "19f75d3900324e3bb17a1ff6b34652f1010dfd92"
    },
    {
      "barId": 289781,
      "path": "fsharp",
      "remoteUri": "https://github.com/dotnet/fsharp",
      "commitSha": "726845e18bb622c07d53797d195f5972f26a36d1"
    },
    {
      "barId": 288357,
      "path": "msbuild",
      "remoteUri": "https://github.com/dotnet/msbuild",
      "commitSha": "ad915a4f47346b746998dabaa541a7e3bab1d6cd"
    },
    {
      "barId": 279847,
      "path": "nuget-client",
      "remoteUri": "https://github.com/nuget/nuget.client",
      "commitSha": "56f4657d7585ec12b61c623756ca4b2b810c4863"
    },
    {
      "barId": 289390,
      "path": "razor",
      "remoteUri": "https://github.com/dotnet/razor",
      "commitSha": "2d8783f051d7f5d31fc1b2014de263ded199eb3f"
    },
    {
      "barId": 286437,
      "path": "roslyn",
      "remoteUri": "https://github.com/dotnet/roslyn",
      "commitSha": "a01d6a0838430706cea74ad38e054c2877ffbfa1"
    },
    {
      "barId": 290569,
      "path": "runtime",
      "remoteUri": "https://github.com/dotnet/runtime",
      "commitSha": "efb3990a9668fbdf22551ee93ffee9332086e052"
    },
    {
      "barId": 277711,
      "path": "scenario-tests",
      "remoteUri": "https://github.com/dotnet/scenario-tests",
      "commitSha": "082359066ee0064039b9b1f1f025bdd0507d06de"
    },
    {
      "barId": 288443,
      "path": "sdk",
      "remoteUri": "https://github.com/dotnet/sdk",
      "commitSha": "65384c6536d6c6f6afa9c13dc023b1848f0ef69e"
    },
    {
      "barId": 290626,
      "path": "source-build-reference-packages",
      "remoteUri": "https://github.com/dotnet/source-build-reference-packages",
      "commitSha": "8d0124be0ba2be8ad996e08109fcec256a74885b"
    },
    {
      "barId": 289117,
      "path": "sourcelink",
      "remoteUri": "https://github.com/dotnet/sourcelink",
      "commitSha": "25fdaee99efa095bdeeb1c0f7bda13a10ed7c8d5"
    },
    {
      "barId": 289561,
      "path": "symreader",
      "remoteUri": "https://github.com/dotnet/symreader",
      "commitSha": "4ea649c272581be7b15c19e6b4f1aa58a8296254"
    },
    {
<<<<<<< HEAD
      "barId": 290600,
      "path": "templating",
      "remoteUri": "https://github.com/dotnet/templating",
      "commitSha": "f38b39e3f8655d82baf8fe142b89503adecf6eb2"
=======
      "barId": 290401,
      "path": "templating",
      "remoteUri": "https://github.com/dotnet/templating",
      "commitSha": "661031c86b8feadd89d3defdd6dc38bddda993b2"
>>>>>>> 1c038ddb
    },
    {
      "barId": 285989,
      "path": "vstest",
      "remoteUri": "https://github.com/microsoft/vstest",
      "commitSha": "81d120f85fbdddc7b981e910a127bd6ef913cd42"
    },
    {
      "barId": 287041,
      "path": "windowsdesktop",
      "remoteUri": "https://github.com/dotnet/windowsdesktop",
      "commitSha": "9f2ae28ea4f111e6a336682484e5aa412e114f3c"
    },
    {
      "barId": 290258,
      "path": "winforms",
      "remoteUri": "https://github.com/dotnet/winforms",
      "commitSha": "f7dc22e65d6daac4dd01a94b737b85f453581ae1"
    },
    {
      "barId": 290347,
      "path": "wpf",
      "remoteUri": "https://github.com/dotnet/wpf",
      "commitSha": "8abe0480b09a5eca466953fbda29f2ffa1ba59e8"
    },
    {
      "barId": 278018,
      "path": "xdt",
      "remoteUri": "https://github.com/dotnet/xdt",
      "commitSha": "ec086785dfa9af4a0dc58eca3e5c969e3d0c6003"
    }
  ],
  "submodules": [
    {
      "path": "aspnetcore/src/submodules/googletest",
      "remoteUri": "https://github.com/google/googletest",
      "commitSha": "6ec14dfd8c409d05fba94e18e3a02df35b874353"
    },
    {
      "path": "aspnetcore/src/submodules/MessagePack-CSharp",
      "remoteUri": "https://github.com/aspnet/MessagePack-CSharp.git",
      "commitSha": "9aeb12b9bdb024512ffe2e4bddfa2785dca6e39e"
    },
    {
      "path": "nuget-client/submodules/NuGet.Build.Localization",
      "remoteUri": "https://github.com/NuGet/NuGet.Build.Localization.git",
      "commitSha": "f15db7b7c6f5affbea268632ef8333d2687c8031"
    },
    {
      "path": "source-build-reference-packages/src/externalPackages/src/abstractions-xunit",
      "remoteUri": "https://github.com/xunit/abstractions.xunit",
      "commitSha": "b75d54d73b141709f805c2001b16f3dd4d71539d"
    },
    {
      "path": "source-build-reference-packages/src/externalPackages/src/application-insights",
      "remoteUri": "https://github.com/microsoft/ApplicationInsights-dotnet",
      "commitSha": "2faa7e8b157a431daa2e71785d68abd5fa817b53"
    },
    {
      "path": "source-build-reference-packages/src/externalPackages/src/azure-activedirectory-identitymodel-extensions-for-dotnet",
      "remoteUri": "https://github.com/AzureAD/azure-activedirectory-identitymodel-extensions-for-dotnet.git",
      "commitSha": "e67b25be77532af9ba405670b34b4d263d505fde"
    },
    {
      "path": "source-build-reference-packages/src/externalPackages/src/cssparser",
      "remoteUri": "https://github.com/dotnet/cssparser",
      "commitSha": "0d59611784841735a7778a67aa6e9d8d000c861f"
    },
    {
      "path": "source-build-reference-packages/src/externalPackages/src/docker-creds-provider",
      "remoteUri": "https://github.com/mthalman/docker-creds-provider",
      "commitSha": "6e1ecd0a80755f9f0e88dc23b98b52f51a77c65e"
    },
    {
      "path": "source-build-reference-packages/src/externalPackages/src/humanizer",
      "remoteUri": "https://github.com/Humanizr/Humanizer",
      "commitSha": "3ebc38de585fc641a04b0e78ed69468453b0f8a1"
    },
    {
      "path": "source-build-reference-packages/src/externalPackages/src/MSBuildLocator",
      "remoteUri": "https://github.com/microsoft/MSBuildLocator",
      "commitSha": "694ff392b2dcf6ac58fe865afd1c982eb9449014"
    },
    {
      "path": "source-build-reference-packages/src/externalPackages/src/newtonsoft-json",
      "remoteUri": "https://github.com/JamesNK/Newtonsoft.Json.git",
      "commitSha": "0a2e291c0d9c0c7675d445703e51750363a549ef"
    },
    {
      "path": "source-build-reference-packages/src/externalPackages/src/spectre-console",
      "remoteUri": "https://github.com/spectreconsole/spectre.console",
      "commitSha": "3c2156268ca56c3712c0c4b304b16ca52fee1c7f"
    },
    {
      "path": "source-build-reference-packages/src/externalPackages/src/vs-solutionpersistence",
      "remoteUri": "https://github.com/microsoft/vs-solutionpersistence.git",
      "commitSha": "0b6f82a4073ce0ff0419991ea0cd6dd6898a51ac"
    }
  ]
}<|MERGE_RESOLUTION|>--- conflicted
+++ resolved
@@ -115,17 +115,10 @@
       "commitSha": "4ea649c272581be7b15c19e6b4f1aa58a8296254"
     },
     {
-<<<<<<< HEAD
       "barId": 290600,
       "path": "templating",
       "remoteUri": "https://github.com/dotnet/templating",
       "commitSha": "f38b39e3f8655d82baf8fe142b89503adecf6eb2"
-=======
-      "barId": 290401,
-      "path": "templating",
-      "remoteUri": "https://github.com/dotnet/templating",
-      "commitSha": "661031c86b8feadd89d3defdd6dc38bddda993b2"
->>>>>>> 1c038ddb
     },
     {
       "barId": 285989,
