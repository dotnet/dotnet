--- conflicted
+++ resolved
@@ -121,17 +121,10 @@
     },
     {
       "packageVersion": "10.0.100-preview.6.25272.9",
-<<<<<<< HEAD
       "barId": 271570,
       "path": "sdk",
       "remoteUri": "https://github.com/dotnet/sdk",
       "commitSha": "fa2361b8f1b24bba222999f15b4ca914ba6d6f92"
-=======
-      "barId": 271391,
-      "path": "sdk",
-      "remoteUri": "https://github.com/dotnet/sdk",
-      "commitSha": "1a2c7afed8912d5bf7ccf53a5e2b1e0c7ed25b27"
->>>>>>> dce660c5
     },
     {
       "packageVersion": "10.0.622801",
