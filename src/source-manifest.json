--- conflicted
+++ resolved
@@ -43,17 +43,10 @@
       "commitSha": "082359066ee0064039b9b1f1f025bdd0507d06de"
     },
     {
-<<<<<<< HEAD
       "barId": 289494,
       "path": "sdk",
       "remoteUri": "https://github.com/dotnet/sdk",
       "commitSha": "65656047d6715fbdb6637958c948fa9a9483d0dc"
-=======
-      "barId": 289110,
-      "path": "sdk",
-      "remoteUri": "https://github.com/dotnet/sdk",
-      "commitSha": "23be5664570f78e471a312692d962288831b7f29"
->>>>>>> d8b7aae0
     },
     {
       "barId": 289361,
