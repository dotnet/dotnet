{
  "repositories": [
    {
      "barId": 289702,
      "path": "arcade",
      "remoteUri": "https://github.com/dotnet/arcade",
      "commitSha": "987d1a73ea67d323c0fc7537bce8ec65d87eb43f"
    },
    {
      "barId": 291183,
      "path": "aspnetcore",
      "remoteUri": "https://github.com/dotnet/aspnetcore",
      "commitSha": "373d4826c58ac2f1c8d49fdaf31bc9eddf9e7437"
    },
    {
      "barId": 279211,
      "path": "cecil",
      "remoteUri": "https://github.com/dotnet/cecil",
      "commitSha": "27abc57253a0d3010418e877fdfb35f9fa6806b9"
    },
    {
      "barId": 290826,
      "path": "command-line-api",
      "remoteUri": "https://github.com/dotnet/command-line-api",
      "commitSha": "c7b5e07cfed85e88c162dc1c916efaff03742e6e"
    },
    {
      "barId": 290946,
      "path": "deployment-tools",
      "remoteUri": "https://github.com/dotnet/deployment-tools",
      "commitSha": "fc1554ce9a8ff286f4f53bc88d53613c2b3f9a32"
    },
    {
      "barId": 288647,
      "path": "diagnostics",
      "remoteUri": "https://github.com/dotnet/diagnostics",
      "commitSha": "73f1fdca8d9fb191297a7e687790b804f4e78ef5"
    },
    {
      "barId": 291158,
      "path": "efcore",
      "remoteUri": "https://github.com/dotnet/efcore",
      "commitSha": "96f3c38fd809fa512aa45e70ba0b2169c0c8a5da"
    },
    {
      "barId": 289621,
      "path": "emsdk",
      "remoteUri": "https://github.com/dotnet/emsdk",
      "commitSha": "c23cc3527adf1f65d58a2333e0fd206483f5f815"
    },
    {
      "barId": 289816,
      "path": "fsharp",
      "remoteUri": "https://github.com/dotnet/fsharp",
      "commitSha": "fdb422958deeb2aa06de8290328d57d0cf9e3fd2"
    },
    {
      "barId": 291143,
      "path": "msbuild",
      "remoteUri": "https://github.com/dotnet/msbuild",
      "commitSha": "43d976abfbe6c9169db5560913b38b5c3945181d"
    },
    {
      "barId": 286446,
      "path": "nuget-client",
      "remoteUri": "https://github.com/nuget/nuget.client",
      "commitSha": "5514d935e3e77d90d931758cf9e2589735b905a3"
    },
    {
      "barId": 287531,
      "path": "razor",
      "remoteUri": "https://github.com/dotnet/razor",
      "commitSha": "967dc4f230a5eea690b563d1526c4c07b89ea897"
    },
    {
      "barId": 291186,
      "path": "roslyn",
      "remoteUri": "https://github.com/dotnet/roslyn",
      "commitSha": "6c4a46a31302167b425d5e0a31ea83c9a9aa1d09"
    },
    {
      "barId": 289639,
      "path": "runtime",
      "remoteUri": "https://github.com/dotnet/runtime",
      "commitSha": "765b715223fe612d0e982d9ff3d88ed88a059a65"
    },
    {
      "barId": 291014,
      "path": "scenario-tests",
      "remoteUri": "https://github.com/dotnet/scenario-tests",
      "commitSha": "f29ac531ec59b79ff12335835ae4a69cde51156a"
    },
    {
<<<<<<< HEAD
      "barId": 291321,
      "path": "sdk",
      "remoteUri": "https://github.com/dotnet/sdk",
      "commitSha": "d6a4c477e845b5d946a2d0d69315712b6056e4e1"
=======
      "barId": 290769,
      "path": "sdk",
      "remoteUri": "https://github.com/dotnet/sdk",
      "commitSha": "9a2e4e9dd1256f493a961721d06d278a636fca1a"
>>>>>>> 3e916540
    },
    {
      "barId": 291118,
      "path": "source-build-reference-packages",
      "remoteUri": "https://github.com/dotnet/source-build-reference-packages",
      "commitSha": "49632d61e289d10db866e28221a92963d0193023"
    },
    {
      "barId": 287042,
      "path": "sourcelink",
      "remoteUri": "https://github.com/dotnet/sourcelink",
      "commitSha": "307eb51fb9878894d4812276b85ac94293cd7b16"
    },
    {
      "barId": 291125,
      "path": "symreader",
      "remoteUri": "https://github.com/dotnet/symreader",
      "commitSha": "1536a1ca256a4e9f804b2073464ca8e4f4794702"
    },
    {
      "barId": 291074,
      "path": "templating",
      "remoteUri": "https://github.com/dotnet/templating",
      "commitSha": "e67bf6909f8b2d53f614edaf25c65285c2408585"
    },
    {
      "barId": 287819,
      "path": "vstest",
      "remoteUri": "https://github.com/microsoft/vstest",
      "commitSha": "697c1270eebc92c531f27265dd0ff60211b088bb"
    },
    {
      "barId": 289732,
      "path": "windowsdesktop",
      "remoteUri": "https://github.com/dotnet/windowsdesktop",
      "commitSha": "dddb7a4a4a834496cbd3e58c356fc4ff244e29ad"
    },
    {
      "barId": 291181,
      "path": "winforms",
      "remoteUri": "https://github.com/dotnet/winforms",
      "commitSha": "2b84c6556398afc04d16e1f3e01923c671178e4a"
    },
    {
      "barId": 291208,
      "path": "wpf",
      "remoteUri": "https://github.com/dotnet/wpf",
      "commitSha": "2a8aedc74281421f143b60c2cefd27eced989c27"
    },
    {
      "barId": 291267,
      "path": "xdt",
      "remoteUri": "https://github.com/dotnet/xdt",
      "commitSha": "84f52c3606bf07301b49baa1696cd039bf46b8a9"
    }
  ],
  "submodules": [
    {
      "path": "aspnetcore/src/submodules/googletest",
      "remoteUri": "https://github.com/google/googletest",
      "commitSha": "373af2e3df71599b87a40ce0e37164523849166b"
    },
    {
      "path": "aspnetcore/src/submodules/MessagePack-CSharp",
      "remoteUri": "https://github.com/aspnet/MessagePack-CSharp.git",
      "commitSha": "9aeb12b9bdb024512ffe2e4bddfa2785dca6e39e"
    },
    {
      "path": "nuget-client/submodules/NuGet.Build.Localization",
      "remoteUri": "https://github.com/NuGet/NuGet.Build.Localization.git",
      "commitSha": "f15db7b7c6f5affbea268632ef8333d2687c8031"
    },
    {
      "path": "source-build-reference-packages/src/externalPackages/src/abstractions-xunit",
      "remoteUri": "https://github.com/xunit/abstractions.xunit",
      "commitSha": "b75d54d73b141709f805c2001b16f3dd4d71539d"
    },
    {
      "path": "source-build-reference-packages/src/externalPackages/src/application-insights",
      "remoteUri": "https://github.com/microsoft/ApplicationInsights-dotnet",
      "commitSha": "2faa7e8b157a431daa2e71785d68abd5fa817b53"
    },
    {
      "path": "source-build-reference-packages/src/externalPackages/src/azure-activedirectory-identitymodel-extensions-for-dotnet",
      "remoteUri": "https://github.com/AzureAD/azure-activedirectory-identitymodel-extensions-for-dotnet.git",
      "commitSha": "e67b25be77532af9ba405670b34b4d263d505fde"
    },
    {
      "path": "source-build-reference-packages/src/externalPackages/src/cssparser",
      "remoteUri": "https://github.com/dotnet/cssparser",
      "commitSha": "0d59611784841735a7778a67aa6e9d8d000c861f"
    },
    {
      "path": "source-build-reference-packages/src/externalPackages/src/docker-creds-provider",
      "remoteUri": "https://github.com/mthalman/docker-creds-provider",
      "commitSha": "6e1ecd0a80755f9f0e88dc23b98b52f51a77c65e"
    },
    {
      "path": "source-build-reference-packages/src/externalPackages/src/humanizer",
      "remoteUri": "https://github.com/Humanizr/Humanizer",
      "commitSha": "3ebc38de585fc641a04b0e78ed69468453b0f8a1"
    },
    {
      "path": "source-build-reference-packages/src/externalPackages/src/MSBuildLocator",
      "remoteUri": "https://github.com/microsoft/MSBuildLocator",
      "commitSha": "694ff392b2dcf6ac58fe865afd1c982eb9449014"
    },
    {
      "path": "source-build-reference-packages/src/externalPackages/src/newtonsoft-json",
      "remoteUri": "https://github.com/JamesNK/Newtonsoft.Json.git",
      "commitSha": "0a2e291c0d9c0c7675d445703e51750363a549ef"
    },
    {
      "path": "source-build-reference-packages/src/externalPackages/src/spectre-console",
      "remoteUri": "https://github.com/spectreconsole/spectre.console",
      "commitSha": "68fcfe0de4c0602b1c4d4c3cf58ea70e9f06388c"
    },
    {
      "path": "source-build-reference-packages/src/externalPackages/src/vs-solutionpersistence",
      "remoteUri": "https://github.com/microsoft/vs-solutionpersistence.git",
      "commitSha": "0b6f82a4073ce0ff0419991ea0cd6dd6898a51ac"
    }
  ]
}<|MERGE_RESOLUTION|>--- conflicted
+++ resolved
@@ -91,17 +91,10 @@
       "commitSha": "f29ac531ec59b79ff12335835ae4a69cde51156a"
     },
     {
-<<<<<<< HEAD
       "barId": 291321,
       "path": "sdk",
       "remoteUri": "https://github.com/dotnet/sdk",
       "commitSha": "d6a4c477e845b5d946a2d0d69315712b6056e4e1"
-=======
-      "barId": 290769,
-      "path": "sdk",
-      "remoteUri": "https://github.com/dotnet/sdk",
-      "commitSha": "9a2e4e9dd1256f493a961721d06d278a636fca1a"
->>>>>>> 3e916540
     },
     {
       "barId": 291118,
