--- conflicted
+++ resolved
@@ -55,17 +55,10 @@
       "commitSha": "e0100aca936e20561f359b2c81df5c4f75f385f6"
     },
     {
-<<<<<<< HEAD
       "barId": 287210,
       "path": "msbuild",
       "remoteUri": "https://github.com/dotnet/msbuild",
       "commitSha": "5e273ccd45ba73d9db9b34fceaf9a110412e64e8"
-=======
-      "barId": 284307,
-      "path": "msbuild",
-      "remoteUri": "https://github.com/dotnet/msbuild",
-      "commitSha": "543d04595ee546f812aa26578c5c99083c752bd9"
->>>>>>> f375a8ac
     },
     {
       "barId": 284283,
