{
  "repositories": [
    {
      "barId": 281233,
      "path": "arcade",
      "remoteUri": "https://github.com/dotnet/arcade",
      "commitSha": "7d2c2bbb02718fb86e8536dd6c4098ee19def075"
    },
    {
      "barId": 281003,
      "path": "aspnetcore",
      "remoteUri": "https://github.com/dotnet/aspnetcore",
      "commitSha": "03e9582bdeaa12493c7aae17b20aefee8c425168"
    },
    {
      "barId": 279211,
      "path": "cecil",
      "remoteUri": "https://github.com/dotnet/cecil",
      "commitSha": "27abc57253a0d3010418e877fdfb35f9fa6806b9"
    },
    {
      "barId": 279170,
      "path": "command-line-api",
      "remoteUri": "https://github.com/dotnet/command-line-api",
      "commitSha": "e292617c0f829bfe777c7ad51467c6a509a9aff8"
    },
    {
      "barId": 281094,
      "path": "deployment-tools",
      "remoteUri": "https://github.com/dotnet/deployment-tools",
      "commitSha": "c3b8848af005deb9cab2a64b47a39f507f095835"
    },
    {
      "barId": 279003,
      "path": "diagnostics",
      "remoteUri": "https://github.com/dotnet/diagnostics",
      "commitSha": "a321e262b120841f4bd7651da46826589404ac66"
    },
    {
      "barId": 281248,
      "path": "efcore",
      "remoteUri": "https://github.com/dotnet/efcore",
      "commitSha": "f3ddac4f1865bce4c19916f375b9c6cb8e509e61"
    },
    {
      "barId": 280178,
      "path": "emsdk",
      "remoteUri": "https://github.com/dotnet/emsdk",
      "commitSha": "5160f55cf014366a7e681ff22ff1b19233b5ec7b"
    },
    {
      "barId": 280918,
      "path": "fsharp",
      "remoteUri": "https://github.com/dotnet/fsharp",
      "commitSha": "e5136907ae7b5db690206fa70559d1b76bbaca72"
    },
    {
      "barId": 281294,
      "path": "msbuild",
      "remoteUri": "https://github.com/dotnet/msbuild",
      "commitSha": "6231569f81695330072a94f84098dd08cf758987"
    },
    {
      "barId": 280776,
      "path": "nuget-client",
      "remoteUri": "https://github.com/nuget/nuget.client",
      "commitSha": "24e112427932b7d75907feecd7baa792ffbe72d8"
    },
    {
      "barId": 280583,
      "path": "razor",
      "remoteUri": "https://github.com/dotnet/razor",
      "commitSha": "f2270a5492e831864b60a8853c7435ded110ad6f"
    },
    {
<<<<<<< HEAD
      "barId": 281450,
      "path": "roslyn",
      "remoteUri": "https://github.com/dotnet/roslyn",
      "commitSha": "7a960512c30443064b57a021464d71d2172a69c5"
=======
      "barId": 281308,
      "path": "roslyn",
      "remoteUri": "https://github.com/dotnet/roslyn",
      "commitSha": "05a936d1f52778dd2ec44a34d2d22bc77683e2de"
>>>>>>> f53e1cf0
    },
    {
      "barId": 281260,
      "path": "runtime",
      "remoteUri": "https://github.com/dotnet/runtime",
      "commitSha": "1dc290232ffa51cde24aab867f60780ea584fb31"
    },
    {
      "barId": 277711,
      "path": "scenario-tests",
      "remoteUri": "https://github.com/dotnet/scenario-tests",
      "commitSha": "082359066ee0064039b9b1f1f025bdd0507d06de"
    },
    {
      "barId": 280821,
      "path": "sdk",
      "remoteUri": "https://github.com/dotnet/sdk",
      "commitSha": "faf434910f4fa12f4ef06db82c44cbee8f7bc728"
    },
    {
      "barId": 281227,
      "path": "source-build-reference-packages",
      "remoteUri": "https://github.com/dotnet/source-build-reference-packages",
      "commitSha": "25c18c250f2802a93bf97a269ce48ab518340e06"
    },
    {
      "barId": 277912,
      "path": "sourcelink",
      "remoteUri": "https://github.com/dotnet/sourcelink",
      "commitSha": "9b949eeb2d5dba635c06ae936b50d2141b0aabe2"
    },
    {
      "barId": 277806,
      "path": "symreader",
      "remoteUri": "https://github.com/dotnet/symreader",
      "commitSha": "9994998c0b0fab5efd5cbe2e13a3ea74f4e8e6e1"
    },
    {
      "barId": 279652,
      "path": "templating",
      "remoteUri": "https://github.com/dotnet/templating",
      "commitSha": "fcc5f2933e4ad7fbfc85a9c4e78d9bfa3e967eb7"
    },
    {
      "barId": 280336,
      "path": "vstest",
      "remoteUri": "https://github.com/microsoft/vstest",
      "commitSha": "c8ffd9e3f1e60bc2bc8373128596d2fb99da9940"
    },
    {
      "barId": 280421,
      "path": "windowsdesktop",
      "remoteUri": "https://github.com/dotnet/windowsdesktop",
      "commitSha": "e2dc1b239ab7828c6ccf3395db5f6e72af652549"
    },
    {
      "barId": 279470,
      "path": "winforms",
      "remoteUri": "https://github.com/dotnet/winforms",
      "commitSha": "687601b22acf6103be3bad76826ac21a6ed5580a"
    },
    {
      "barId": 279896,
      "path": "wpf",
      "remoteUri": "https://github.com/dotnet/wpf",
      "commitSha": "27b82f60a76f1b3692d628838d42a786fe40b70f"
    },
    {
      "barId": 278018,
      "path": "xdt",
      "remoteUri": "https://github.com/dotnet/xdt",
      "commitSha": "ec086785dfa9af4a0dc58eca3e5c969e3d0c6003"
    }
  ],
  "submodules": [
    {
      "path": "aspnetcore/src/submodules/googletest",
      "remoteUri": "https://github.com/google/googletest",
      "commitSha": "373af2e3df71599b87a40ce0e37164523849166b"
    },
    {
      "path": "aspnetcore/src/submodules/MessagePack-CSharp",
      "remoteUri": "https://github.com/aspnet/MessagePack-CSharp.git",
      "commitSha": "9aeb12b9bdb024512ffe2e4bddfa2785dca6e39e"
    },
    {
      "path": "nuget-client/submodules/NuGet.Build.Localization",
      "remoteUri": "https://github.com/NuGet/NuGet.Build.Localization.git",
      "commitSha": "f15db7b7c6f5affbea268632ef8333d2687c8031"
    },
    {
      "path": "source-build-reference-packages/src/externalPackages/src/abstractions-xunit",
      "remoteUri": "https://github.com/xunit/abstractions.xunit",
      "commitSha": "b75d54d73b141709f805c2001b16f3dd4d71539d"
    },
    {
      "path": "source-build-reference-packages/src/externalPackages/src/application-insights",
      "remoteUri": "https://github.com/microsoft/ApplicationInsights-dotnet",
      "commitSha": "2faa7e8b157a431daa2e71785d68abd5fa817b53"
    },
    {
      "path": "source-build-reference-packages/src/externalPackages/src/azure-activedirectory-identitymodel-extensions-for-dotnet",
      "remoteUri": "https://github.com/AzureAD/azure-activedirectory-identitymodel-extensions-for-dotnet.git",
      "commitSha": "e67b25be77532af9ba405670b34b4d263d505fde"
    },
    {
      "path": "source-build-reference-packages/src/externalPackages/src/cssparser",
      "remoteUri": "https://github.com/dotnet/cssparser",
      "commitSha": "0d59611784841735a7778a67aa6e9d8d000c861f"
    },
    {
      "path": "source-build-reference-packages/src/externalPackages/src/docker-creds-provider",
      "remoteUri": "https://github.com/mthalman/docker-creds-provider",
      "commitSha": "6e1ecd0a80755f9f0e88dc23b98b52f51a77c65e"
    },
    {
      "path": "source-build-reference-packages/src/externalPackages/src/humanizer",
      "remoteUri": "https://github.com/Humanizr/Humanizer",
      "commitSha": "3ebc38de585fc641a04b0e78ed69468453b0f8a1"
    },
    {
      "path": "source-build-reference-packages/src/externalPackages/src/MSBuildLocator",
      "remoteUri": "https://github.com/microsoft/MSBuildLocator",
      "commitSha": "6235ee4484ceb8f9db32826ae252b0a2aad0955e"
    },
    {
      "path": "source-build-reference-packages/src/externalPackages/src/newtonsoft-json",
      "remoteUri": "https://github.com/JamesNK/Newtonsoft.Json.git",
      "commitSha": "0a2e291c0d9c0c7675d445703e51750363a549ef"
    },
    {
      "path": "source-build-reference-packages/src/externalPackages/src/spectre-console",
      "remoteUri": "https://github.com/spectreconsole/spectre.console",
      "commitSha": "68fcfe0de4c0602b1c4d4c3cf58ea70e9f06388c"
    },
    {
      "path": "source-build-reference-packages/src/externalPackages/src/vs-solutionpersistence",
      "remoteUri": "https://github.com/microsoft/vs-solutionpersistence.git",
      "commitSha": "0b6f82a4073ce0ff0419991ea0cd6dd6898a51ac"
    }
  ]
}<|MERGE_RESOLUTION|>--- conflicted
+++ resolved
@@ -73,17 +73,10 @@
       "commitSha": "f2270a5492e831864b60a8853c7435ded110ad6f"
     },
     {
-<<<<<<< HEAD
       "barId": 281450,
       "path": "roslyn",
       "remoteUri": "https://github.com/dotnet/roslyn",
       "commitSha": "7a960512c30443064b57a021464d71d2172a69c5"
-=======
-      "barId": 281308,
-      "path": "roslyn",
-      "remoteUri": "https://github.com/dotnet/roslyn",
-      "commitSha": "05a936d1f52778dd2ec44a34d2d22bc77683e2de"
->>>>>>> f53e1cf0
     },
     {
       "barId": 281260,
