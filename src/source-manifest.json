--- conflicted
+++ resolved
@@ -155,19 +155,11 @@
       "commitSha": "d38d92c12935201bb8852096935c267d53592ad9"
     },
     {
-<<<<<<< HEAD
       "packageVersion": "10.0.100-preview.5.25271.4",
       "barId": 269170,
       "path": "templating",
       "remoteUri": "https://github.com/dotnet/templating",
       "commitSha": "5c863019c056445c008f4fdf38d5b6e70f542975"
-=======
-      "packageVersion": "10.0.100-preview.5.25270.2",
-      "barId": 268978,
-      "path": "templating",
-      "remoteUri": "https://github.com/dotnet/templating",
-      "commitSha": "0dc7b800d970b03419d7dc2edc8512944b74ba1b"
->>>>>>> 97614dd5
     },
     {
       "packageVersion": "17.15.0-preview-25266-01",
