--- conflicted
+++ resolved
@@ -50,19 +50,11 @@
       "commitSha": "c80de30e0d582df0c6fb9b24e8b10c3a78c97161"
     },
     {
-<<<<<<< HEAD
       "packageVersion": "10.0.0-preview.7.25323.4",
       "barId": 272768,
       "path": "efcore",
       "remoteUri": "https://github.com/dotnet/efcore",
       "commitSha": "35cd11524eaae8114a9903bf3ea35b31c3079ce2"
-=======
-      "packageVersion": "10.0.0-preview.7.25320.1",
-      "barId": 272560,
-      "path": "efcore",
-      "remoteUri": "https://github.com/dotnet/efcore",
-      "commitSha": "4588678bb94b2710977907db00ae7ddcd67156fc"
->>>>>>> 14194c5d
     },
     {
       "packageVersion": "10.0.0-preview.7.25316.1",
