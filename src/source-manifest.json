{
  "repositories": [
    {
      "barId": 288750,
      "path": "arcade",
      "remoteUri": "https://github.com/dotnet/arcade",
      "commitSha": "d48732057be73512b3bac9c01eeacd59398c16d5"
    },
    {
      "barId": 288930,
      "path": "aspnetcore",
      "remoteUri": "https://github.com/dotnet/aspnetcore",
      "commitSha": "9a5e663657ce4cf778e340bc46a8f8e30c25356a"
    },
    {
      "barId": 277712,
      "path": "cecil",
      "remoteUri": "https://github.com/dotnet/cecil",
      "commitSha": "2a768f2c8a54077cd7d788bb135caeb4d7206a15"
    },
    {
      "barId": 278546,
      "path": "command-line-api",
      "remoteUri": "https://github.com/dotnet/command-line-api",
      "commitSha": "0b4618bc860374941e605d8eb1d2bc29c32801db"
    },
    {
<<<<<<< HEAD
      "barId": 288748,
      "path": "deployment-tools",
      "remoteUri": "https://github.com/dotnet/deployment-tools",
      "commitSha": "84ccc0553245e90355f32ea8ddcf169d9bd8f640"
=======
      "barId": 284345,
      "path": "deployment-tools",
      "remoteUri": "https://github.com/dotnet/deployment-tools",
      "commitSha": "c0c52874069a4dc0fe1e880014e6a5f316e9d3b8"
>>>>>>> 81dc3fd5
    },
    {
      "barId": 288647,
      "path": "diagnostics",
      "remoteUri": "https://github.com/dotnet/diagnostics",
      "commitSha": "73f1fdca8d9fb191297a7e687790b804f4e78ef5"
    },
    {
      "barId": 288950,
      "path": "efcore",
      "remoteUri": "https://github.com/dotnet/efcore",
      "commitSha": "e7fc2d00d55406ec4947ae7a799435bd9d260651"
    },
    {
      "barId": 285755,
      "path": "emsdk",
      "remoteUri": "https://github.com/dotnet/emsdk",
      "commitSha": "aead567b56fe284ee05b3bb324705b76331d4719"
    },
    {
      "barId": 288352,
      "path": "fsharp",
      "remoteUri": "https://github.com/dotnet/fsharp",
      "commitSha": "12efe3b5121d8a662d1431763796dfd278af9129"
    },
    {
      "barId": 288357,
      "path": "msbuild",
      "remoteUri": "https://github.com/dotnet/msbuild",
      "commitSha": "ad915a4f47346b746998dabaa541a7e3bab1d6cd"
    },
    {
      "barId": 279847,
      "path": "nuget-client",
      "remoteUri": "https://github.com/nuget/nuget.client",
      "commitSha": "56f4657d7585ec12b61c623756ca4b2b810c4863"
    },
    {
      "barId": 288969,
      "path": "razor",
      "remoteUri": "https://github.com/dotnet/razor",
      "commitSha": "84f0e9e099f497b52d80d2d72f9c2dc9e9e759dd"
    },
    {
      "barId": 286437,
      "path": "roslyn",
      "remoteUri": "https://github.com/dotnet/roslyn",
      "commitSha": "a01d6a0838430706cea74ad38e054c2877ffbfa1"
    },
    {
      "barId": 288963,
      "path": "runtime",
      "remoteUri": "https://github.com/dotnet/runtime",
      "commitSha": "d3b36cce4f334dac2e6b5c6a6100025f4d35e8ce"
    },
    {
      "barId": 277711,
      "path": "scenario-tests",
      "remoteUri": "https://github.com/dotnet/scenario-tests",
      "commitSha": "082359066ee0064039b9b1f1f025bdd0507d06de"
    },
    {
      "barId": 288443,
      "path": "sdk",
      "remoteUri": "https://github.com/dotnet/sdk",
      "commitSha": "65384c6536d6c6f6afa9c13dc023b1848f0ef69e"
    },
    {
      "barId": 287497,
      "path": "source-build-reference-packages",
      "remoteUri": "https://github.com/dotnet/source-build-reference-packages",
      "commitSha": "0eed3a94644603ef1c0095bc3f1bff525fff876e"
    },
    {
      "barId": 277912,
      "path": "sourcelink",
      "remoteUri": "https://github.com/dotnet/sourcelink",
      "commitSha": "9b949eeb2d5dba635c06ae936b50d2141b0aabe2"
    },
    {
      "barId": 287040,
      "path": "symreader",
      "remoteUri": "https://github.com/dotnet/symreader",
      "commitSha": "ee968d4a1bf717f4bba3a4ffc3f93b5c9870b117"
    },
    {
      "barId": 287762,
      "path": "templating",
      "remoteUri": "https://github.com/dotnet/templating",
      "commitSha": "0cb802c2e5a42e897598ac4ad238f4892bfc7896"
    },
    {
      "barId": 285989,
      "path": "vstest",
      "remoteUri": "https://github.com/microsoft/vstest",
      "commitSha": "81d120f85fbdddc7b981e910a127bd6ef913cd42"
    },
    {
      "barId": 287041,
      "path": "windowsdesktop",
      "remoteUri": "https://github.com/dotnet/windowsdesktop",
      "commitSha": "9f2ae28ea4f111e6a336682484e5aa412e114f3c"
    },
    {
      "barId": 288897,
      "path": "winforms",
      "remoteUri": "https://github.com/dotnet/winforms",
      "commitSha": "33e6bf9e164878acd6d2620b17be77a145e163f6"
    },
    {
      "barId": 283721,
      "path": "wpf",
      "remoteUri": "https://github.com/dotnet/wpf",
      "commitSha": "519468037f9b797440548c4d744fc7807573026f"
    },
    {
      "barId": 278018,
      "path": "xdt",
      "remoteUri": "https://github.com/dotnet/xdt",
      "commitSha": "ec086785dfa9af4a0dc58eca3e5c969e3d0c6003"
    }
  ],
  "submodules": [
    {
      "path": "aspnetcore/src/submodules/googletest",
      "remoteUri": "https://github.com/google/googletest",
      "commitSha": "b2b9072ecbe874f5937054653ef8f2731eb0f010"
    },
    {
      "path": "aspnetcore/src/submodules/MessagePack-CSharp",
      "remoteUri": "https://github.com/aspnet/MessagePack-CSharp.git",
      "commitSha": "9aeb12b9bdb024512ffe2e4bddfa2785dca6e39e"
    },
    {
      "path": "nuget-client/submodules/NuGet.Build.Localization",
      "remoteUri": "https://github.com/NuGet/NuGet.Build.Localization.git",
      "commitSha": "f15db7b7c6f5affbea268632ef8333d2687c8031"
    },
    {
      "path": "source-build-reference-packages/src/externalPackages/src/abstractions-xunit",
      "remoteUri": "https://github.com/xunit/abstractions.xunit",
      "commitSha": "b75d54d73b141709f805c2001b16f3dd4d71539d"
    },
    {
      "path": "source-build-reference-packages/src/externalPackages/src/application-insights",
      "remoteUri": "https://github.com/microsoft/ApplicationInsights-dotnet",
      "commitSha": "2faa7e8b157a431daa2e71785d68abd5fa817b53"
    },
    {
      "path": "source-build-reference-packages/src/externalPackages/src/azure-activedirectory-identitymodel-extensions-for-dotnet",
      "remoteUri": "https://github.com/AzureAD/azure-activedirectory-identitymodel-extensions-for-dotnet.git",
      "commitSha": "e67b25be77532af9ba405670b34b4d263d505fde"
    },
    {
      "path": "source-build-reference-packages/src/externalPackages/src/cssparser",
      "remoteUri": "https://github.com/dotnet/cssparser",
      "commitSha": "0d59611784841735a7778a67aa6e9d8d000c861f"
    },
    {
      "path": "source-build-reference-packages/src/externalPackages/src/docker-creds-provider",
      "remoteUri": "https://github.com/mthalman/docker-creds-provider",
      "commitSha": "6e1ecd0a80755f9f0e88dc23b98b52f51a77c65e"
    },
    {
      "path": "source-build-reference-packages/src/externalPackages/src/humanizer",
      "remoteUri": "https://github.com/Humanizr/Humanizer",
      "commitSha": "3ebc38de585fc641a04b0e78ed69468453b0f8a1"
    },
    {
      "path": "source-build-reference-packages/src/externalPackages/src/MSBuildLocator",
      "remoteUri": "https://github.com/microsoft/MSBuildLocator",
      "commitSha": "694ff392b2dcf6ac58fe865afd1c982eb9449014"
    },
    {
      "path": "source-build-reference-packages/src/externalPackages/src/newtonsoft-json",
      "remoteUri": "https://github.com/JamesNK/Newtonsoft.Json.git",
      "commitSha": "0a2e291c0d9c0c7675d445703e51750363a549ef"
    },
    {
      "path": "source-build-reference-packages/src/externalPackages/src/spectre-console",
      "remoteUri": "https://github.com/spectreconsole/spectre.console",
      "commitSha": "68fcfe0de4c0602b1c4d4c3cf58ea70e9f06388c"
    },
    {
      "path": "source-build-reference-packages/src/externalPackages/src/vs-solutionpersistence",
      "remoteUri": "https://github.com/microsoft/vs-solutionpersistence.git",
      "commitSha": "0b6f82a4073ce0ff0419991ea0cd6dd6898a51ac"
    }
  ]
}<|MERGE_RESOLUTION|>--- conflicted
+++ resolved
@@ -25,17 +25,10 @@
       "commitSha": "0b4618bc860374941e605d8eb1d2bc29c32801db"
     },
     {
-<<<<<<< HEAD
       "barId": 288748,
       "path": "deployment-tools",
       "remoteUri": "https://github.com/dotnet/deployment-tools",
       "commitSha": "84ccc0553245e90355f32ea8ddcf169d9bd8f640"
-=======
-      "barId": 284345,
-      "path": "deployment-tools",
-      "remoteUri": "https://github.com/dotnet/deployment-tools",
-      "commitSha": "c0c52874069a4dc0fe1e880014e6a5f316e9d3b8"
->>>>>>> 81dc3fd5
     },
     {
       "barId": 288647,
