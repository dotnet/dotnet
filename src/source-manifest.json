{
  "repositories": [
    {
      "barId": 286336,
      "path": "arcade",
      "remoteUri": "https://github.com/dotnet/arcade",
      "commitSha": "488413fe104056170673a048a07906314e101e5d"
    },
    {
      "barId": 287306,
      "path": "aspnetcore",
      "remoteUri": "https://github.com/dotnet/aspnetcore",
      "commitSha": "b50ab865ec4dcd3d6ac30221288cc36bf189d300"
    },
    {
      "barId": 277712,
      "path": "cecil",
      "remoteUri": "https://github.com/dotnet/cecil",
      "commitSha": "2a768f2c8a54077cd7d788bb135caeb4d7206a15"
    },
    {
      "barId": 278546,
      "path": "command-line-api",
      "remoteUri": "https://github.com/dotnet/command-line-api",
      "commitSha": "0b4618bc860374941e605d8eb1d2bc29c32801db"
    },
    {
      "barId": 284345,
      "path": "deployment-tools",
      "remoteUri": "https://github.com/dotnet/deployment-tools",
      "commitSha": "c0c52874069a4dc0fe1e880014e6a5f316e9d3b8"
    },
    {
      "barId": 287331,
      "path": "diagnostics",
      "remoteUri": "https://github.com/dotnet/diagnostics",
      "commitSha": "05321bc8e158478204d312c9de45dbb9eeddf0a2"
    },
    {
      "barId": 287206,
      "path": "efcore",
      "remoteUri": "https://github.com/dotnet/efcore",
      "commitSha": "efc6ddc83f6e710c4f516dfb787f23e395d90909"
    },
    {
      "barId": 285755,
      "path": "emsdk",
      "remoteUri": "https://github.com/dotnet/emsdk",
      "commitSha": "aead567b56fe284ee05b3bb324705b76331d4719"
    },
    {
      "barId": 287292,
      "path": "fsharp",
      "remoteUri": "https://github.com/dotnet/fsharp",
      "commitSha": "6a5057737534a1a34ab9a747811df9ea5a45ef0e"
    },
    {
      "barId": 287210,
      "path": "msbuild",
      "remoteUri": "https://github.com/dotnet/msbuild",
      "commitSha": "5e273ccd45ba73d9db9b34fceaf9a110412e64e8"
    },
    {
      "barId": 279847,
      "path": "nuget-client",
      "remoteUri": "https://github.com/nuget/nuget.client",
      "commitSha": "56f4657d7585ec12b61c623756ca4b2b810c4863"
    },
    {
      "barId": 287525,
      "path": "razor",
      "remoteUri": "https://github.com/dotnet/razor",
      "commitSha": "a7b8b2a963731cacd4ec9e9ce570c8f7600fe5e2"
    },
    {
      "barId": 286437,
      "path": "roslyn",
      "remoteUri": "https://github.com/dotnet/roslyn",
      "commitSha": "a01d6a0838430706cea74ad38e054c2877ffbfa1"
    },
    {
      "barId": 287137,
      "path": "runtime",
      "remoteUri": "https://github.com/dotnet/runtime",
      "commitSha": "4f506962bd5c4d1dbf49e0a08b2a4fd9ba688e4b"
    },
    {
      "barId": 277711,
      "path": "scenario-tests",
      "remoteUri": "https://github.com/dotnet/scenario-tests",
      "commitSha": "082359066ee0064039b9b1f1f025bdd0507d06de"
    },
    {
<<<<<<< HEAD
      "barId": 287664,
      "path": "sdk",
      "remoteUri": "https://github.com/dotnet/sdk",
      "commitSha": "da83df940bb8270e04103f9d5a43ce6d50e6b31d"
=======
      "barId": 287237,
      "path": "sdk",
      "remoteUri": "https://github.com/dotnet/sdk",
      "commitSha": "668c6c910d32ac71364b54756c82e01c99f61c3d"
>>>>>>> 8762bd92
    },
    {
      "barId": 287497,
      "path": "source-build-reference-packages",
      "remoteUri": "https://github.com/dotnet/source-build-reference-packages",
      "commitSha": "0eed3a94644603ef1c0095bc3f1bff525fff876e"
    },
    {
      "barId": 277912,
      "path": "sourcelink",
      "remoteUri": "https://github.com/dotnet/sourcelink",
      "commitSha": "9b949eeb2d5dba635c06ae936b50d2141b0aabe2"
    },
    {
      "barId": 287040,
      "path": "symreader",
      "remoteUri": "https://github.com/dotnet/symreader",
      "commitSha": "ee968d4a1bf717f4bba3a4ffc3f93b5c9870b117"
    },
    {
      "barId": 287164,
      "path": "templating",
      "remoteUri": "https://github.com/dotnet/templating",
      "commitSha": "3077da622dcaa12b46c9946e53b509ea3b352b47"
    },
    {
      "barId": 285989,
      "path": "vstest",
      "remoteUri": "https://github.com/microsoft/vstest",
      "commitSha": "81d120f85fbdddc7b981e910a127bd6ef913cd42"
    },
    {
      "barId": 287041,
      "path": "windowsdesktop",
      "remoteUri": "https://github.com/dotnet/windowsdesktop",
      "commitSha": "9f2ae28ea4f111e6a336682484e5aa412e114f3c"
    },
    {
      "barId": 287050,
      "path": "winforms",
      "remoteUri": "https://github.com/dotnet/winforms",
      "commitSha": "e53fd3599f4d1e17f3ebc1f3ab9a0dad05805422"
    },
    {
      "barId": 283721,
      "path": "wpf",
      "remoteUri": "https://github.com/dotnet/wpf",
      "commitSha": "519468037f9b797440548c4d744fc7807573026f"
    },
    {
      "barId": 278018,
      "path": "xdt",
      "remoteUri": "https://github.com/dotnet/xdt",
      "commitSha": "ec086785dfa9af4a0dc58eca3e5c969e3d0c6003"
    }
  ],
  "submodules": [
    {
      "path": "aspnetcore/src/submodules/googletest",
      "remoteUri": "https://github.com/google/googletest",
      "commitSha": "279f8479469d22fa772adb454068f854472e1eb9"
    },
    {
      "path": "aspnetcore/src/submodules/MessagePack-CSharp",
      "remoteUri": "https://github.com/aspnet/MessagePack-CSharp.git",
      "commitSha": "9aeb12b9bdb024512ffe2e4bddfa2785dca6e39e"
    },
    {
      "path": "nuget-client/submodules/NuGet.Build.Localization",
      "remoteUri": "https://github.com/NuGet/NuGet.Build.Localization.git",
      "commitSha": "f15db7b7c6f5affbea268632ef8333d2687c8031"
    },
    {
      "path": "source-build-reference-packages/src/externalPackages/src/abstractions-xunit",
      "remoteUri": "https://github.com/xunit/abstractions.xunit",
      "commitSha": "b75d54d73b141709f805c2001b16f3dd4d71539d"
    },
    {
      "path": "source-build-reference-packages/src/externalPackages/src/application-insights",
      "remoteUri": "https://github.com/microsoft/ApplicationInsights-dotnet",
      "commitSha": "2faa7e8b157a431daa2e71785d68abd5fa817b53"
    },
    {
      "path": "source-build-reference-packages/src/externalPackages/src/azure-activedirectory-identitymodel-extensions-for-dotnet",
      "remoteUri": "https://github.com/AzureAD/azure-activedirectory-identitymodel-extensions-for-dotnet.git",
      "commitSha": "e67b25be77532af9ba405670b34b4d263d505fde"
    },
    {
      "path": "source-build-reference-packages/src/externalPackages/src/cssparser",
      "remoteUri": "https://github.com/dotnet/cssparser",
      "commitSha": "0d59611784841735a7778a67aa6e9d8d000c861f"
    },
    {
      "path": "source-build-reference-packages/src/externalPackages/src/docker-creds-provider",
      "remoteUri": "https://github.com/mthalman/docker-creds-provider",
      "commitSha": "6e1ecd0a80755f9f0e88dc23b98b52f51a77c65e"
    },
    {
      "path": "source-build-reference-packages/src/externalPackages/src/humanizer",
      "remoteUri": "https://github.com/Humanizr/Humanizer",
      "commitSha": "3ebc38de585fc641a04b0e78ed69468453b0f8a1"
    },
    {
      "path": "source-build-reference-packages/src/externalPackages/src/MSBuildLocator",
      "remoteUri": "https://github.com/microsoft/MSBuildLocator",
      "commitSha": "694ff392b2dcf6ac58fe865afd1c982eb9449014"
    },
    {
      "path": "source-build-reference-packages/src/externalPackages/src/newtonsoft-json",
      "remoteUri": "https://github.com/JamesNK/Newtonsoft.Json.git",
      "commitSha": "0a2e291c0d9c0c7675d445703e51750363a549ef"
    },
    {
      "path": "source-build-reference-packages/src/externalPackages/src/spectre-console",
      "remoteUri": "https://github.com/spectreconsole/spectre.console",
      "commitSha": "68fcfe0de4c0602b1c4d4c3cf58ea70e9f06388c"
    },
    {
      "path": "source-build-reference-packages/src/externalPackages/src/vs-solutionpersistence",
      "remoteUri": "https://github.com/microsoft/vs-solutionpersistence.git",
      "commitSha": "0b6f82a4073ce0ff0419991ea0cd6dd6898a51ac"
    }
  ]
}<|MERGE_RESOLUTION|>--- conflicted
+++ resolved
@@ -91,17 +91,10 @@
       "commitSha": "082359066ee0064039b9b1f1f025bdd0507d06de"
     },
     {
-<<<<<<< HEAD
       "barId": 287664,
       "path": "sdk",
       "remoteUri": "https://github.com/dotnet/sdk",
       "commitSha": "da83df940bb8270e04103f9d5a43ce6d50e6b31d"
-=======
-      "barId": 287237,
-      "path": "sdk",
-      "remoteUri": "https://github.com/dotnet/sdk",
-      "commitSha": "668c6c910d32ac71364b54756c82e01c99f61c3d"
->>>>>>> 8762bd92
     },
     {
       "barId": 287497,
