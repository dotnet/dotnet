--- conflicted
+++ resolved
@@ -169,19 +169,11 @@
       "commitSha": "2e6d9288d3aa0269ae710844f3aa9e0a3981b26e"
     },
     {
-<<<<<<< HEAD
       "packageVersion": "10.0.0-preview.5.25257.5",
       "barId": 267313,
       "path": "windowsdesktop",
       "remoteUri": "https://github.com/dotnet/windowsdesktop",
       "commitSha": "1e5f448ed7d1774c0f8665c66e50d6e2173c27bb"
-=======
-      "packageVersion": "10.0.0-preview.5.25256.3",
-      "barId": 267089,
-      "path": "windowsdesktop",
-      "remoteUri": "https://github.com/dotnet/windowsdesktop",
-      "commitSha": "1c4d249a68bf853926ca7cb9604f918ab93248c4"
->>>>>>> 2732e35f
     },
     {
       "packageVersion": "10.0.0-preview.5.25256.3",
