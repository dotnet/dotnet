{
  "repositories": [
    {
      "packageVersion": "10.0.0-beta.25302.1",
      "barId": 270250,
      "path": "arcade",
      "remoteUri": "https://github.com/dotnet/arcade",
      "commitSha": "83c8fe20d45264a4d85ad8c83f46ea456948c209"
    },
    {
      "packageVersion": "8.2.2-preview.1.24521.5",
      "barId": null,
      "path": "aspire",
      "remoteUri": "https://github.com/dotnet/aspire",
      "commitSha": "5fa9337a84a52e9bd185d04d156eccbdcf592f74"
    },
    {
      "packageVersion": "10.0.0-preview.6.25304.9",
      "barId": 270583,
      "path": "aspnetcore",
      "remoteUri": "https://github.com/dotnet/aspnetcore",
      "commitSha": "4fccb63f0f015411857be1975afdd4c456e2bca3"
    },
    {
      "packageVersion": "0.11.5-alpha.25302.1",
      "barId": 270241,
      "path": "cecil",
      "remoteUri": "https://github.com/dotnet/cecil",
      "commitSha": "70155a89cb7781f4b7ffe346455939d09a2cd45e"
    },
    {
      "packageVersion": "0.1.627903",
      "barId": 270045,
      "path": "command-line-api",
      "remoteUri": "https://github.com/dotnet/command-line-api",
      "commitSha": "3bbc68e8ee1817bb5463c01f86e58b384ceefbd9"
    },
    {
      "packageVersion": "9.0.0-preview.1.25303.2",
      "barId": 270423,
      "path": "deployment-tools",
      "remoteUri": "https://github.com/dotnet/deployment-tools",
      "commitSha": "5301f0fa3815b133330070e76ec30814f3731304"
    },
    {
      "packageVersion": "9.0.628001",
      "barId": 270143,
      "path": "diagnostics",
      "remoteUri": "https://github.com/dotnet/diagnostics",
      "commitSha": "8bbc63df036b0c31c865fc1ee0060564caf40f85"
    },
    {
      "packageVersion": "10.0.0-preview.6.25303.2",
      "barId": 270492,
      "path": "efcore",
      "remoteUri": "https://github.com/dotnet/efcore",
      "commitSha": "8fdfbad5a1b76b2aa20abf98c2a83584db517727"
    },
    {
<<<<<<< HEAD
      "packageVersion": "10.0.0-preview.6.25305.1",
      "barId": 270692,
      "path": "emsdk",
      "remoteUri": "https://github.com/dotnet/emsdk",
      "commitSha": "2e84b71bab3db3811cccded0468b0d5fcf8f9a6b"
=======
      "packageVersion": "10.0.0-preview.6.25304.3",
      "barId": 270574,
      "path": "emsdk",
      "remoteUri": "https://github.com/dotnet/emsdk",
      "commitSha": "9ee2989dcf365fa3c9cd9bdc9ddbb079c064b486"
>>>>>>> d25d3482
    },
    {
      "packageVersion": "10.0.100-beta.25279.2",
      "barId": 270008,
      "path": "fsharp",
      "remoteUri": "https://github.com/dotnet/fsharp",
      "commitSha": "6bf3bd99a595a42fce25b9ce45f13ab2d7546e57"
    },
    {
      "packageVersion": "17.15.0-preview-25304-02",
      "barId": 270499,
      "path": "msbuild",
      "remoteUri": "https://github.com/dotnet/msbuild",
      "commitSha": "c74300841d44ab7c3ae814c96a45ac83c5bd456d"
    },
    {
      "packageVersion": "6.15.0-preview.1.70",
      "barId": 270051,
      "path": "nuget-client",
      "remoteUri": "https://github.com/nuget/nuget.client",
      "commitSha": "fb8b14ee3c574f9b559fc2057cadd20d55a75526"
    },
    {
      "packageVersion": "10.0.0-preview.25303.5",
      "barId": 270490,
      "path": "razor",
      "remoteUri": "https://github.com/dotnet/razor",
      "commitSha": "80dcfc7f6cf9d561f72d2fc3f539128a3ba2af91"
    },
    {
      "packageVersion": "5.0.0-1.25303.3",
      "barId": 270461,
      "path": "roslyn",
      "remoteUri": "https://github.com/dotnet/roslyn",
      "commitSha": "29042282fc7df3b3c229a9c8d9090b131096bd3a"
    },
    {
      "packageVersion": "10.0.0-preview.25303.1",
      "barId": 270483,
      "path": "roslyn-analyzers",
      "remoteUri": "https://github.com/dotnet/roslyn-analyzers",
      "commitSha": "b9f50ce025ef0bf95e97d6765ce9f2db6aa1a584"
    },
    {
      "packageVersion": "10.0.0-preview.5.25262.10",
      "barId": 270326,
      "path": "runtime",
      "remoteUri": "https://github.com/dotnet/runtime",
      "commitSha": "a2c9e7bda0f2edce496c437d2063deb1060caa4a"
    },
    {
      "packageVersion": "10.0.0-preview.25221.1",
      "barId": 270239,
      "path": "scenario-tests",
      "remoteUri": "https://github.com/dotnet/scenario-tests",
      "commitSha": "2a22f9703ddbe56d7d90201a4fdc19b8ed5183b2"
    },
    {
      "packageVersion": "10.0.100-preview.6.25272.9",
      "barId": 270526,
      "path": "sdk",
      "remoteUri": "https://github.com/dotnet/sdk",
      "commitSha": "427918c5c680e1ee087438e85fcb572e509ea26d"
    },
    {
      "packageVersion": "10.0.622801",
      "barId": 270278,
      "path": "source-build-externals",
      "remoteUri": "https://github.com/dotnet/source-build-externals",
      "commitSha": "191d8c1d61d3fdee8f1043b685c468a028017f65"
    },
    {
      "packageVersion": "",
      "barId": 270545,
      "path": "source-build-reference-packages",
      "remoteUri": "https://github.com/dotnet/source-build-reference-packages",
      "commitSha": "9f65308f17fe6db46934a9d3a5a8e7333d64114c"
    },
    {
      "packageVersion": "10.0.0-beta.25302.1",
      "barId": 270321,
      "path": "sourcelink",
      "remoteUri": "https://github.com/dotnet/sourcelink",
      "commitSha": "634059dd61cb2de8a5fbed786093790a78ce0de7"
    },
    {
      "packageVersion": "2.2.0-beta.25303.1",
      "barId": 270394,
      "path": "symreader",
      "remoteUri": "https://github.com/dotnet/symreader",
      "commitSha": "7af3fe9ede611e9f3202b373038ef2400518af5d"
    },
    {
      "packageVersion": "10.0.100-preview.5.25303.2",
      "barId": 270500,
      "path": "templating",
      "remoteUri": "https://github.com/dotnet/templating",
      "commitSha": "b1e4e40e94eb28a3d2404b35526994943d84dfd8"
    },
    {
      "packageVersion": "17.15.0-preview-25302-03",
      "barId": 270275,
      "path": "vstest",
      "remoteUri": "https://github.com/microsoft/vstest",
      "commitSha": "107abd3b697cd033c6b037075536fdd089370101"
    },
    {
      "packageVersion": "10.0.0-preview.6.25303.1",
      "barId": 270481,
      "path": "windowsdesktop",
      "remoteUri": "https://github.com/dotnet/windowsdesktop",
      "commitSha": "0991adbc9347b57965f6050d7f7271b5b6a42da4"
    },
    {
      "packageVersion": "10.0.0-preview.6.25303.5",
      "barId": 270485,
      "path": "winforms",
      "remoteUri": "https://github.com/dotnet/winforms",
      "commitSha": "d1eeebef07fb41030fbffb9142dbb499ecdc4386"
    },
    {
      "packageVersion": "10.0.0-preview.6.25304.2",
      "barId": 270514,
      "path": "wpf",
      "remoteUri": "https://github.com/dotnet/wpf",
      "commitSha": "3439f20fb8c685af6d9247e8fd2978cac42e74ac"
    },
    {
      "packageVersion": "10.0.0-preview.25303.1",
      "barId": 270396,
      "path": "xdt",
      "remoteUri": "https://github.com/dotnet/xdt",
      "commitSha": "7f4a3dc7c5908b7f5f42f6111358d38633d8efb2"
    }
  ],
  "submodules": [
    {
      "path": "aspnetcore/src/submodules/googletest",
      "remoteUri": "https://github.com/google/googletest",
      "commitSha": "7427a6b5e3e04f895ecad5c647c94629fb2acdc0"
    },
    {
      "path": "aspnetcore/src/submodules/MessagePack-CSharp",
      "remoteUri": "https://github.com/aspnet/MessagePack-CSharp.git",
      "commitSha": "9aeb12b9bdb024512ffe2e4bddfa2785dca6e39e"
    },
    {
      "path": "nuget-client/submodules/NuGet.Build.Localization",
      "remoteUri": "https://github.com/NuGet/NuGet.Build.Localization.git",
      "commitSha": "f15db7b7c6f5affbea268632ef8333d2687c8031"
    },
    {
      "path": "source-build-externals/src/repos/src/abstractions-xunit",
      "remoteUri": "https://github.com/xunit/abstractions.xunit",
      "commitSha": "b75d54d73b141709f805c2001b16f3dd4d71539d"
    },
    {
      "path": "source-build-externals/src/repos/src/application-insights",
      "remoteUri": "https://github.com/microsoft/ApplicationInsights-dotnet",
      "commitSha": "2faa7e8b157a431daa2e71785d68abd5fa817b53"
    },
    {
      "path": "source-build-externals/src/repos/src/azure-activedirectory-identitymodel-extensions-for-dotnet",
      "remoteUri": "https://github.com/AzureAD/azure-activedirectory-identitymodel-extensions-for-dotnet.git",
      "commitSha": "e67b25be77532af9ba405670b34b4d263d505fde"
    },
    {
      "path": "source-build-externals/src/repos/src/cssparser",
      "remoteUri": "https://github.com/dotnet/cssparser",
      "commitSha": "0d59611784841735a7778a67aa6e9d8d000c861f"
    },
    {
      "path": "source-build-externals/src/repos/src/docker-creds-provider",
      "remoteUri": "https://github.com/mthalman/docker-creds-provider",
      "commitSha": "6e1ecd0a80755f9f0e88dc23b98b52f51a77c65e"
    },
    {
      "path": "source-build-externals/src/repos/src/humanizer",
      "remoteUri": "https://github.com/Humanizr/Humanizer",
      "commitSha": "3ebc38de585fc641a04b0e78ed69468453b0f8a1"
    },
    {
      "path": "source-build-externals/src/repos/src/MSBuildLocator",
      "remoteUri": "https://github.com/microsoft/MSBuildLocator",
      "commitSha": "e0281df33274ac3c3e22acc9b07dcb4b31d57dc0"
    },
    {
      "path": "source-build-externals/src/repos/src/newtonsoft-json",
      "remoteUri": "https://github.com/JamesNK/Newtonsoft.Json.git",
      "commitSha": "0a2e291c0d9c0c7675d445703e51750363a549ef"
    },
    {
      "path": "source-build-externals/src/repos/src/vs-solutionpersistence",
      "remoteUri": "https://github.com/microsoft/vs-solutionpersistence.git",
      "commitSha": "0b6f82a4073ce0ff0419991ea0cd6dd6898a51ac"
    },
    {
      "path": "source-build-externals/src/repos/src/xunit",
      "remoteUri": "https://github.com/xunit/xunit",
      "commitSha": "82543a6df6f5f13b5b70f8a9f9ccb41cd676084f"
    },
    {
      "path": "source-build-externals/src/repos/src/xunit/src/xunit.assert/Asserts",
      "remoteUri": "https://github.com/xunit/assert.xunit",
      "commitSha": "cac8b688c193c0f244a0bedf3bb60feeb32d377a"
    },
    {
      "path": "source-build-externals/src/repos/src/xunit/tools/builder/common",
      "remoteUri": "https://github.com/xunit/build-tools-v3",
      "commitSha": "90dba1f5638a4f00d4978a73e23edde5b85061d9"
    },
    {
      "path": "source-build-externals/src/repos/src/xunit/tools/media",
      "remoteUri": "https://github.com/xunit/media",
      "commitSha": "5738b6e86f08e0389c4392b939c20e3eca2d9822"
    }
  ]
}<|MERGE_RESOLUTION|>--- conflicted
+++ resolved
@@ -57,19 +57,11 @@
       "commitSha": "8fdfbad5a1b76b2aa20abf98c2a83584db517727"
     },
     {
-<<<<<<< HEAD
       "packageVersion": "10.0.0-preview.6.25305.1",
       "barId": 270692,
       "path": "emsdk",
       "remoteUri": "https://github.com/dotnet/emsdk",
       "commitSha": "2e84b71bab3db3811cccded0468b0d5fcf8f9a6b"
-=======
-      "packageVersion": "10.0.0-preview.6.25304.3",
-      "barId": 270574,
-      "path": "emsdk",
-      "remoteUri": "https://github.com/dotnet/emsdk",
-      "commitSha": "9ee2989dcf365fa3c9cd9bdc9ddbb079c064b486"
->>>>>>> d25d3482
     },
     {
       "packageVersion": "10.0.100-beta.25279.2",
