--- conflicted
+++ resolved
@@ -169,19 +169,11 @@
       "commitSha": "f93fcd2943f39c2cbb65d25e3949e21c3190184c"
     },
     {
-<<<<<<< HEAD
       "packageVersion": "10.0.0-preview.6.25271.3",
       "barId": 269213,
       "path": "windowsdesktop",
       "remoteUri": "https://github.com/dotnet/windowsdesktop",
       "commitSha": "e3cc83cc803c608cd9a680353233bbd9805580c0"
-=======
-      "packageVersion": "10.0.0-preview.6.25270.6",
-      "barId": 269069,
-      "path": "windowsdesktop",
-      "remoteUri": "https://github.com/dotnet/windowsdesktop",
-      "commitSha": "ed05d7e55f78f3284f82763b063738d6f7449f36"
->>>>>>> b6887ba7
     },
     {
       "packageVersion": "10.0.0-preview.6.25271.1",
