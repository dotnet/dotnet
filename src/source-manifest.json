--- conflicted
+++ resolved
@@ -15,19 +15,11 @@
       "commitSha": "5fa9337a84a52e9bd185d04d156eccbdcf592f74"
     },
     {
-<<<<<<< HEAD
       "packageVersion": "10.0.0-preview.5.25269.5",
       "barId": 268904,
       "path": "aspnetcore",
       "remoteUri": "https://github.com/dotnet/aspnetcore",
       "commitSha": "e26a16c185cf95e3c52b028920aeba6bcea814ce"
-=======
-      "packageVersion": "10.0.0-preview.5.25269.2",
-      "barId": 268818,
-      "path": "aspnetcore",
-      "remoteUri": "https://github.com/dotnet/aspnetcore",
-      "commitSha": "76e4d1838d5cf777429c9ed1dd5c9ccd937e20e4"
->>>>>>> 376c875f
     },
     {
       "packageVersion": "0.11.5-alpha.25266.1",
