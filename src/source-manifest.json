{
  "repositories": [
    {
      "packageVersion": "10.0.0-beta.25268.1",
      "barId": 268746,
      "path": "arcade",
      "remoteUri": "https://github.com/dotnet/arcade",
      "commitSha": "35a34fa5ab9b2f97d3f7bdf48a7c2100727308b3"
    },
    {
      "packageVersion": "8.2.2-preview.1.24521.5",
      "barId": null,
      "path": "aspire",
      "remoteUri": "https://github.com/dotnet/aspire",
      "commitSha": "5fa9337a84a52e9bd185d04d156eccbdcf592f74"
    },
    {
      "packageVersion": "10.0.0-preview.5.25271.3",
      "barId": 269184,
      "path": "aspnetcore",
      "remoteUri": "https://github.com/dotnet/aspnetcore",
      "commitSha": "16745cfc492e505515d38a9e3eaebe7d852e3629"
    },
    {
      "packageVersion": "0.11.5-alpha.25266.1",
      "barId": 268579,
      "path": "cecil",
      "remoteUri": "https://github.com/dotnet/cecil",
      "commitSha": "50f19ccf4b834a6eab54496486a114ba3839f7b9"
    },
    {
      "packageVersion": "0.1.626501",
      "barId": 268432,
      "path": "command-line-api",
      "remoteUri": "https://github.com/dotnet/command-line-api",
      "commitSha": "bd9602cb9a55977c58bc820ef05bfaeaff56982d"
    },
    {
      "packageVersion": "9.0.0-preview.1.25269.1",
      "barId": 268823,
      "path": "deployment-tools",
      "remoteUri": "https://github.com/dotnet/deployment-tools",
      "commitSha": "24142f7e09afd44317f70ae94801bc6feca0abcc"
    },
    {
      "packageVersion": "9.0.626601",
      "barId": 268685,
      "path": "diagnostics",
      "remoteUri": "https://github.com/dotnet/diagnostics",
      "commitSha": "ce653def0d1969dca0d518a95559b2acc3c6128c"
    },
    {
      "packageVersion": "10.0.0-preview.5.25270.7",
      "barId": 269093,
      "path": "efcore",
      "remoteUri": "https://github.com/dotnet/efcore",
      "commitSha": "e1a3dd273c8e7d7926c2d73449d5902ca066338e"
    },
    {
      "packageVersion": "10.0.0-preview.5.25269.1",
      "barId": 268866,
      "path": "emsdk",
      "remoteUri": "https://github.com/dotnet/emsdk",
      "commitSha": "3bfc9d79cca95dfa77f3b0539d63ccc1e6ff0b28"
    },
    {
      "packageVersion": "10.0.100-beta.25270.2",
      "barId": 269002,
      "path": "fsharp",
      "remoteUri": "https://github.com/dotnet/fsharp",
      "commitSha": "13ad6469b0354735c5b259f7e8307648ab7a6c50"
    },
    {
      "packageVersion": "17.15.0-preview-25271-01",
      "barId": 269101,
      "path": "msbuild",
      "remoteUri": "https://github.com/dotnet/msbuild",
      "commitSha": "f88eb76608c0e4417aa066c20e698a9174855df0"
    },
    {
      "packageVersion": "6.15.0-preview.1.50",
      "barId": 267707,
      "path": "nuget-client",
      "remoteUri": "https://github.com/nuget/nuget.client",
      "commitSha": "e4e3b79701686199bc804a06533d2df054924d7e"
    },
    {
      "packageVersion": "10.0.0-preview.25272.1",
      "barId": 269317,
      "path": "razor",
      "remoteUri": "https://github.com/dotnet/razor",
      "commitSha": "18d80b92627533b89bbaf0cd643eaae4545aae20"
    },
    {
      "packageVersion": "5.0.0-1.25272.4",
      "barId": 269369,
      "path": "roslyn",
      "remoteUri": "https://github.com/dotnet/roslyn",
      "commitSha": "533fde8c7c7b194b1a6e04f87c5ad8090cbafec6"
    },
    {
      "packageVersion": "10.0.0-preview.25267.1",
      "barId": 268740,
      "path": "roslyn-analyzers",
      "remoteUri": "https://github.com/dotnet/roslyn-analyzers",
      "commitSha": "5db220ec96a406ab3a095bdf73ffa37fd94a8c9b"
    },
    {
      "packageVersion": "10.0.0-preview.5.25262.10",
      "barId": 269345,
      "path": "runtime",
      "remoteUri": "https://github.com/dotnet/runtime",
      "commitSha": "f0b32c11078d9b296fd103aeecd826cd593ec0bc"
    },
    {
      "packageVersion": "10.0.0-preview.25221.1",
      "barId": 268572,
      "path": "scenario-tests",
      "remoteUri": "https://github.com/dotnet/scenario-tests",
      "commitSha": "ba23e62da145ef04187aabe1e1fb64029fe2317d"
    },
    {
      "packageVersion": "10.0.100-preview.5.25263.6",
      "barId": 269350,
      "path": "sdk",
      "remoteUri": "https://github.com/dotnet/sdk",
      "commitSha": "eccde5146829a37f1b2f9f7872a97915be80f10c"
    },
    {
      "packageVersion": "10.0.622801",
      "barId": 268819,
      "path": "source-build-externals",
      "remoteUri": "https://github.com/dotnet/source-build-externals",
      "commitSha": "6eacb34ddd8376376fa7710ee204bb330b1b5646"
    },
    {
      "packageVersion": "",
      "barId": 268821,
      "path": "source-build-reference-packages",
      "remoteUri": "https://github.com/dotnet/source-build-reference-packages",
      "commitSha": "9c6bd2ceb401e034c27e83288438e2d678443092"
    },
    {
      "packageVersion": "10.0.0-beta.25269.3",
      "barId": 268926,
      "path": "sourcelink",
      "remoteUri": "https://github.com/dotnet/sourcelink",
      "commitSha": "2045f54ea5c64e92934a73f177e64487f2658888"
    },
    {
      "packageVersion": "2.2.0-beta.25262.1",
      "barId": 267834,
      "path": "symreader",
      "remoteUri": "https://github.com/dotnet/symreader",
      "commitSha": "d38d92c12935201bb8852096935c267d53592ad9"
    },
    {
      "packageVersion": "10.0.100-preview.5.25271.3",
      "barId": 269169,
      "path": "templating",
      "remoteUri": "https://github.com/dotnet/templating",
      "commitSha": "27fc5b5e3f6bf282c76e34acf80da010a6df106d"
    },
    {
      "packageVersion": "17.15.0-preview-25266-01",
      "barId": 268581,
      "path": "vstest",
      "remoteUri": "https://github.com/microsoft/vstest",
      "commitSha": "f93fcd2943f39c2cbb65d25e3949e21c3190184c"
    },
    {
<<<<<<< HEAD
      "packageVersion": "10.0.0-preview.5.25273.2",
      "barId": 269429,
      "path": "windowsdesktop",
      "remoteUri": "https://github.com/dotnet/windowsdesktop",
      "commitSha": "949779cb80e44fe180cb98723a7a45905ebac4be"
=======
      "packageVersion": "10.0.0-preview.5.25273.1",
      "barId": 269406,
      "path": "windowsdesktop",
      "remoteUri": "https://github.com/dotnet/windowsdesktop",
      "commitSha": "865e80f511abc6ecdd85f5f83cdde609f4eefbc6"
>>>>>>> 021a0045
    },
    {
      "packageVersion": "10.0.0-preview.5.25273.1",
      "barId": 269410,
      "path": "winforms",
      "remoteUri": "https://github.com/dotnet/winforms",
      "commitSha": "bac82c4254c11e0aa5d0f7cf928b5f8a2c61eb9b"
    },
    {
      "packageVersion": "10.0.0-preview.5.25268.1",
      "barId": 268783,
      "path": "wpf",
      "remoteUri": "https://github.com/dotnet/wpf",
      "commitSha": "d4436f7c38c5f8816957afc78d4cecafb08d2909"
    },
    {
      "packageVersion": "10.0.0-preview.25269.1",
      "barId": 268931,
      "path": "xdt",
      "remoteUri": "https://github.com/dotnet/xdt",
      "commitSha": "7c4241a4893ba0703dfad18762f217857073b526"
    }
  ],
  "submodules": [
    {
      "path": "aspnetcore/src/submodules/googletest",
      "remoteUri": "https://github.com/google/googletest",
      "commitSha": "571930618fa96eabcd05b573285edbee9fc13bae"
    },
    {
      "path": "aspnetcore/src/submodules/MessagePack-CSharp",
      "remoteUri": "https://github.com/aspnet/MessagePack-CSharp.git",
      "commitSha": "9aeb12b9bdb024512ffe2e4bddfa2785dca6e39e"
    },
    {
      "path": "nuget-client/submodules/NuGet.Build.Localization",
      "remoteUri": "https://github.com/NuGet/NuGet.Build.Localization.git",
      "commitSha": "f15db7b7c6f5affbea268632ef8333d2687c8031"
    },
    {
      "path": "source-build-externals/src/repos/src/abstractions-xunit",
      "remoteUri": "https://github.com/xunit/abstractions.xunit",
      "commitSha": "b75d54d73b141709f805c2001b16f3dd4d71539d"
    },
    {
      "path": "source-build-externals/src/repos/src/application-insights",
      "remoteUri": "https://github.com/microsoft/ApplicationInsights-dotnet",
      "commitSha": "2faa7e8b157a431daa2e71785d68abd5fa817b53"
    },
    {
      "path": "source-build-externals/src/repos/src/azure-activedirectory-identitymodel-extensions-for-dotnet",
      "remoteUri": "https://github.com/AzureAD/azure-activedirectory-identitymodel-extensions-for-dotnet.git",
      "commitSha": "e67b25be77532af9ba405670b34b4d263d505fde"
    },
    {
      "path": "source-build-externals/src/repos/src/cssparser",
      "remoteUri": "https://github.com/dotnet/cssparser",
      "commitSha": "0d59611784841735a7778a67aa6e9d8d000c861f"
    },
    {
      "path": "source-build-externals/src/repos/src/docker-creds-provider",
      "remoteUri": "https://github.com/mthalman/docker-creds-provider",
      "commitSha": "6e1ecd0a80755f9f0e88dc23b98b52f51a77c65e"
    },
    {
      "path": "source-build-externals/src/repos/src/humanizer",
      "remoteUri": "https://github.com/Humanizr/Humanizer",
      "commitSha": "3ebc38de585fc641a04b0e78ed69468453b0f8a1"
    },
    {
      "path": "source-build-externals/src/repos/src/MSBuildLocator",
      "remoteUri": "https://github.com/microsoft/MSBuildLocator",
      "commitSha": "e0281df33274ac3c3e22acc9b07dcb4b31d57dc0"
    },
    {
      "path": "source-build-externals/src/repos/src/newtonsoft-json",
      "remoteUri": "https://github.com/JamesNK/Newtonsoft.Json.git",
      "commitSha": "0a2e291c0d9c0c7675d445703e51750363a549ef"
    },
    {
      "path": "source-build-externals/src/repos/src/vs-solutionpersistence",
      "remoteUri": "https://github.com/microsoft/vs-solutionpersistence.git",
      "commitSha": "0b6f82a4073ce0ff0419991ea0cd6dd6898a51ac"
    },
    {
      "path": "source-build-externals/src/repos/src/xunit",
      "remoteUri": "https://github.com/xunit/xunit",
      "commitSha": "82543a6df6f5f13b5b70f8a9f9ccb41cd676084f"
    },
    {
      "path": "source-build-externals/src/repos/src/xunit/src/xunit.assert/Asserts",
      "remoteUri": "https://github.com/xunit/assert.xunit",
      "commitSha": "cac8b688c193c0f244a0bedf3bb60feeb32d377a"
    },
    {
      "path": "source-build-externals/src/repos/src/xunit/tools/builder/common",
      "remoteUri": "https://github.com/xunit/build-tools-v3",
      "commitSha": "90dba1f5638a4f00d4978a73e23edde5b85061d9"
    },
    {
      "path": "source-build-externals/src/repos/src/xunit/tools/media",
      "remoteUri": "https://github.com/xunit/media",
      "commitSha": "5738b6e86f08e0389c4392b939c20e3eca2d9822"
    }
  ]
}<|MERGE_RESOLUTION|>--- conflicted
+++ resolved
@@ -169,19 +169,11 @@
       "commitSha": "f93fcd2943f39c2cbb65d25e3949e21c3190184c"
     },
     {
-<<<<<<< HEAD
       "packageVersion": "10.0.0-preview.5.25273.2",
       "barId": 269429,
       "path": "windowsdesktop",
       "remoteUri": "https://github.com/dotnet/windowsdesktop",
       "commitSha": "949779cb80e44fe180cb98723a7a45905ebac4be"
-=======
-      "packageVersion": "10.0.0-preview.5.25273.1",
-      "barId": 269406,
-      "path": "windowsdesktop",
-      "remoteUri": "https://github.com/dotnet/windowsdesktop",
-      "commitSha": "865e80f511abc6ecdd85f5f83cdde609f4eefbc6"
->>>>>>> 021a0045
     },
     {
       "packageVersion": "10.0.0-preview.5.25273.1",
