{
  "repositories": [
    {
      "barId": 286214,
      "path": "arcade",
      "remoteUri": "https://github.com/dotnet/arcade",
      "commitSha": "41dda26a1806c552974e29d5ba476107ec0311a1"
    },
    {
      "barId": 286210,
      "path": "aspnetcore",
      "remoteUri": "https://github.com/dotnet/aspnetcore",
      "commitSha": "569fc4cb6a48d6c8a2b9c31cb5bb5cfbe67c8599"
    },
    {
      "barId": 277712,
      "path": "cecil",
      "remoteUri": "https://github.com/dotnet/cecil",
      "commitSha": "2a768f2c8a54077cd7d788bb135caeb4d7206a15"
    },
    {
      "barId": 278546,
      "path": "command-line-api",
      "remoteUri": "https://github.com/dotnet/command-line-api",
      "commitSha": "0b4618bc860374941e605d8eb1d2bc29c32801db"
    },
    {
      "barId": 284345,
      "path": "deployment-tools",
      "remoteUri": "https://github.com/dotnet/deployment-tools",
      "commitSha": "c0c52874069a4dc0fe1e880014e6a5f316e9d3b8"
    },
    {
      "barId": 285923,
      "path": "diagnostics",
      "remoteUri": "https://github.com/dotnet/diagnostics",
      "commitSha": "f40e210b5da69e3c7585917137322cac01f0dffc"
    },
    {
      "barId": 285872,
      "path": "efcore",
      "remoteUri": "https://github.com/dotnet/efcore",
      "commitSha": "89b2687e54474b8010a48b47d4e32bb571d358c5"
    },
    {
      "barId": 285755,
      "path": "emsdk",
      "remoteUri": "https://github.com/dotnet/emsdk",
      "commitSha": "aead567b56fe284ee05b3bb324705b76331d4719"
    },
    {
      "barId": 285874,
      "path": "fsharp",
      "remoteUri": "https://github.com/dotnet/fsharp",
      "commitSha": "4ca363fd08c5c8fa42fc95cfd8381eb9f64c1d50"
    },
    {
      "barId": 286000,
      "path": "msbuild",
      "remoteUri": "https://github.com/dotnet/msbuild",
      "commitSha": "044c796561d5c06be5c8caeac8a7bf0334e4232d"
    },
    {
      "barId": 279847,
      "path": "nuget-client",
      "remoteUri": "https://github.com/nuget/nuget.client",
      "commitSha": "56f4657d7585ec12b61c623756ca4b2b810c4863"
    },
    {
      "barId": 286082,
      "path": "razor",
      "remoteUri": "https://github.com/dotnet/razor",
      "commitSha": "e1e30f82d7dd6cd3c2695ffd196908f7d94cf3e1"
    },
    {
<<<<<<< HEAD
      "barId": 286437,
      "path": "roslyn",
      "remoteUri": "https://github.com/dotnet/roslyn",
      "commitSha": "a01d6a0838430706cea74ad38e054c2877ffbfa1"
=======
      "barId": 286031,
      "path": "roslyn",
      "remoteUri": "https://github.com/dotnet/roslyn",
      "commitSha": "827ae8b440db55e71cb5f1e8784148fbd2125f1c"
>>>>>>> 2a4d010d
    },
    {
      "barId": 284614,
      "path": "runtime",
      "remoteUri": "https://github.com/dotnet/runtime",
      "commitSha": "04988ec522218a6bc2fe6aafb37b1a8ae27f0081"
    },
    {
      "barId": 277711,
      "path": "scenario-tests",
      "remoteUri": "https://github.com/dotnet/scenario-tests",
      "commitSha": "082359066ee0064039b9b1f1f025bdd0507d06de"
    },
    {
      "barId": 286068,
      "path": "sdk",
      "remoteUri": "https://github.com/dotnet/sdk",
      "commitSha": "4d6795d295714e740f1661000659c9229c3ce93e"
    },
    {
      "barId": 285327,
      "path": "source-build-reference-packages",
      "remoteUri": "https://github.com/dotnet/source-build-reference-packages",
      "commitSha": "e6ae81a48df0569bea8f2e5d67a37c768904e33f"
    },
    {
      "barId": 277912,
      "path": "sourcelink",
      "remoteUri": "https://github.com/dotnet/sourcelink",
      "commitSha": "9b949eeb2d5dba635c06ae936b50d2141b0aabe2"
    },
    {
      "barId": 284900,
      "path": "symreader",
      "remoteUri": "https://github.com/dotnet/symreader",
      "commitSha": "26c6c313a35f020dc9fa8c7270a012bcd75fc81b"
    },
    {
      "barId": 285579,
      "path": "templating",
      "remoteUri": "https://github.com/dotnet/templating",
      "commitSha": "95c013d05b0da72f91bfd53b436162061f9907ae"
    },
    {
      "barId": 285989,
      "path": "vstest",
      "remoteUri": "https://github.com/microsoft/vstest",
      "commitSha": "81d120f85fbdddc7b981e910a127bd6ef913cd42"
    },
    {
      "barId": 285071,
      "path": "windowsdesktop",
      "remoteUri": "https://github.com/dotnet/windowsdesktop",
      "commitSha": "95ab55fea8097df56df2372de30cf306ba75c0fc"
    },
    {
      "barId": 286070,
      "path": "winforms",
      "remoteUri": "https://github.com/dotnet/winforms",
      "commitSha": "31e9c898c35be45fad6d8a408349a85dd4d40cb1"
    },
    {
      "barId": 283721,
      "path": "wpf",
      "remoteUri": "https://github.com/dotnet/wpf",
      "commitSha": "519468037f9b797440548c4d744fc7807573026f"
    },
    {
      "barId": 278018,
      "path": "xdt",
      "remoteUri": "https://github.com/dotnet/xdt",
      "commitSha": "ec086785dfa9af4a0dc58eca3e5c969e3d0c6003"
    }
  ],
  "submodules": [
    {
      "path": "aspnetcore/src/submodules/googletest",
      "remoteUri": "https://github.com/google/googletest",
      "commitSha": "9706f75b8f91c52a3840cf5d878a7f37ea10ef00"
    },
    {
      "path": "aspnetcore/src/submodules/MessagePack-CSharp",
      "remoteUri": "https://github.com/aspnet/MessagePack-CSharp.git",
      "commitSha": "9aeb12b9bdb024512ffe2e4bddfa2785dca6e39e"
    },
    {
      "path": "nuget-client/submodules/NuGet.Build.Localization",
      "remoteUri": "https://github.com/NuGet/NuGet.Build.Localization.git",
      "commitSha": "f15db7b7c6f5affbea268632ef8333d2687c8031"
    },
    {
      "path": "source-build-reference-packages/src/externalPackages/src/abstractions-xunit",
      "remoteUri": "https://github.com/xunit/abstractions.xunit",
      "commitSha": "b75d54d73b141709f805c2001b16f3dd4d71539d"
    },
    {
      "path": "source-build-reference-packages/src/externalPackages/src/application-insights",
      "remoteUri": "https://github.com/microsoft/ApplicationInsights-dotnet",
      "commitSha": "2faa7e8b157a431daa2e71785d68abd5fa817b53"
    },
    {
      "path": "source-build-reference-packages/src/externalPackages/src/azure-activedirectory-identitymodel-extensions-for-dotnet",
      "remoteUri": "https://github.com/AzureAD/azure-activedirectory-identitymodel-extensions-for-dotnet.git",
      "commitSha": "e67b25be77532af9ba405670b34b4d263d505fde"
    },
    {
      "path": "source-build-reference-packages/src/externalPackages/src/cssparser",
      "remoteUri": "https://github.com/dotnet/cssparser",
      "commitSha": "0d59611784841735a7778a67aa6e9d8d000c861f"
    },
    {
      "path": "source-build-reference-packages/src/externalPackages/src/docker-creds-provider",
      "remoteUri": "https://github.com/mthalman/docker-creds-provider",
      "commitSha": "6e1ecd0a80755f9f0e88dc23b98b52f51a77c65e"
    },
    {
      "path": "source-build-reference-packages/src/externalPackages/src/humanizer",
      "remoteUri": "https://github.com/Humanizr/Humanizer",
      "commitSha": "3ebc38de585fc641a04b0e78ed69468453b0f8a1"
    },
    {
      "path": "source-build-reference-packages/src/externalPackages/src/MSBuildLocator",
      "remoteUri": "https://github.com/microsoft/MSBuildLocator",
      "commitSha": "6235ee4484ceb8f9db32826ae252b0a2aad0955e"
    },
    {
      "path": "source-build-reference-packages/src/externalPackages/src/newtonsoft-json",
      "remoteUri": "https://github.com/JamesNK/Newtonsoft.Json.git",
      "commitSha": "0a2e291c0d9c0c7675d445703e51750363a549ef"
    },
    {
      "path": "source-build-reference-packages/src/externalPackages/src/spectre-console",
      "remoteUri": "https://github.com/spectreconsole/spectre.console",
      "commitSha": "68fcfe0de4c0602b1c4d4c3cf58ea70e9f06388c"
    },
    {
      "path": "source-build-reference-packages/src/externalPackages/src/vs-solutionpersistence",
      "remoteUri": "https://github.com/microsoft/vs-solutionpersistence.git",
      "commitSha": "0b6f82a4073ce0ff0419991ea0cd6dd6898a51ac"
    }
  ]
}<|MERGE_RESOLUTION|>--- conflicted
+++ resolved
@@ -73,17 +73,10 @@
       "commitSha": "e1e30f82d7dd6cd3c2695ffd196908f7d94cf3e1"
     },
     {
-<<<<<<< HEAD
       "barId": 286437,
       "path": "roslyn",
       "remoteUri": "https://github.com/dotnet/roslyn",
       "commitSha": "a01d6a0838430706cea74ad38e054c2877ffbfa1"
-=======
-      "barId": 286031,
-      "path": "roslyn",
-      "remoteUri": "https://github.com/dotnet/roslyn",
-      "commitSha": "827ae8b440db55e71cb5f1e8784148fbd2125f1c"
->>>>>>> 2a4d010d
     },
     {
       "barId": 284614,
