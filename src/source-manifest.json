{
  "repositories": [
    {
      "barId": 282675,
      "path": "arcade",
      "remoteUri": "https://github.com/dotnet/arcade",
      "commitSha": "fff7a817fd613de7856451a9b4719809090a7b0d"
    },
    {
      "barId": 282661,
      "path": "aspnetcore",
      "remoteUri": "https://github.com/dotnet/aspnetcore",
      "commitSha": "36c70b8f63c4c56b02de396551ce74455d970910"
    },
    {
      "barId": 279211,
      "path": "cecil",
      "remoteUri": "https://github.com/dotnet/cecil",
      "commitSha": "27abc57253a0d3010418e877fdfb35f9fa6806b9"
    },
    {
      "barId": 279170,
      "path": "command-line-api",
      "remoteUri": "https://github.com/dotnet/command-line-api",
      "commitSha": "e292617c0f829bfe777c7ad51467c6a509a9aff8"
    },
    {
      "barId": 281094,
      "path": "deployment-tools",
      "remoteUri": "https://github.com/dotnet/deployment-tools",
      "commitSha": "c3b8848af005deb9cab2a64b47a39f507f095835"
    },
    {
      "barId": 281454,
      "path": "diagnostics",
      "remoteUri": "https://github.com/dotnet/diagnostics",
      "commitSha": "a8536653f9d343d9f835dd5e853bc495b6e32cac"
    },
    {
      "barId": 282690,
      "path": "efcore",
      "remoteUri": "https://github.com/dotnet/efcore",
      "commitSha": "e84026065ceb78ffa5c0166404b6e1fb251c527b"
    },
    {
      "barId": 280178,
      "path": "emsdk",
      "remoteUri": "https://github.com/dotnet/emsdk",
      "commitSha": "5160f55cf014366a7e681ff22ff1b19233b5ec7b"
    },
    {
      "barId": 282106,
      "path": "fsharp",
      "remoteUri": "https://github.com/dotnet/fsharp",
      "commitSha": "1614065b2e732a13982b3cd7b629ca83593d1c67"
    },
    {
      "barId": 282671,
      "path": "msbuild",
      "remoteUri": "https://github.com/dotnet/msbuild",
      "commitSha": "da45290f157521d7ba0ae0836b39a04bc86e8383"
    },
    {
<<<<<<< HEAD
      "barId": 282426,
      "path": "nuget-client",
      "remoteUri": "https://github.com/nuget/nuget.client",
      "commitSha": "7613818acb781efe1f3b097dbca9ebd62d7ba43b"
=======
      "barId": 280776,
      "path": "nuget-client",
      "remoteUri": "https://github.com/nuget/nuget.client",
      "commitSha": "24e112427932b7d75907feecd7baa792ffbe72d8"
>>>>>>> 1b29a8f2
    },
    {
      "barId": 282718,
      "path": "razor",
      "remoteUri": "https://github.com/dotnet/razor",
      "commitSha": "bf274acd963920e40bd009fa992c75db04c63b7e"
    },
    {
      "barId": 281892,
      "path": "roslyn",
      "remoteUri": "https://github.com/dotnet/roslyn",
      "commitSha": "a70b5c16d07b7cba6c4955034a0c5957c86eb6e5"
    },
    {
      "barId": 282682,
      "path": "runtime",
      "remoteUri": "https://github.com/dotnet/runtime",
      "commitSha": "c2afc886289a8fca427b31d1cbb14f24195a9995"
    },
    {
      "barId": 277711,
      "path": "scenario-tests",
      "remoteUri": "https://github.com/dotnet/scenario-tests",
      "commitSha": "082359066ee0064039b9b1f1f025bdd0507d06de"
    },
    {
      "barId": 282535,
      "path": "sdk",
      "remoteUri": "https://github.com/dotnet/sdk",
      "commitSha": "c2811c136f95472ef9529492e879aafe2a69a6c0"
    },
    {
      "barId": 282656,
      "path": "source-build-reference-packages",
      "remoteUri": "https://github.com/dotnet/source-build-reference-packages",
      "commitSha": "fdb961b0749fa58221e92915a7a7bbec65d40251"
    },
    {
      "barId": 277912,
      "path": "sourcelink",
      "remoteUri": "https://github.com/dotnet/sourcelink",
      "commitSha": "9b949eeb2d5dba635c06ae936b50d2141b0aabe2"
    },
    {
      "barId": 277806,
      "path": "symreader",
      "remoteUri": "https://github.com/dotnet/symreader",
      "commitSha": "9994998c0b0fab5efd5cbe2e13a3ea74f4e8e6e1"
    },
    {
      "barId": 279652,
      "path": "templating",
      "remoteUri": "https://github.com/dotnet/templating",
      "commitSha": "fcc5f2933e4ad7fbfc85a9c4e78d9bfa3e967eb7"
    },
    {
      "barId": 281625,
      "path": "vstest",
      "remoteUri": "https://github.com/microsoft/vstest",
      "commitSha": "f7325aaca89a8391520519f97cd749a8be281544"
    },
    {
      "barId": 280421,
      "path": "windowsdesktop",
      "remoteUri": "https://github.com/dotnet/windowsdesktop",
      "commitSha": "e2dc1b239ab7828c6ccf3395db5f6e72af652549"
    },
    {
      "barId": 282630,
      "path": "winforms",
      "remoteUri": "https://github.com/dotnet/winforms",
      "commitSha": "2b9471644494f912a5ea1f559ed7e2d443a631aa"
    },
    {
      "barId": 279896,
      "path": "wpf",
      "remoteUri": "https://github.com/dotnet/wpf",
      "commitSha": "27b82f60a76f1b3692d628838d42a786fe40b70f"
    },
    {
      "barId": 278018,
      "path": "xdt",
      "remoteUri": "https://github.com/dotnet/xdt",
      "commitSha": "ec086785dfa9af4a0dc58eca3e5c969e3d0c6003"
    }
  ],
  "submodules": [
    {
      "path": "aspnetcore/src/submodules/googletest",
      "remoteUri": "https://github.com/google/googletest",
      "commitSha": "373af2e3df71599b87a40ce0e37164523849166b"
    },
    {
      "path": "aspnetcore/src/submodules/MessagePack-CSharp",
      "remoteUri": "https://github.com/aspnet/MessagePack-CSharp.git",
      "commitSha": "9aeb12b9bdb024512ffe2e4bddfa2785dca6e39e"
    },
    {
      "path": "nuget-client/submodules/NuGet.Build.Localization",
      "remoteUri": "https://github.com/NuGet/NuGet.Build.Localization.git",
      "commitSha": "f15db7b7c6f5affbea268632ef8333d2687c8031"
    },
    {
      "path": "source-build-reference-packages/src/externalPackages/src/abstractions-xunit",
      "remoteUri": "https://github.com/xunit/abstractions.xunit",
      "commitSha": "b75d54d73b141709f805c2001b16f3dd4d71539d"
    },
    {
      "path": "source-build-reference-packages/src/externalPackages/src/application-insights",
      "remoteUri": "https://github.com/microsoft/ApplicationInsights-dotnet",
      "commitSha": "2faa7e8b157a431daa2e71785d68abd5fa817b53"
    },
    {
      "path": "source-build-reference-packages/src/externalPackages/src/azure-activedirectory-identitymodel-extensions-for-dotnet",
      "remoteUri": "https://github.com/AzureAD/azure-activedirectory-identitymodel-extensions-for-dotnet.git",
      "commitSha": "e67b25be77532af9ba405670b34b4d263d505fde"
    },
    {
      "path": "source-build-reference-packages/src/externalPackages/src/cssparser",
      "remoteUri": "https://github.com/dotnet/cssparser",
      "commitSha": "0d59611784841735a7778a67aa6e9d8d000c861f"
    },
    {
      "path": "source-build-reference-packages/src/externalPackages/src/docker-creds-provider",
      "remoteUri": "https://github.com/mthalman/docker-creds-provider",
      "commitSha": "6e1ecd0a80755f9f0e88dc23b98b52f51a77c65e"
    },
    {
      "path": "source-build-reference-packages/src/externalPackages/src/humanizer",
      "remoteUri": "https://github.com/Humanizr/Humanizer",
      "commitSha": "3ebc38de585fc641a04b0e78ed69468453b0f8a1"
    },
    {
      "path": "source-build-reference-packages/src/externalPackages/src/MSBuildLocator",
      "remoteUri": "https://github.com/microsoft/MSBuildLocator",
      "commitSha": "6235ee4484ceb8f9db32826ae252b0a2aad0955e"
    },
    {
      "path": "source-build-reference-packages/src/externalPackages/src/newtonsoft-json",
      "remoteUri": "https://github.com/JamesNK/Newtonsoft.Json.git",
      "commitSha": "0a2e291c0d9c0c7675d445703e51750363a549ef"
    },
    {
      "path": "source-build-reference-packages/src/externalPackages/src/spectre-console",
      "remoteUri": "https://github.com/spectreconsole/spectre.console",
      "commitSha": "68fcfe0de4c0602b1c4d4c3cf58ea70e9f06388c"
    },
    {
      "path": "source-build-reference-packages/src/externalPackages/src/vs-solutionpersistence",
      "remoteUri": "https://github.com/microsoft/vs-solutionpersistence.git",
      "commitSha": "0b6f82a4073ce0ff0419991ea0cd6dd6898a51ac"
    }
  ]
}<|MERGE_RESOLUTION|>--- conflicted
+++ resolved
@@ -61,17 +61,10 @@
       "commitSha": "da45290f157521d7ba0ae0836b39a04bc86e8383"
     },
     {
-<<<<<<< HEAD
       "barId": 282426,
       "path": "nuget-client",
       "remoteUri": "https://github.com/nuget/nuget.client",
       "commitSha": "7613818acb781efe1f3b097dbca9ebd62d7ba43b"
-=======
-      "barId": 280776,
-      "path": "nuget-client",
-      "remoteUri": "https://github.com/nuget/nuget.client",
-      "commitSha": "24e112427932b7d75907feecd7baa792ffbe72d8"
->>>>>>> 1b29a8f2
     },
     {
       "barId": 282718,
