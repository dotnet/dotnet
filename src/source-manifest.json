{
  "repositories": [
    {
      "packageVersion": "10.0.0-beta.25312.3",
      "barId": 271470,
      "path": "arcade",
      "remoteUri": "https://github.com/dotnet/arcade",
      "commitSha": "186172916558a2e41c87c1ca4e02850e9bba5f53"
    },
    {
      "packageVersion": "8.2.2-preview.1.24521.5",
      "barId": null,
      "path": "aspire",
      "remoteUri": "https://github.com/dotnet/aspire",
      "commitSha": "5fa9337a84a52e9bd185d04d156eccbdcf592f74"
    },
    {
      "packageVersion": "10.0.0-preview.6.25311.17",
      "barId": 271403,
      "path": "aspnetcore",
      "remoteUri": "https://github.com/dotnet/aspnetcore",
      "commitSha": "16438b6e3e694a76186a49a8e700548423e549ea"
    },
    {
      "packageVersion": "0.11.5-alpha.25302.1",
      "barId": 270241,
      "path": "cecil",
      "remoteUri": "https://github.com/dotnet/cecil",
      "commitSha": "70155a89cb7781f4b7ffe346455939d09a2cd45e"
    },
    {
      "packageVersion": "0.1.630601",
      "barId": 270902,
      "path": "command-line-api",
      "remoteUri": "https://github.com/dotnet/command-line-api",
      "commitSha": "806a6d90bdd57f268bff30f36e2132a26371b08a"
    },
    {
      "packageVersion": "9.0.0-preview.1.25303.2",
      "barId": 270423,
      "path": "deployment-tools",
      "remoteUri": "https://github.com/dotnet/deployment-tools",
      "commitSha": "5301f0fa3815b133330070e76ec30814f3731304"
    },
    {
      "packageVersion": "9.0.630401",
      "barId": 270646,
      "path": "diagnostics",
      "remoteUri": "https://github.com/dotnet/diagnostics",
      "commitSha": "a083d65b84428784901cf8bacdf8403be18fa78f"
    },
    {
      "packageVersion": "10.0.0-preview.6.25311.2",
      "barId": 271286,
      "path": "efcore",
      "remoteUri": "https://github.com/dotnet/efcore",
      "commitSha": "0b17ca47d38d79e2dae578300526d3c3a58384ba"
    },
    {
      "packageVersion": "10.0.0-preview.6.25313.3",
      "barId": 271714,
      "path": "emsdk",
      "remoteUri": "https://github.com/dotnet/emsdk",
      "commitSha": "694f89e07cd21f9303404353a46bad016a0b3d4c"
    },
    {
      "packageVersion": "14.0.100-beta.25312.1",
      "barId": 271534,
      "path": "fsharp",
      "remoteUri": "https://github.com/dotnet/fsharp",
      "commitSha": "733acd8bae809f1535c10576fba2fb86a65f6c1a"
    },
    {
      "packageVersion": "17.15.0-preview-25312-06",
      "barId": 271453,
      "path": "msbuild",
      "remoteUri": "https://github.com/dotnet/msbuild",
      "commitSha": "42cdacc170e9c6ea5a503bc53e71004c98a54f8c"
    },
    {
      "packageVersion": "6.15.0-preview.1.70",
      "barId": 270051,
      "path": "nuget-client",
      "remoteUri": "https://github.com/nuget/nuget.client",
      "commitSha": "fb8b14ee3c574f9b559fc2057cadd20d55a75526"
    },
    {
      "packageVersion": "10.0.0-preview.25312.4",
      "barId": 271617,
      "path": "razor",
      "remoteUri": "https://github.com/dotnet/razor",
      "commitSha": "2aa1c7aea181bf6a2ee565a35a14320d5b1914a1"
    },
    {
      "packageVersion": "5.0.0-1.25312.7",
      "barId": 271583,
      "path": "roslyn",
      "remoteUri": "https://github.com/dotnet/roslyn",
      "commitSha": "b79081f1d7eea1e00aba7cdfcadec9329cf78cc7"
    },
    {
      "packageVersion": "10.0.0-preview.25311.2",
      "barId": 271419,
      "path": "roslyn-analyzers",
      "remoteUri": "https://github.com/dotnet/roslyn-analyzers",
      "commitSha": "4209caba2f1b8d3bd35bfd653b35a8cb780cdcb0"
    },
    {
      "packageVersion": "10.0.0-preview.5.25262.10",
      "barId": 271704,
      "path": "runtime",
      "remoteUri": "https://github.com/dotnet/runtime",
      "commitSha": "3efbbe8b46d88bdc9786d7350d49c7536706136a"
    },
    {
      "packageVersion": "10.0.0-preview.25221.1",
      "barId": 270239,
      "path": "scenario-tests",
      "remoteUri": "https://github.com/dotnet/scenario-tests",
      "commitSha": "2a22f9703ddbe56d7d90201a4fdc19b8ed5183b2"
    },
    {
      "packageVersion": "10.0.100-preview.6.25272.9",
      "barId": 271570,
      "path": "sdk",
      "remoteUri": "https://github.com/dotnet/sdk",
      "commitSha": "fa2361b8f1b24bba222999f15b4ca914ba6d6f92"
    },
    {
      "packageVersion": "10.0.622801",
      "barId": 270278,
      "path": "source-build-externals",
      "remoteUri": "https://github.com/dotnet/source-build-externals",
      "commitSha": "191d8c1d61d3fdee8f1043b685c468a028017f65"
    },
    {
      "packageVersion": "",
      "barId": 271527,
      "path": "source-build-reference-packages",
      "remoteUri": "https://github.com/dotnet/source-build-reference-packages",
      "commitSha": "69086c253839c845619688db86cfab73c61d50ce"
    },
    {
      "packageVersion": "10.0.0-beta.25302.1",
      "barId": 270321,
      "path": "sourcelink",
      "remoteUri": "https://github.com/dotnet/sourcelink",
      "commitSha": "634059dd61cb2de8a5fbed786093790a78ce0de7"
    },
    {
      "packageVersion": "2.2.0-beta.25303.1",
      "barId": 270394,
      "path": "symreader",
      "remoteUri": "https://github.com/dotnet/symreader",
      "commitSha": "7af3fe9ede611e9f3202b373038ef2400518af5d"
    },
    {
      "packageVersion": "10.0.100-preview.6.25311.5",
      "barId": 271418,
      "path": "templating",
      "remoteUri": "https://github.com/dotnet/templating",
      "commitSha": "070a381718605194d6d54cbc32feca1361129684"
    },
    {
      "packageVersion": "17.15.0-preview-25302-03",
      "barId": 270275,
      "path": "vstest",
      "remoteUri": "https://github.com/microsoft/vstest",
      "commitSha": "107abd3b697cd033c6b037075536fdd089370101"
    },
    {
      "packageVersion": "10.0.0-preview.6.25311.4",
      "barId": 271415,
      "path": "windowsdesktop",
      "remoteUri": "https://github.com/dotnet/windowsdesktop",
      "commitSha": "cdf41262209c3b461aa48c36c0524ae3b34febaf"
    },
    {
<<<<<<< HEAD
      "packageVersion": "10.0.0-preview.6.25313.4",
      "barId": 271768,
      "path": "winforms",
      "remoteUri": "https://github.com/dotnet/winforms",
      "commitSha": "3a9a6a2075350fe0d78ccf363e7387459e1f89a6"
=======
      "packageVersion": "10.0.0-preview.6.25312.2",
      "barId": 271460,
      "path": "winforms",
      "remoteUri": "https://github.com/dotnet/winforms",
      "commitSha": "61462b7bef236cffbed748c59814f612d0ec1865"
>>>>>>> b6f62943
    },
    {
      "packageVersion": "10.0.0-preview.6.25310.4",
      "barId": 271256,
      "path": "wpf",
      "remoteUri": "https://github.com/dotnet/wpf",
      "commitSha": "b4d57bf294c0999b614355afbd68932859321917"
    },
    {
      "packageVersion": "10.0.0-preview.25303.1",
      "barId": 270396,
      "path": "xdt",
      "remoteUri": "https://github.com/dotnet/xdt",
      "commitSha": "7f4a3dc7c5908b7f5f42f6111358d38633d8efb2"
    }
  ],
  "submodules": [
    {
      "path": "aspnetcore/src/submodules/googletest",
      "remoteUri": "https://github.com/google/googletest",
      "commitSha": "7e2c425db2c2e024b2807bfe6d386f4ff068d0d6"
    },
    {
      "path": "aspnetcore/src/submodules/MessagePack-CSharp",
      "remoteUri": "https://github.com/aspnet/MessagePack-CSharp.git",
      "commitSha": "9aeb12b9bdb024512ffe2e4bddfa2785dca6e39e"
    },
    {
      "path": "nuget-client/submodules/NuGet.Build.Localization",
      "remoteUri": "https://github.com/NuGet/NuGet.Build.Localization.git",
      "commitSha": "f15db7b7c6f5affbea268632ef8333d2687c8031"
    },
    {
      "path": "source-build-externals/src/repos/src/abstractions-xunit",
      "remoteUri": "https://github.com/xunit/abstractions.xunit",
      "commitSha": "b75d54d73b141709f805c2001b16f3dd4d71539d"
    },
    {
      "path": "source-build-externals/src/repos/src/application-insights",
      "remoteUri": "https://github.com/microsoft/ApplicationInsights-dotnet",
      "commitSha": "2faa7e8b157a431daa2e71785d68abd5fa817b53"
    },
    {
      "path": "source-build-externals/src/repos/src/azure-activedirectory-identitymodel-extensions-for-dotnet",
      "remoteUri": "https://github.com/AzureAD/azure-activedirectory-identitymodel-extensions-for-dotnet.git",
      "commitSha": "e67b25be77532af9ba405670b34b4d263d505fde"
    },
    {
      "path": "source-build-externals/src/repos/src/cssparser",
      "remoteUri": "https://github.com/dotnet/cssparser",
      "commitSha": "0d59611784841735a7778a67aa6e9d8d000c861f"
    },
    {
      "path": "source-build-externals/src/repos/src/docker-creds-provider",
      "remoteUri": "https://github.com/mthalman/docker-creds-provider",
      "commitSha": "6e1ecd0a80755f9f0e88dc23b98b52f51a77c65e"
    },
    {
      "path": "source-build-externals/src/repos/src/humanizer",
      "remoteUri": "https://github.com/Humanizr/Humanizer",
      "commitSha": "3ebc38de585fc641a04b0e78ed69468453b0f8a1"
    },
    {
      "path": "source-build-externals/src/repos/src/MSBuildLocator",
      "remoteUri": "https://github.com/microsoft/MSBuildLocator",
      "commitSha": "e0281df33274ac3c3e22acc9b07dcb4b31d57dc0"
    },
    {
      "path": "source-build-externals/src/repos/src/newtonsoft-json",
      "remoteUri": "https://github.com/JamesNK/Newtonsoft.Json.git",
      "commitSha": "0a2e291c0d9c0c7675d445703e51750363a549ef"
    },
    {
      "path": "source-build-externals/src/repos/src/vs-solutionpersistence",
      "remoteUri": "https://github.com/microsoft/vs-solutionpersistence.git",
      "commitSha": "0b6f82a4073ce0ff0419991ea0cd6dd6898a51ac"
    },
    {
      "path": "source-build-externals/src/repos/src/xunit",
      "remoteUri": "https://github.com/xunit/xunit",
      "commitSha": "82543a6df6f5f13b5b70f8a9f9ccb41cd676084f"
    },
    {
      "path": "source-build-externals/src/repos/src/xunit/src/xunit.assert/Asserts",
      "remoteUri": "https://github.com/xunit/assert.xunit",
      "commitSha": "cac8b688c193c0f244a0bedf3bb60feeb32d377a"
    },
    {
      "path": "source-build-externals/src/repos/src/xunit/tools/builder/common",
      "remoteUri": "https://github.com/xunit/build-tools-v3",
      "commitSha": "90dba1f5638a4f00d4978a73e23edde5b85061d9"
    },
    {
      "path": "source-build-externals/src/repos/src/xunit/tools/media",
      "remoteUri": "https://github.com/xunit/media",
      "commitSha": "5738b6e86f08e0389c4392b939c20e3eca2d9822"
    }
  ]
}<|MERGE_RESOLUTION|>--- conflicted
+++ resolved
@@ -176,19 +176,11 @@
       "commitSha": "cdf41262209c3b461aa48c36c0524ae3b34febaf"
     },
     {
-<<<<<<< HEAD
       "packageVersion": "10.0.0-preview.6.25313.4",
       "barId": 271768,
       "path": "winforms",
       "remoteUri": "https://github.com/dotnet/winforms",
       "commitSha": "3a9a6a2075350fe0d78ccf363e7387459e1f89a6"
-=======
-      "packageVersion": "10.0.0-preview.6.25312.2",
-      "barId": 271460,
-      "path": "winforms",
-      "remoteUri": "https://github.com/dotnet/winforms",
-      "commitSha": "61462b7bef236cffbed748c59814f612d0ec1865"
->>>>>>> b6f62943
     },
     {
       "packageVersion": "10.0.0-preview.6.25310.4",
