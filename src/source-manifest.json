{
  "repositories": [
    {
      "barId": 286336,
      "path": "arcade",
      "remoteUri": "https://github.com/dotnet/arcade",
      "commitSha": "488413fe104056170673a048a07906314e101e5d"
    },
    {
      "barId": 287306,
      "path": "aspnetcore",
      "remoteUri": "https://github.com/dotnet/aspnetcore",
      "commitSha": "b50ab865ec4dcd3d6ac30221288cc36bf189d300"
    },
    {
      "barId": 277712,
      "path": "cecil",
      "remoteUri": "https://github.com/dotnet/cecil",
      "commitSha": "2a768f2c8a54077cd7d788bb135caeb4d7206a15"
    },
    {
      "barId": 278546,
      "path": "command-line-api",
      "remoteUri": "https://github.com/dotnet/command-line-api",
      "commitSha": "0b4618bc860374941e605d8eb1d2bc29c32801db"
    },
    {
      "barId": 284345,
      "path": "deployment-tools",
      "remoteUri": "https://github.com/dotnet/deployment-tools",
      "commitSha": "c0c52874069a4dc0fe1e880014e6a5f316e9d3b8"
    },
    {
      "barId": 287331,
      "path": "diagnostics",
      "remoteUri": "https://github.com/dotnet/diagnostics",
      "commitSha": "05321bc8e158478204d312c9de45dbb9eeddf0a2"
    },
    {
      "barId": 287206,
      "path": "efcore",
      "remoteUri": "https://github.com/dotnet/efcore",
      "commitSha": "efc6ddc83f6e710c4f516dfb787f23e395d90909"
    },
    {
      "barId": 285755,
      "path": "emsdk",
      "remoteUri": "https://github.com/dotnet/emsdk",
      "commitSha": "aead567b56fe284ee05b3bb324705b76331d4719"
    },
    {
      "barId": 287292,
      "path": "fsharp",
      "remoteUri": "https://github.com/dotnet/fsharp",
      "commitSha": "6a5057737534a1a34ab9a747811df9ea5a45ef0e"
    },
    {
      "barId": 287210,
      "path": "msbuild",
      "remoteUri": "https://github.com/dotnet/msbuild",
      "commitSha": "5e273ccd45ba73d9db9b34fceaf9a110412e64e8"
    },
    {
      "barId": 279847,
      "path": "nuget-client",
      "remoteUri": "https://github.com/nuget/nuget.client",
      "commitSha": "56f4657d7585ec12b61c623756ca4b2b810c4863"
    },
    {
      "barId": 287525,
      "path": "razor",
      "remoteUri": "https://github.com/dotnet/razor",
      "commitSha": "a7b8b2a963731cacd4ec9e9ce570c8f7600fe5e2"
    },
    {
      "barId": 286437,
      "path": "roslyn",
      "remoteUri": "https://github.com/dotnet/roslyn",
      "commitSha": "a01d6a0838430706cea74ad38e054c2877ffbfa1"
    },
    {
      "barId": 287137,
      "path": "runtime",
      "remoteUri": "https://github.com/dotnet/runtime",
      "commitSha": "4f506962bd5c4d1dbf49e0a08b2a4fd9ba688e4b"
    },
    {
      "barId": 277711,
      "path": "scenario-tests",
      "remoteUri": "https://github.com/dotnet/scenario-tests",
      "commitSha": "082359066ee0064039b9b1f1f025bdd0507d06de"
    },
    {
      "barId": 287237,
      "path": "sdk",
      "remoteUri": "https://github.com/dotnet/sdk",
      "commitSha": "668c6c910d32ac71364b54756c82e01c99f61c3d"
    },
    {
      "barId": 287497,
      "path": "source-build-reference-packages",
      "remoteUri": "https://github.com/dotnet/source-build-reference-packages",
      "commitSha": "0eed3a94644603ef1c0095bc3f1bff525fff876e"
    },
    {
      "barId": 277912,
      "path": "sourcelink",
      "remoteUri": "https://github.com/dotnet/sourcelink",
      "commitSha": "9b949eeb2d5dba635c06ae936b50d2141b0aabe2"
    },
    {
      "barId": 287040,
      "path": "symreader",
      "remoteUri": "https://github.com/dotnet/symreader",
      "commitSha": "ee968d4a1bf717f4bba3a4ffc3f93b5c9870b117"
    },
    {
<<<<<<< HEAD
      "barId": 287554,
      "path": "templating",
      "remoteUri": "https://github.com/dotnet/templating",
      "commitSha": "47e9f53fc063ca6324be36fb07b16974b5f7de72"
=======
      "barId": 287164,
      "path": "templating",
      "remoteUri": "https://github.com/dotnet/templating",
      "commitSha": "3077da622dcaa12b46c9946e53b509ea3b352b47"
>>>>>>> 8762bd92
    },
    {
      "barId": 285989,
      "path": "vstest",
      "remoteUri": "https://github.com/microsoft/vstest",
      "commitSha": "81d120f85fbdddc7b981e910a127bd6ef913cd42"
    },
    {
      "barId": 287041,
      "path": "windowsdesktop",
      "remoteUri": "https://github.com/dotnet/windowsdesktop",
      "commitSha": "9f2ae28ea4f111e6a336682484e5aa412e114f3c"
    },
    {
      "barId": 287050,
      "path": "winforms",
      "remoteUri": "https://github.com/dotnet/winforms",
      "commitSha": "e53fd3599f4d1e17f3ebc1f3ab9a0dad05805422"
    },
    {
      "barId": 283721,
      "path": "wpf",
      "remoteUri": "https://github.com/dotnet/wpf",
      "commitSha": "519468037f9b797440548c4d744fc7807573026f"
    },
    {
      "barId": 278018,
      "path": "xdt",
      "remoteUri": "https://github.com/dotnet/xdt",
      "commitSha": "ec086785dfa9af4a0dc58eca3e5c969e3d0c6003"
    }
  ],
  "submodules": [
    {
      "path": "aspnetcore/src/submodules/googletest",
      "remoteUri": "https://github.com/google/googletest",
      "commitSha": "279f8479469d22fa772adb454068f854472e1eb9"
    },
    {
      "path": "aspnetcore/src/submodules/MessagePack-CSharp",
      "remoteUri": "https://github.com/aspnet/MessagePack-CSharp.git",
      "commitSha": "9aeb12b9bdb024512ffe2e4bddfa2785dca6e39e"
    },
    {
      "path": "nuget-client/submodules/NuGet.Build.Localization",
      "remoteUri": "https://github.com/NuGet/NuGet.Build.Localization.git",
      "commitSha": "f15db7b7c6f5affbea268632ef8333d2687c8031"
    },
    {
      "path": "source-build-reference-packages/src/externalPackages/src/abstractions-xunit",
      "remoteUri": "https://github.com/xunit/abstractions.xunit",
      "commitSha": "b75d54d73b141709f805c2001b16f3dd4d71539d"
    },
    {
      "path": "source-build-reference-packages/src/externalPackages/src/application-insights",
      "remoteUri": "https://github.com/microsoft/ApplicationInsights-dotnet",
      "commitSha": "2faa7e8b157a431daa2e71785d68abd5fa817b53"
    },
    {
      "path": "source-build-reference-packages/src/externalPackages/src/azure-activedirectory-identitymodel-extensions-for-dotnet",
      "remoteUri": "https://github.com/AzureAD/azure-activedirectory-identitymodel-extensions-for-dotnet.git",
      "commitSha": "e67b25be77532af9ba405670b34b4d263d505fde"
    },
    {
      "path": "source-build-reference-packages/src/externalPackages/src/cssparser",
      "remoteUri": "https://github.com/dotnet/cssparser",
      "commitSha": "0d59611784841735a7778a67aa6e9d8d000c861f"
    },
    {
      "path": "source-build-reference-packages/src/externalPackages/src/docker-creds-provider",
      "remoteUri": "https://github.com/mthalman/docker-creds-provider",
      "commitSha": "6e1ecd0a80755f9f0e88dc23b98b52f51a77c65e"
    },
    {
      "path": "source-build-reference-packages/src/externalPackages/src/humanizer",
      "remoteUri": "https://github.com/Humanizr/Humanizer",
      "commitSha": "3ebc38de585fc641a04b0e78ed69468453b0f8a1"
    },
    {
      "path": "source-build-reference-packages/src/externalPackages/src/MSBuildLocator",
      "remoteUri": "https://github.com/microsoft/MSBuildLocator",
      "commitSha": "694ff392b2dcf6ac58fe865afd1c982eb9449014"
    },
    {
      "path": "source-build-reference-packages/src/externalPackages/src/newtonsoft-json",
      "remoteUri": "https://github.com/JamesNK/Newtonsoft.Json.git",
      "commitSha": "0a2e291c0d9c0c7675d445703e51750363a549ef"
    },
    {
      "path": "source-build-reference-packages/src/externalPackages/src/spectre-console",
      "remoteUri": "https://github.com/spectreconsole/spectre.console",
      "commitSha": "68fcfe0de4c0602b1c4d4c3cf58ea70e9f06388c"
    },
    {
      "path": "source-build-reference-packages/src/externalPackages/src/vs-solutionpersistence",
      "remoteUri": "https://github.com/microsoft/vs-solutionpersistence.git",
      "commitSha": "0b6f82a4073ce0ff0419991ea0cd6dd6898a51ac"
    }
  ]
}<|MERGE_RESOLUTION|>--- conflicted
+++ resolved
@@ -115,17 +115,10 @@
       "commitSha": "ee968d4a1bf717f4bba3a4ffc3f93b5c9870b117"
     },
     {
-<<<<<<< HEAD
       "barId": 287554,
       "path": "templating",
       "remoteUri": "https://github.com/dotnet/templating",
       "commitSha": "47e9f53fc063ca6324be36fb07b16974b5f7de72"
-=======
-      "barId": 287164,
-      "path": "templating",
-      "remoteUri": "https://github.com/dotnet/templating",
-      "commitSha": "3077da622dcaa12b46c9946e53b509ea3b352b47"
->>>>>>> 8762bd92
     },
     {
       "barId": 285989,
