{
  "repositories": [
    {
      "packageVersion": "10.0.0-beta.25302.1",
      "barId": 270250,
      "path": "arcade",
      "remoteUri": "https://github.com/dotnet/arcade",
      "commitSha": "83c8fe20d45264a4d85ad8c83f46ea456948c209"
    },
    {
      "packageVersion": "8.2.2-preview.1.24521.5",
      "barId": null,
      "path": "aspire",
      "remoteUri": "https://github.com/dotnet/aspire",
      "commitSha": "5fa9337a84a52e9bd185d04d156eccbdcf592f74"
    },
    {
      "packageVersion": "10.0.0-preview.6.25305.3",
      "barId": 270762,
      "path": "aspnetcore",
      "remoteUri": "https://github.com/dotnet/aspnetcore",
      "commitSha": "6a96694cda568cc8ebec2a0b34e408842eb9805f"
    },
    {
      "packageVersion": "0.11.5-alpha.25302.1",
      "barId": 270241,
      "path": "cecil",
      "remoteUri": "https://github.com/dotnet/cecil",
      "commitSha": "70155a89cb7781f4b7ffe346455939d09a2cd45e"
    },
    {
      "packageVersion": "0.1.627903",
      "barId": 270045,
      "path": "command-line-api",
      "remoteUri": "https://github.com/dotnet/command-line-api",
      "commitSha": "3bbc68e8ee1817bb5463c01f86e58b384ceefbd9"
    },
    {
      "packageVersion": "9.0.0-preview.1.25303.2",
      "barId": 270423,
      "path": "deployment-tools",
      "remoteUri": "https://github.com/dotnet/deployment-tools",
      "commitSha": "5301f0fa3815b133330070e76ec30814f3731304"
    },
    {
      "packageVersion": "9.0.630401",
      "barId": 270646,
      "path": "diagnostics",
      "remoteUri": "https://github.com/dotnet/diagnostics",
      "commitSha": "a083d65b84428784901cf8bacdf8403be18fa78f"
    },
    {
      "packageVersion": "10.0.0-preview.6.25305.14",
      "barId": 270799,
      "path": "efcore",
      "remoteUri": "https://github.com/dotnet/efcore",
      "commitSha": "f251411b761af9a82d96e71f045827602aacd6da"
    },
    {
      "packageVersion": "10.0.0-preview.6.25305.1",
      "barId": 270692,
      "path": "emsdk",
      "remoteUri": "https://github.com/dotnet/emsdk",
      "commitSha": "2e84b71bab3db3811cccded0468b0d5fcf8f9a6b"
    },
    {
      "packageVersion": "14.0.100-beta.25305.2",
      "barId": 270767,
      "path": "fsharp",
      "remoteUri": "https://github.com/dotnet/fsharp",
      "commitSha": "7ce7d94f430be5a0f098868f55ebc17439f74ab0"
    },
    {
      "packageVersion": "17.15.0-preview-25305-05",
      "barId": 270741,
      "path": "msbuild",
      "remoteUri": "https://github.com/dotnet/msbuild",
      "commitSha": "6ab41c09bdddc9bb3860f1f03b9ea447fe9a7112"
    },
    {
      "packageVersion": "6.15.0-preview.1.70",
      "barId": 270051,
      "path": "nuget-client",
      "remoteUri": "https://github.com/nuget/nuget.client",
      "commitSha": "fb8b14ee3c574f9b559fc2057cadd20d55a75526"
    },
    {
      "packageVersion": "10.0.0-preview.25305.2",
      "barId": 270810,
      "path": "razor",
      "remoteUri": "https://github.com/dotnet/razor",
      "commitSha": "adf073860ebf2b1884f544111e53b90f1a2364ee"
    },
    {
      "packageVersion": "5.0.0-1.25305.6",
      "barId": 270807,
      "path": "roslyn",
      "remoteUri": "https://github.com/dotnet/roslyn",
      "commitSha": "86826d372b9269246b30cab296d75e74a4fa8b69"
    },
    {
      "packageVersion": "10.0.0-preview.25305.1",
      "barId": 270789,
      "path": "roslyn-analyzers",
      "remoteUri": "https://github.com/dotnet/roslyn-analyzers",
      "commitSha": "632016506fec677a07251bd4d3644ab5207f14c9"
    },
    {
      "packageVersion": "10.0.0-preview.5.25262.10",
      "barId": 270326,
      "path": "runtime",
      "remoteUri": "https://github.com/dotnet/runtime",
      "commitSha": "a2c9e7bda0f2edce496c437d2063deb1060caa4a"
    },
    {
      "packageVersion": "10.0.0-preview.25221.1",
      "barId": 270239,
      "path": "scenario-tests",
      "remoteUri": "https://github.com/dotnet/scenario-tests",
      "commitSha": "2a22f9703ddbe56d7d90201a4fdc19b8ed5183b2"
    },
    {
      "packageVersion": "10.0.100-preview.6.25272.9",
      "barId": 270814,
      "path": "sdk",
      "remoteUri": "https://github.com/dotnet/sdk",
      "commitSha": "907e1bedc3e4320f93c1cdb9c6bbba4ebd0abc61"
    },
    {
      "packageVersion": "10.0.622801",
      "barId": 270278,
      "path": "source-build-externals",
      "remoteUri": "https://github.com/dotnet/source-build-externals",
      "commitSha": "191d8c1d61d3fdee8f1043b685c468a028017f65"
    },
    {
      "packageVersion": "",
      "barId": 270545,
      "path": "source-build-reference-packages",
      "remoteUri": "https://github.com/dotnet/source-build-reference-packages",
      "commitSha": "9f65308f17fe6db46934a9d3a5a8e7333d64114c"
    },
    {
      "packageVersion": "10.0.0-beta.25302.1",
      "barId": 270321,
      "path": "sourcelink",
      "remoteUri": "https://github.com/dotnet/sourcelink",
      "commitSha": "634059dd61cb2de8a5fbed786093790a78ce0de7"
    },
    {
      "packageVersion": "2.2.0-beta.25303.1",
      "barId": 270394,
      "path": "symreader",
      "remoteUri": "https://github.com/dotnet/symreader",
      "commitSha": "7af3fe9ede611e9f3202b373038ef2400518af5d"
    },
    {
<<<<<<< HEAD
      "packageVersion": "10.0.100-preview.5.25305.1",
      "barId": 270826,
      "path": "templating",
      "remoteUri": "https://github.com/dotnet/templating",
      "commitSha": "29575925a28c175356cf6ea01b3a36f90c92e845"
=======
      "packageVersion": "10.0.100-preview.5.25304.15",
      "barId": 270673,
      "path": "templating",
      "remoteUri": "https://github.com/dotnet/templating",
      "commitSha": "266886a85c1ef3c8468db62b35bc6142ed83204c"
>>>>>>> 9a90ec1b
    },
    {
      "packageVersion": "17.15.0-preview-25302-03",
      "barId": 270275,
      "path": "vstest",
      "remoteUri": "https://github.com/microsoft/vstest",
      "commitSha": "107abd3b697cd033c6b037075536fdd089370101"
    },
    {
      "packageVersion": "10.0.0-preview.6.25304.4",
      "barId": 270620,
      "path": "windowsdesktop",
      "remoteUri": "https://github.com/dotnet/windowsdesktop",
      "commitSha": "5002f39499742498f3e509d79934801ad6b880b2"
    },
    {
      "packageVersion": "10.0.0-preview.6.25304.4",
      "barId": 270630,
      "path": "winforms",
      "remoteUri": "https://github.com/dotnet/winforms",
      "commitSha": "4b461fda6b0a07047609813303bdc5e920d9b785"
    },
    {
      "packageVersion": "10.0.0-preview.6.25305.1",
      "barId": 270689,
      "path": "wpf",
      "remoteUri": "https://github.com/dotnet/wpf",
      "commitSha": "416cfa6c65dce9614f4a090ca9edf3f3ee269f32"
    },
    {
      "packageVersion": "10.0.0-preview.25303.1",
      "barId": 270396,
      "path": "xdt",
      "remoteUri": "https://github.com/dotnet/xdt",
      "commitSha": "7f4a3dc7c5908b7f5f42f6111358d38633d8efb2"
    }
  ],
  "submodules": [
    {
      "path": "aspnetcore/src/submodules/googletest",
      "remoteUri": "https://github.com/google/googletest",
      "commitSha": "7427a6b5e3e04f895ecad5c647c94629fb2acdc0"
    },
    {
      "path": "aspnetcore/src/submodules/MessagePack-CSharp",
      "remoteUri": "https://github.com/aspnet/MessagePack-CSharp.git",
      "commitSha": "9aeb12b9bdb024512ffe2e4bddfa2785dca6e39e"
    },
    {
      "path": "nuget-client/submodules/NuGet.Build.Localization",
      "remoteUri": "https://github.com/NuGet/NuGet.Build.Localization.git",
      "commitSha": "f15db7b7c6f5affbea268632ef8333d2687c8031"
    },
    {
      "path": "source-build-externals/src/repos/src/abstractions-xunit",
      "remoteUri": "https://github.com/xunit/abstractions.xunit",
      "commitSha": "b75d54d73b141709f805c2001b16f3dd4d71539d"
    },
    {
      "path": "source-build-externals/src/repos/src/application-insights",
      "remoteUri": "https://github.com/microsoft/ApplicationInsights-dotnet",
      "commitSha": "2faa7e8b157a431daa2e71785d68abd5fa817b53"
    },
    {
      "path": "source-build-externals/src/repos/src/azure-activedirectory-identitymodel-extensions-for-dotnet",
      "remoteUri": "https://github.com/AzureAD/azure-activedirectory-identitymodel-extensions-for-dotnet.git",
      "commitSha": "e67b25be77532af9ba405670b34b4d263d505fde"
    },
    {
      "path": "source-build-externals/src/repos/src/cssparser",
      "remoteUri": "https://github.com/dotnet/cssparser",
      "commitSha": "0d59611784841735a7778a67aa6e9d8d000c861f"
    },
    {
      "path": "source-build-externals/src/repos/src/docker-creds-provider",
      "remoteUri": "https://github.com/mthalman/docker-creds-provider",
      "commitSha": "6e1ecd0a80755f9f0e88dc23b98b52f51a77c65e"
    },
    {
      "path": "source-build-externals/src/repos/src/humanizer",
      "remoteUri": "https://github.com/Humanizr/Humanizer",
      "commitSha": "3ebc38de585fc641a04b0e78ed69468453b0f8a1"
    },
    {
      "path": "source-build-externals/src/repos/src/MSBuildLocator",
      "remoteUri": "https://github.com/microsoft/MSBuildLocator",
      "commitSha": "e0281df33274ac3c3e22acc9b07dcb4b31d57dc0"
    },
    {
      "path": "source-build-externals/src/repos/src/newtonsoft-json",
      "remoteUri": "https://github.com/JamesNK/Newtonsoft.Json.git",
      "commitSha": "0a2e291c0d9c0c7675d445703e51750363a549ef"
    },
    {
      "path": "source-build-externals/src/repos/src/vs-solutionpersistence",
      "remoteUri": "https://github.com/microsoft/vs-solutionpersistence.git",
      "commitSha": "0b6f82a4073ce0ff0419991ea0cd6dd6898a51ac"
    },
    {
      "path": "source-build-externals/src/repos/src/xunit",
      "remoteUri": "https://github.com/xunit/xunit",
      "commitSha": "82543a6df6f5f13b5b70f8a9f9ccb41cd676084f"
    },
    {
      "path": "source-build-externals/src/repos/src/xunit/src/xunit.assert/Asserts",
      "remoteUri": "https://github.com/xunit/assert.xunit",
      "commitSha": "cac8b688c193c0f244a0bedf3bb60feeb32d377a"
    },
    {
      "path": "source-build-externals/src/repos/src/xunit/tools/builder/common",
      "remoteUri": "https://github.com/xunit/build-tools-v3",
      "commitSha": "90dba1f5638a4f00d4978a73e23edde5b85061d9"
    },
    {
      "path": "source-build-externals/src/repos/src/xunit/tools/media",
      "remoteUri": "https://github.com/xunit/media",
      "commitSha": "5738b6e86f08e0389c4392b939c20e3eca2d9822"
    }
  ]
}<|MERGE_RESOLUTION|>--- conflicted
+++ resolved
@@ -155,19 +155,11 @@
       "commitSha": "7af3fe9ede611e9f3202b373038ef2400518af5d"
     },
     {
-<<<<<<< HEAD
       "packageVersion": "10.0.100-preview.5.25305.1",
       "barId": 270826,
       "path": "templating",
       "remoteUri": "https://github.com/dotnet/templating",
       "commitSha": "29575925a28c175356cf6ea01b3a36f90c92e845"
-=======
-      "packageVersion": "10.0.100-preview.5.25304.15",
-      "barId": 270673,
-      "path": "templating",
-      "remoteUri": "https://github.com/dotnet/templating",
-      "commitSha": "266886a85c1ef3c8468db62b35bc6142ed83204c"
->>>>>>> 9a90ec1b
     },
     {
       "packageVersion": "17.15.0-preview-25302-03",
