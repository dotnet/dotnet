{
  "repositories": [
    {
<<<<<<< HEAD
      "barId": 272913,
=======
      "barId": 273221,
>>>>>>> 72e8593d
      "path": "arcade",
      "remoteUri": "https://github.com/dotnet/arcade",
      "commitSha": "0e335649fe2d2f98ea51e55cc1a0899af3617eba"
    },
    {
      "barId": null,
      "path": "aspire",
      "remoteUri": "https://github.com/dotnet/aspire",
      "commitSha": "5fa9337a84a52e9bd185d04d156eccbdcf592f74"
    },
    {
<<<<<<< HEAD
      "barId": 272947,
=======
      "barId": 273272,
>>>>>>> 72e8593d
      "path": "aspnetcore",
      "remoteUri": "https://github.com/dotnet/aspnetcore",
      "commitSha": "470b2769033492ddc69b22084baf21a9039cf554"
    },
    {
      "barId": 272559,
      "path": "cecil",
      "remoteUri": "https://github.com/dotnet/cecil",
      "commitSha": "48fe72b0bcb273476e3f480bb61f42c5dd295131"
    },
    {
      "barId": 272511,
      "path": "command-line-api",
      "remoteUri": "https://github.com/dotnet/command-line-api",
      "commitSha": "68b6dad50acc558276958b19b4c9189d70721d76"
    },
    {
<<<<<<< HEAD
      "barId": 271900,
=======
      "barId": 273003,
>>>>>>> 72e8593d
      "path": "deployment-tools",
      "remoteUri": "https://github.com/dotnet/deployment-tools",
      "commitSha": "1478b7e6938013629e182b0656bfbde04d367cc5"
    },
    {
      "barId": 272480,
      "path": "diagnostics",
      "remoteUri": "https://github.com/dotnet/diagnostics",
      "commitSha": "c80de30e0d582df0c6fb9b24e8b10c3a78c97161"
    },
    {
<<<<<<< HEAD
      "barId": 272927,
=======
      "barId": 273208,
>>>>>>> 72e8593d
      "path": "efcore",
      "remoteUri": "https://github.com/dotnet/efcore",
      "commitSha": "6b700794951d639726dbe4ccdd420723a1b4ce0a"
    },
    {
      "barId": 271912,
      "path": "emsdk",
      "remoteUri": "https://github.com/dotnet/emsdk",
      "commitSha": "d7f601751622ebee331367f19b4310eaa9b70102"
    },
    {
      "barId": 272929,
      "path": "fsharp",
      "remoteUri": "https://github.com/dotnet/fsharp",
      "commitSha": "44a24dcd6677639f3b62e361d99f6495175dc49f"
    },
    {
<<<<<<< HEAD
      "barId": 272890,
=======
      "barId": 273207,
>>>>>>> 72e8593d
      "path": "msbuild",
      "remoteUri": "https://github.com/dotnet/msbuild",
      "commitSha": "aed5bcff6c00c8ebc2866c01d3498b3b15d1f64d"
    },
    {
      "barId": 271771,
      "path": "nuget-client",
      "remoteUri": "https://github.com/nuget/nuget.client",
      "commitSha": "772ee13d2bafaa1414d90dbfbd77e0941115ef19"
    },
    {
<<<<<<< HEAD
      "barId": 273425,
=======
      "barId": 272982,
>>>>>>> 72e8593d
      "path": "razor",
      "remoteUri": "https://github.com/dotnet/razor",
      "commitSha": "1b931e8879948986442ab29949ca57edcea58ac9"
    },
    {
      "barId": 272940,
      "path": "roslyn",
      "remoteUri": "https://github.com/dotnet/roslyn",
      "commitSha": "d92a029dfde276aa7cb9a576c351d29d43c4c320"
    },
    {
      "barId": 272959,
      "path": "roslyn-analyzers",
      "remoteUri": "https://github.com/dotnet/roslyn-analyzers",
      "commitSha": "aabbaa2c6459fd586ad4258c8bd6059dac8ba4e6"
    },
    {
<<<<<<< HEAD
      "barId": 272981,
=======
      "barId": 273273,
>>>>>>> 72e8593d
      "path": "runtime",
      "remoteUri": "https://github.com/dotnet/runtime",
      "commitSha": "50be35a211536209b3e1d68619f7d2f2bf3caa0a"
    },
    {
      "barId": 272343,
      "path": "scenario-tests",
      "remoteUri": "https://github.com/dotnet/scenario-tests",
      "commitSha": "6ab0ec29e4e346465c767a6e04c37b179ee287f8"
    },
    {
      "barId": 272354,
      "path": "sdk",
      "remoteUri": "https://github.com/dotnet/sdk",
      "commitSha": "0e9898bbc2834154ba0afdfb8372acd02d39ef01"
    },
    {
      "barId": 271898,
      "path": "source-build-externals",
      "remoteUri": "https://github.com/dotnet/source-build-externals",
      "commitSha": "c4bd26056e83fcccbe76e4e2fd3aa257d7747c4c"
    },
    {
      "barId": 272612,
      "path": "source-build-reference-packages",
      "remoteUri": "https://github.com/dotnet/source-build-reference-packages",
      "commitSha": "31f60141b67dc390bbcc1e3251c63d240379a0be"
    },
    {
      "barId": 270321,
      "path": "sourcelink",
      "remoteUri": "https://github.com/dotnet/sourcelink",
      "commitSha": "634059dd61cb2de8a5fbed786093790a78ce0de7"
    },
    {
      "barId": 271696,
      "path": "symreader",
      "remoteUri": "https://github.com/dotnet/symreader",
      "commitSha": "66c6797a1e9a9346d5f6de3f9edaecad6e4350d0"
    },
    {
<<<<<<< HEAD
      "barId": 272951,
=======
      "barId": 273115,
>>>>>>> 72e8593d
      "path": "templating",
      "remoteUri": "https://github.com/dotnet/templating",
      "commitSha": "0e87747d1d3cf64745bc64ec821144054a9b7800"
    },
    {
      "barId": 272429,
      "path": "vstest",
      "remoteUri": "https://github.com/microsoft/vstest",
      "commitSha": "cdcfb7f5c163d7b7a555b129522c3b868f73e92c"
    },
    {
<<<<<<< HEAD
      "barId": 272869,
=======
      "barId": 273107,
>>>>>>> 72e8593d
      "path": "windowsdesktop",
      "remoteUri": "https://github.com/dotnet/windowsdesktop",
      "commitSha": "c4c3cd1ffcc1983e176d0c00b12d0f2c0a9b5ad2"
    },
    {
<<<<<<< HEAD
      "barId": 272835,
=======
      "barId": 273226,
>>>>>>> 72e8593d
      "path": "winforms",
      "remoteUri": "https://github.com/dotnet/winforms",
      "commitSha": "ae904c94d1b78b28b5c289da3ff9045cb2cad2f1"
    },
    {
<<<<<<< HEAD
      "barId": 272960,
=======
      "barId": 273132,
>>>>>>> 72e8593d
      "path": "wpf",
      "remoteUri": "https://github.com/dotnet/wpf",
      "commitSha": "28843aafcedc8299336ae470c868f842a4ca52b4"
    },
    {
<<<<<<< HEAD
      "barId": 271744,
=======
      "barId": 273195,
>>>>>>> 72e8593d
      "path": "xdt",
      "remoteUri": "https://github.com/dotnet/xdt",
      "commitSha": "0d66c1314c16a831f1289b1e4b1adbe0d8b94404"
    }
  ],
  "submodules": [
    {
      "path": "aspnetcore/src/submodules/googletest",
      "remoteUri": "https://github.com/google/googletest",
      "commitSha": "35b75a2cba6ef72b7ce2b6b94b05c54ca07df866"
    },
    {
      "path": "aspnetcore/src/submodules/MessagePack-CSharp",
      "remoteUri": "https://github.com/aspnet/MessagePack-CSharp.git",
      "commitSha": "9aeb12b9bdb024512ffe2e4bddfa2785dca6e39e"
    },
    {
      "path": "nuget-client/submodules/NuGet.Build.Localization",
      "remoteUri": "https://github.com/NuGet/NuGet.Build.Localization.git",
      "commitSha": "f15db7b7c6f5affbea268632ef8333d2687c8031"
    },
    {
      "path": "source-build-externals/src/repos/src/abstractions-xunit",
      "remoteUri": "https://github.com/xunit/abstractions.xunit",
      "commitSha": "b75d54d73b141709f805c2001b16f3dd4d71539d"
    },
    {
      "path": "source-build-externals/src/repos/src/application-insights",
      "remoteUri": "https://github.com/microsoft/ApplicationInsights-dotnet",
      "commitSha": "2faa7e8b157a431daa2e71785d68abd5fa817b53"
    },
    {
      "path": "source-build-externals/src/repos/src/azure-activedirectory-identitymodel-extensions-for-dotnet",
      "remoteUri": "https://github.com/AzureAD/azure-activedirectory-identitymodel-extensions-for-dotnet.git",
      "commitSha": "e67b25be77532af9ba405670b34b4d263d505fde"
    },
    {
      "path": "source-build-externals/src/repos/src/cssparser",
      "remoteUri": "https://github.com/dotnet/cssparser",
      "commitSha": "0d59611784841735a7778a67aa6e9d8d000c861f"
    },
    {
      "path": "source-build-externals/src/repos/src/docker-creds-provider",
      "remoteUri": "https://github.com/mthalman/docker-creds-provider",
      "commitSha": "6e1ecd0a80755f9f0e88dc23b98b52f51a77c65e"
    },
    {
      "path": "source-build-externals/src/repos/src/humanizer",
      "remoteUri": "https://github.com/Humanizr/Humanizer",
      "commitSha": "3ebc38de585fc641a04b0e78ed69468453b0f8a1"
    },
    {
      "path": "source-build-externals/src/repos/src/MSBuildLocator",
      "remoteUri": "https://github.com/microsoft/MSBuildLocator",
      "commitSha": "e0281df33274ac3c3e22acc9b07dcb4b31d57dc0"
    },
    {
      "path": "source-build-externals/src/repos/src/newtonsoft-json",
      "remoteUri": "https://github.com/JamesNK/Newtonsoft.Json.git",
      "commitSha": "0a2e291c0d9c0c7675d445703e51750363a549ef"
    },
    {
      "path": "source-build-externals/src/repos/src/vs-solutionpersistence",
      "remoteUri": "https://github.com/microsoft/vs-solutionpersistence.git",
      "commitSha": "0b6f82a4073ce0ff0419991ea0cd6dd6898a51ac"
    },
    {
      "path": "source-build-externals/src/repos/src/xunit",
      "remoteUri": "https://github.com/xunit/xunit",
      "commitSha": "82543a6df6f5f13b5b70f8a9f9ccb41cd676084f"
    },
    {
      "path": "source-build-externals/src/repos/src/xunit/src/xunit.assert/Asserts",
      "remoteUri": "https://github.com/xunit/assert.xunit",
      "commitSha": "cac8b688c193c0f244a0bedf3bb60feeb32d377a"
    },
    {
      "path": "source-build-externals/src/repos/src/xunit/tools/builder/common",
      "remoteUri": "https://github.com/xunit/build-tools-v3",
      "commitSha": "90dba1f5638a4f00d4978a73e23edde5b85061d9"
    },
    {
      "path": "source-build-externals/src/repos/src/xunit/tools/media",
      "remoteUri": "https://github.com/xunit/media",
      "commitSha": "5738b6e86f08e0389c4392b939c20e3eca2d9822"
    },
    {
      "path": "source-build-reference-packages/src/externalPackages/src/abstractions-xunit",
      "remoteUri": "https://github.com/xunit/abstractions.xunit",
      "commitSha": "b75d54d73b141709f805c2001b16f3dd4d71539d"
    },
    {
      "path": "source-build-reference-packages/src/externalPackages/src/application-insights",
      "remoteUri": "https://github.com/microsoft/ApplicationInsights-dotnet",
      "commitSha": "2faa7e8b157a431daa2e71785d68abd5fa817b53"
    },
    {
      "path": "source-build-reference-packages/src/externalPackages/src/azure-activedirectory-identitymodel-extensions-for-dotnet",
      "remoteUri": "https://github.com/AzureAD/azure-activedirectory-identitymodel-extensions-for-dotnet.git",
      "commitSha": "e67b25be77532af9ba405670b34b4d263d505fde"
    },
    {
      "path": "source-build-reference-packages/src/externalPackages/src/cssparser",
      "remoteUri": "https://github.com/dotnet/cssparser",
      "commitSha": "0d59611784841735a7778a67aa6e9d8d000c861f"
    },
    {
      "path": "source-build-reference-packages/src/externalPackages/src/docker-creds-provider",
      "remoteUri": "https://github.com/mthalman/docker-creds-provider",
      "commitSha": "6e1ecd0a80755f9f0e88dc23b98b52f51a77c65e"
    },
    {
      "path": "source-build-reference-packages/src/externalPackages/src/humanizer",
      "remoteUri": "https://github.com/Humanizr/Humanizer",
      "commitSha": "3ebc38de585fc641a04b0e78ed69468453b0f8a1"
    },
    {
      "path": "source-build-reference-packages/src/externalPackages/src/MSBuildLocator",
      "remoteUri": "https://github.com/microsoft/MSBuildLocator",
      "commitSha": "e0281df33274ac3c3e22acc9b07dcb4b31d57dc0"
    },
    {
      "path": "source-build-reference-packages/src/externalPackages/src/newtonsoft-json",
      "remoteUri": "https://github.com/JamesNK/Newtonsoft.Json.git",
      "commitSha": "0a2e291c0d9c0c7675d445703e51750363a549ef"
    },
    {
      "path": "source-build-reference-packages/src/externalPackages/src/vs-solutionpersistence",
      "remoteUri": "https://github.com/microsoft/vs-solutionpersistence.git",
      "commitSha": "0b6f82a4073ce0ff0419991ea0cd6dd6898a51ac"
    },
    {
      "path": "source-build-reference-packages/src/externalPackages/src/xunit",
      "remoteUri": "https://github.com/xunit/xunit",
      "commitSha": "82543a6df6f5f13b5b70f8a9f9ccb41cd676084f"
    },
    {
      "path": "source-build-reference-packages/src/externalPackages/src/xunit/src/xunit.assert/Asserts",
      "remoteUri": "https://github.com/xunit/assert.xunit",
      "commitSha": "cac8b688c193c0f244a0bedf3bb60feeb32d377a"
    },
    {
      "path": "source-build-reference-packages/src/externalPackages/src/xunit/tools/builder/common",
      "remoteUri": "https://github.com/xunit/build-tools-v3",
      "commitSha": "90dba1f5638a4f00d4978a73e23edde5b85061d9"
    },
    {
      "path": "source-build-reference-packages/src/externalPackages/src/xunit/tools/media",
      "remoteUri": "https://github.com/xunit/media",
      "commitSha": "5738b6e86f08e0389c4392b939c20e3eca2d9822"
    }
  ]
}<|MERGE_RESOLUTION|>--- conflicted
+++ resolved
@@ -1,11 +1,7 @@
 {
   "repositories": [
     {
-<<<<<<< HEAD
-      "barId": 272913,
-=======
       "barId": 273221,
->>>>>>> 72e8593d
       "path": "arcade",
       "remoteUri": "https://github.com/dotnet/arcade",
       "commitSha": "0e335649fe2d2f98ea51e55cc1a0899af3617eba"
@@ -17,11 +13,7 @@
       "commitSha": "5fa9337a84a52e9bd185d04d156eccbdcf592f74"
     },
     {
-<<<<<<< HEAD
-      "barId": 272947,
-=======
       "barId": 273272,
->>>>>>> 72e8593d
       "path": "aspnetcore",
       "remoteUri": "https://github.com/dotnet/aspnetcore",
       "commitSha": "470b2769033492ddc69b22084baf21a9039cf554"
@@ -39,11 +31,7 @@
       "commitSha": "68b6dad50acc558276958b19b4c9189d70721d76"
     },
     {
-<<<<<<< HEAD
-      "barId": 271900,
-=======
       "barId": 273003,
->>>>>>> 72e8593d
       "path": "deployment-tools",
       "remoteUri": "https://github.com/dotnet/deployment-tools",
       "commitSha": "1478b7e6938013629e182b0656bfbde04d367cc5"
@@ -55,11 +43,7 @@
       "commitSha": "c80de30e0d582df0c6fb9b24e8b10c3a78c97161"
     },
     {
-<<<<<<< HEAD
-      "barId": 272927,
-=======
       "barId": 273208,
->>>>>>> 72e8593d
       "path": "efcore",
       "remoteUri": "https://github.com/dotnet/efcore",
       "commitSha": "6b700794951d639726dbe4ccdd420723a1b4ce0a"
@@ -77,11 +61,7 @@
       "commitSha": "44a24dcd6677639f3b62e361d99f6495175dc49f"
     },
     {
-<<<<<<< HEAD
-      "barId": 272890,
-=======
       "barId": 273207,
->>>>>>> 72e8593d
       "path": "msbuild",
       "remoteUri": "https://github.com/dotnet/msbuild",
       "commitSha": "aed5bcff6c00c8ebc2866c01d3498b3b15d1f64d"
@@ -93,11 +73,7 @@
       "commitSha": "772ee13d2bafaa1414d90dbfbd77e0941115ef19"
     },
     {
-<<<<<<< HEAD
       "barId": 273425,
-=======
-      "barId": 272982,
->>>>>>> 72e8593d
       "path": "razor",
       "remoteUri": "https://github.com/dotnet/razor",
       "commitSha": "1b931e8879948986442ab29949ca57edcea58ac9"
@@ -115,11 +91,7 @@
       "commitSha": "aabbaa2c6459fd586ad4258c8bd6059dac8ba4e6"
     },
     {
-<<<<<<< HEAD
-      "barId": 272981,
-=======
       "barId": 273273,
->>>>>>> 72e8593d
       "path": "runtime",
       "remoteUri": "https://github.com/dotnet/runtime",
       "commitSha": "50be35a211536209b3e1d68619f7d2f2bf3caa0a"
@@ -161,11 +133,7 @@
       "commitSha": "66c6797a1e9a9346d5f6de3f9edaecad6e4350d0"
     },
     {
-<<<<<<< HEAD
-      "barId": 272951,
-=======
       "barId": 273115,
->>>>>>> 72e8593d
       "path": "templating",
       "remoteUri": "https://github.com/dotnet/templating",
       "commitSha": "0e87747d1d3cf64745bc64ec821144054a9b7800"
@@ -177,41 +145,25 @@
       "commitSha": "cdcfb7f5c163d7b7a555b129522c3b868f73e92c"
     },
     {
-<<<<<<< HEAD
-      "barId": 272869,
-=======
       "barId": 273107,
->>>>>>> 72e8593d
       "path": "windowsdesktop",
       "remoteUri": "https://github.com/dotnet/windowsdesktop",
       "commitSha": "c4c3cd1ffcc1983e176d0c00b12d0f2c0a9b5ad2"
     },
     {
-<<<<<<< HEAD
-      "barId": 272835,
-=======
       "barId": 273226,
->>>>>>> 72e8593d
       "path": "winforms",
       "remoteUri": "https://github.com/dotnet/winforms",
       "commitSha": "ae904c94d1b78b28b5c289da3ff9045cb2cad2f1"
     },
     {
-<<<<<<< HEAD
-      "barId": 272960,
-=======
       "barId": 273132,
->>>>>>> 72e8593d
       "path": "wpf",
       "remoteUri": "https://github.com/dotnet/wpf",
       "commitSha": "28843aafcedc8299336ae470c868f842a4ca52b4"
     },
     {
-<<<<<<< HEAD
-      "barId": 271744,
-=======
       "barId": 273195,
->>>>>>> 72e8593d
       "path": "xdt",
       "remoteUri": "https://github.com/dotnet/xdt",
       "commitSha": "0d66c1314c16a831f1289b1e4b1adbe0d8b94404"
