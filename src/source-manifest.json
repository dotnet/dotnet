--- conflicted
+++ resolved
@@ -7,17 +7,10 @@
       "commitSha": "dbc4dce57f6a2087f13d86e89dfb0334be3c42e2"
     },
     {
-<<<<<<< HEAD
       "barId": 284539,
       "path": "aspnetcore",
       "remoteUri": "https://github.com/dotnet/aspnetcore",
       "commitSha": "02d157c42343ffc786b374418fa577363e51a80b"
-=======
-      "barId": 284381,
-      "path": "aspnetcore",
-      "remoteUri": "https://github.com/dotnet/aspnetcore",
-      "commitSha": "a20b616236f83e989167f246541d97396e4b4756"
->>>>>>> 7938fe63
     },
     {
       "barId": 277712,
