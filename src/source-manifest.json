{
  "repositories": [
    {
      "packageVersion": "10.0.0-beta.25305.3",
      "barId": 270773,
      "path": "arcade",
      "remoteUri": "https://github.com/dotnet/arcade",
      "commitSha": "aba421eb78276b26d1a24df7772474806b27aa13"
    },
    {
      "packageVersion": "8.2.2-preview.1.24521.5",
      "barId": null,
      "path": "aspire",
      "remoteUri": "https://github.com/dotnet/aspire",
      "commitSha": "5fa9337a84a52e9bd185d04d156eccbdcf592f74"
    },
    {
      "packageVersion": "10.0.0-preview.6.25311.17",
      "barId": 271403,
      "path": "aspnetcore",
      "remoteUri": "https://github.com/dotnet/aspnetcore",
      "commitSha": "16438b6e3e694a76186a49a8e700548423e549ea"
    },
    {
      "packageVersion": "0.11.5-alpha.25302.1",
      "barId": 270241,
      "path": "cecil",
      "remoteUri": "https://github.com/dotnet/cecil",
      "commitSha": "70155a89cb7781f4b7ffe346455939d09a2cd45e"
    },
    {
      "packageVersion": "0.1.630601",
      "barId": 270902,
      "path": "command-line-api",
      "remoteUri": "https://github.com/dotnet/command-line-api",
      "commitSha": "806a6d90bdd57f268bff30f36e2132a26371b08a"
    },
    {
      "packageVersion": "9.0.0-preview.1.25303.2",
      "barId": 270423,
      "path": "deployment-tools",
      "remoteUri": "https://github.com/dotnet/deployment-tools",
      "commitSha": "5301f0fa3815b133330070e76ec30814f3731304"
    },
    {
      "packageVersion": "9.0.630401",
      "barId": 270646,
      "path": "diagnostics",
      "remoteUri": "https://github.com/dotnet/diagnostics",
      "commitSha": "a083d65b84428784901cf8bacdf8403be18fa78f"
    },
    {
      "packageVersion": "10.0.0-preview.6.25311.2",
      "barId": 271286,
      "path": "efcore",
      "remoteUri": "https://github.com/dotnet/efcore",
      "commitSha": "0b17ca47d38d79e2dae578300526d3c3a58384ba"
    },
    {
      "packageVersion": "10.0.0-preview.6.25311.2",
      "barId": 271365,
      "path": "emsdk",
      "remoteUri": "https://github.com/dotnet/emsdk",
      "commitSha": "b02fffdc35a4ac28cff204e18feb9e82534fbce8"
    },
    {
      "packageVersion": "14.0.100-beta.25310.2",
      "barId": 271131,
      "path": "fsharp",
      "remoteUri": "https://github.com/dotnet/fsharp",
      "commitSha": "fcca759f0dad365248b4ca0f365a055c929c4a02"
    },
    {
      "packageVersion": "17.15.0-preview-25306-09",
      "barId": 270908,
      "path": "msbuild",
      "remoteUri": "https://github.com/dotnet/msbuild",
      "commitSha": "a2c72650e718d971463f7dc7d04c497ca7797136"
    },
    {
      "packageVersion": "6.15.0-preview.1.70",
      "barId": 270051,
      "path": "nuget-client",
      "remoteUri": "https://github.com/nuget/nuget.client",
      "commitSha": "fb8b14ee3c574f9b559fc2057cadd20d55a75526"
    },
    {
      "packageVersion": "10.0.0-preview.25311.9",
      "barId": 271395,
      "path": "razor",
      "remoteUri": "https://github.com/dotnet/razor",
      "commitSha": "302ae2be67e647dab45069533df280d40839a6e1"
    },
    {
      "packageVersion": "5.0.0-1.25310.10",
      "barId": 271210,
      "path": "roslyn",
      "remoteUri": "https://github.com/dotnet/roslyn",
      "commitSha": "25357a9fcf6a1180c4a3418863727e551b89afaf"
    },
    {
      "packageVersion": "10.0.0-preview.25309.1",
      "barId": 271087,
      "path": "roslyn-analyzers",
      "remoteUri": "https://github.com/dotnet/roslyn-analyzers",
      "commitSha": "d72f60b9124ae5a25538dbceab7b3590ce309641"
    },
    {
      "packageVersion": "10.0.0-preview.5.25262.10",
      "barId": 271196,
      "path": "runtime",
      "remoteUri": "https://github.com/dotnet/runtime",
      "commitSha": "5415b7342d44af9c974905760539f198fad13682"
    },
    {
      "packageVersion": "10.0.0-preview.25221.1",
      "barId": 270239,
      "path": "scenario-tests",
      "remoteUri": "https://github.com/dotnet/scenario-tests",
      "commitSha": "2a22f9703ddbe56d7d90201a4fdc19b8ed5183b2"
    },
    {
      "packageVersion": "10.0.100-preview.6.25272.9",
      "barId": 271391,
      "path": "sdk",
      "remoteUri": "https://github.com/dotnet/sdk",
      "commitSha": "1a2c7afed8912d5bf7ccf53a5e2b1e0c7ed25b27"
    },
    {
      "packageVersion": "10.0.622801",
      "barId": 270278,
      "path": "source-build-externals",
      "remoteUri": "https://github.com/dotnet/source-build-externals",
      "commitSha": "191d8c1d61d3fdee8f1043b685c468a028017f65"
    },
    {
      "packageVersion": "",
      "barId": 271361,
      "path": "source-build-reference-packages",
      "remoteUri": "https://github.com/dotnet/source-build-reference-packages",
      "commitSha": "56e736fb7e17e936ea0fde3ebe57a30539d87c55"
    },
    {
      "packageVersion": "10.0.0-beta.25302.1",
      "barId": 270321,
      "path": "sourcelink",
      "remoteUri": "https://github.com/dotnet/sourcelink",
      "commitSha": "634059dd61cb2de8a5fbed786093790a78ce0de7"
    },
    {
      "packageVersion": "2.2.0-beta.25303.1",
      "barId": 270394,
      "path": "symreader",
      "remoteUri": "https://github.com/dotnet/symreader",
      "commitSha": "7af3fe9ede611e9f3202b373038ef2400518af5d"
    },
    {
      "packageVersion": "10.0.100-preview.6.25310.4",
      "barId": 271254,
      "path": "templating",
      "remoteUri": "https://github.com/dotnet/templating",
      "commitSha": "e37a790474d9a0a60403f20d36f49bd4f6ce15a2"
    },
    {
      "packageVersion": "17.15.0-preview-25302-03",
      "barId": 270275,
      "path": "vstest",
      "remoteUri": "https://github.com/microsoft/vstest",
      "commitSha": "107abd3b697cd033c6b037075536fdd089370101"
    },
    {
      "packageVersion": "10.0.0-preview.6.25310.3",
      "barId": 271221,
      "path": "windowsdesktop",
      "remoteUri": "https://github.com/dotnet/windowsdesktop",
      "commitSha": "e540e7de6bdafbc59bf89586eddc93b23d8d75f6"
    },
    {
<<<<<<< HEAD
      "packageVersion": "10.0.0-preview.6.25312.2",
      "barId": 271460,
      "path": "winforms",
      "remoteUri": "https://github.com/dotnet/winforms",
      "commitSha": "61462b7bef236cffbed748c59814f612d0ec1865"
=======
      "packageVersion": "10.0.0-preview.6.25311.6",
      "barId": 271368,
      "path": "winforms",
      "remoteUri": "https://github.com/dotnet/winforms",
      "commitSha": "264f3093c826ece167b2c600f50d5bd57b973287"
>>>>>>> 01475cca
    },
    {
      "packageVersion": "10.0.0-preview.6.25310.4",
      "barId": 271256,
      "path": "wpf",
      "remoteUri": "https://github.com/dotnet/wpf",
      "commitSha": "b4d57bf294c0999b614355afbd68932859321917"
    },
    {
      "packageVersion": "10.0.0-preview.25303.1",
      "barId": 270396,
      "path": "xdt",
      "remoteUri": "https://github.com/dotnet/xdt",
      "commitSha": "7f4a3dc7c5908b7f5f42f6111358d38633d8efb2"
    }
  ],
  "submodules": [
    {
      "path": "aspnetcore/src/submodules/googletest",
      "remoteUri": "https://github.com/google/googletest",
      "commitSha": "7e2c425db2c2e024b2807bfe6d386f4ff068d0d6"
    },
    {
      "path": "aspnetcore/src/submodules/MessagePack-CSharp",
      "remoteUri": "https://github.com/aspnet/MessagePack-CSharp.git",
      "commitSha": "9aeb12b9bdb024512ffe2e4bddfa2785dca6e39e"
    },
    {
      "path": "nuget-client/submodules/NuGet.Build.Localization",
      "remoteUri": "https://github.com/NuGet/NuGet.Build.Localization.git",
      "commitSha": "f15db7b7c6f5affbea268632ef8333d2687c8031"
    },
    {
      "path": "source-build-externals/src/repos/src/abstractions-xunit",
      "remoteUri": "https://github.com/xunit/abstractions.xunit",
      "commitSha": "b75d54d73b141709f805c2001b16f3dd4d71539d"
    },
    {
      "path": "source-build-externals/src/repos/src/application-insights",
      "remoteUri": "https://github.com/microsoft/ApplicationInsights-dotnet",
      "commitSha": "2faa7e8b157a431daa2e71785d68abd5fa817b53"
    },
    {
      "path": "source-build-externals/src/repos/src/azure-activedirectory-identitymodel-extensions-for-dotnet",
      "remoteUri": "https://github.com/AzureAD/azure-activedirectory-identitymodel-extensions-for-dotnet.git",
      "commitSha": "e67b25be77532af9ba405670b34b4d263d505fde"
    },
    {
      "path": "source-build-externals/src/repos/src/cssparser",
      "remoteUri": "https://github.com/dotnet/cssparser",
      "commitSha": "0d59611784841735a7778a67aa6e9d8d000c861f"
    },
    {
      "path": "source-build-externals/src/repos/src/docker-creds-provider",
      "remoteUri": "https://github.com/mthalman/docker-creds-provider",
      "commitSha": "6e1ecd0a80755f9f0e88dc23b98b52f51a77c65e"
    },
    {
      "path": "source-build-externals/src/repos/src/humanizer",
      "remoteUri": "https://github.com/Humanizr/Humanizer",
      "commitSha": "3ebc38de585fc641a04b0e78ed69468453b0f8a1"
    },
    {
      "path": "source-build-externals/src/repos/src/MSBuildLocator",
      "remoteUri": "https://github.com/microsoft/MSBuildLocator",
      "commitSha": "e0281df33274ac3c3e22acc9b07dcb4b31d57dc0"
    },
    {
      "path": "source-build-externals/src/repos/src/newtonsoft-json",
      "remoteUri": "https://github.com/JamesNK/Newtonsoft.Json.git",
      "commitSha": "0a2e291c0d9c0c7675d445703e51750363a549ef"
    },
    {
      "path": "source-build-externals/src/repos/src/vs-solutionpersistence",
      "remoteUri": "https://github.com/microsoft/vs-solutionpersistence.git",
      "commitSha": "0b6f82a4073ce0ff0419991ea0cd6dd6898a51ac"
    },
    {
      "path": "source-build-externals/src/repos/src/xunit",
      "remoteUri": "https://github.com/xunit/xunit",
      "commitSha": "82543a6df6f5f13b5b70f8a9f9ccb41cd676084f"
    },
    {
      "path": "source-build-externals/src/repos/src/xunit/src/xunit.assert/Asserts",
      "remoteUri": "https://github.com/xunit/assert.xunit",
      "commitSha": "cac8b688c193c0f244a0bedf3bb60feeb32d377a"
    },
    {
      "path": "source-build-externals/src/repos/src/xunit/tools/builder/common",
      "remoteUri": "https://github.com/xunit/build-tools-v3",
      "commitSha": "90dba1f5638a4f00d4978a73e23edde5b85061d9"
    },
    {
      "path": "source-build-externals/src/repos/src/xunit/tools/media",
      "remoteUri": "https://github.com/xunit/media",
      "commitSha": "5738b6e86f08e0389c4392b939c20e3eca2d9822"
    }
  ]
}<|MERGE_RESOLUTION|>--- conflicted
+++ resolved
@@ -176,19 +176,11 @@
       "commitSha": "e540e7de6bdafbc59bf89586eddc93b23d8d75f6"
     },
     {
-<<<<<<< HEAD
       "packageVersion": "10.0.0-preview.6.25312.2",
       "barId": 271460,
       "path": "winforms",
       "remoteUri": "https://github.com/dotnet/winforms",
       "commitSha": "61462b7bef236cffbed748c59814f612d0ec1865"
-=======
-      "packageVersion": "10.0.0-preview.6.25311.6",
-      "barId": 271368,
-      "path": "winforms",
-      "remoteUri": "https://github.com/dotnet/winforms",
-      "commitSha": "264f3093c826ece167b2c600f50d5bd57b973287"
->>>>>>> 01475cca
     },
     {
       "packageVersion": "10.0.0-preview.6.25310.4",
