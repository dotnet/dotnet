{
  "repositories": [
    {
      "packageVersion": "10.0.0-beta.25316.2",
      "barId": 271932,
      "path": "arcade",
      "remoteUri": "https://github.com/dotnet/arcade",
      "commitSha": "d9d02d858b71562509f72ea84409853e4deffc8f"
    },
    {
      "packageVersion": "8.2.2-preview.1.24521.5",
      "barId": null,
      "path": "aspire",
      "remoteUri": "https://github.com/dotnet/aspire",
      "commitSha": "5fa9337a84a52e9bd185d04d156eccbdcf592f74"
    },
    {
      "packageVersion": "10.0.0-preview.7.25317.10",
      "barId": 272220,
      "path": "aspnetcore",
      "remoteUri": "https://github.com/dotnet/aspnetcore",
      "commitSha": "7641b9ff44ce378dbd5bb090ba56b4c38acd99e8"
    },
    {
      "packageVersion": "0.11.5-alpha.25302.1",
      "barId": 270241,
      "path": "cecil",
      "remoteUri": "https://github.com/dotnet/cecil",
      "commitSha": "70155a89cb7781f4b7ffe346455939d09a2cd45e"
    },
    {
      "packageVersion": "0.1.630601",
      "barId": 270902,
      "path": "command-line-api",
      "remoteUri": "https://github.com/dotnet/command-line-api",
      "commitSha": "806a6d90bdd57f268bff30f36e2132a26371b08a"
    },
    {
      "packageVersion": "9.0.0-preview.1.25316.1",
      "barId": 271900,
      "path": "deployment-tools",
      "remoteUri": "https://github.com/dotnet/deployment-tools",
      "commitSha": "ea2bdda50b4e66d7e7d877b37eeea5974693c6a1"
    },
    {
      "packageVersion": "9.0.631601",
      "barId": 271983,
      "path": "diagnostics",
      "remoteUri": "https://github.com/dotnet/diagnostics",
      "commitSha": "6b1e6c531cb5167f9157d68d21724d42d2ad6537"
    },
    {
      "packageVersion": "10.0.0-preview.7.25316.4",
      "barId": 271967,
      "path": "efcore",
      "remoteUri": "https://github.com/dotnet/efcore",
      "commitSha": "33e9cd70ed36fc010dca52d82ca163efa4f8f42f"
    },
    {
      "packageVersion": "10.0.0-preview.7.25316.1",
      "barId": 271912,
      "path": "emsdk",
      "remoteUri": "https://github.com/dotnet/emsdk",
      "commitSha": "d7f601751622ebee331367f19b4310eaa9b70102"
    },
    {
      "packageVersion": "14.0.100-beta.25312.1",
      "barId": 271534,
      "path": "fsharp",
      "remoteUri": "https://github.com/dotnet/fsharp",
      "commitSha": "733acd8bae809f1535c10576fba2fb86a65f6c1a"
    },
    {
      "packageVersion": "17.15.0-preview-25317-07",
      "barId": 272188,
      "path": "msbuild",
      "remoteUri": "https://github.com/dotnet/msbuild",
      "commitSha": "dfa4336a0154e4db81d559e94c8da0b7e46a96f0"
    },
    {
      "packageVersion": "6.15.0-preview.1.82",
      "barId": 271771,
      "path": "nuget-client",
      "remoteUri": "https://github.com/nuget/nuget.client",
      "commitSha": "772ee13d2bafaa1414d90dbfbd77e0941115ef19"
    },
    {
      "packageVersion": "10.0.0-preview.25313.2",
      "barId": 271777,
      "path": "razor",
      "remoteUri": "https://github.com/dotnet/razor",
      "commitSha": "67633105eb00449cca598c97b44f97c8771563da"
    },
    {
      "packageVersion": "5.0.0-1.25314.1",
      "barId": 271796,
      "path": "roslyn",
      "remoteUri": "https://github.com/dotnet/roslyn",
      "commitSha": "e15bc0a7eb664d20e7237daef7ab6b76da6c16cb"
    },
    {
      "packageVersion": "10.0.0-preview.25316.1",
      "barId": 271899,
      "path": "roslyn-analyzers",
      "remoteUri": "https://github.com/dotnet/roslyn-analyzers",
      "commitSha": "dc4858726e18153077521634c7e902484dfb3391"
    },
    {
      "packageVersion": "10.0.0-preview.5.25262.10",
      "barId": 272244,
      "path": "runtime",
      "remoteUri": "https://github.com/dotnet/runtime",
      "commitSha": "3c5f74af89e331a5474025ce56d146ee180e1887"
    },
    {
      "packageVersion": "10.0.0-preview.25221.1",
      "barId": 270239,
      "path": "scenario-tests",
      "remoteUri": "https://github.com/dotnet/scenario-tests",
      "commitSha": "2a22f9703ddbe56d7d90201a4fdc19b8ed5183b2"
    },
    {
      "packageVersion": "10.0.100-preview.6.25272.9",
      "barId": 272233,
      "path": "sdk",
      "remoteUri": "https://github.com/dotnet/sdk",
      "commitSha": "2b5cee413e464a4211d05234ee0ba1c09dfa1e62"
    },
    {
      "packageVersion": "10.0.622801",
      "barId": 271034,
      "path": "source-build-externals",
      "remoteUri": "https://github.com/dotnet/source-build-externals",
      "commitSha": "2cc332a5dfbcbd559c3eb156287292b6acf5c556"
    },
    {
      "packageVersion": "",
      "barId": 272222,
      "path": "source-build-reference-packages",
      "remoteUri": "https://github.com/dotnet/source-build-reference-packages",
      "commitSha": "398d037421f466104ffc5e73df9694eb68bc7239"
    },
    {
      "packageVersion": "10.0.0-beta.25302.1",
      "barId": 270321,
      "path": "sourcelink",
      "remoteUri": "https://github.com/dotnet/sourcelink",
      "commitSha": "634059dd61cb2de8a5fbed786093790a78ce0de7"
    },
    {
      "packageVersion": "2.2.0-beta.25313.1",
      "barId": 271696,
      "path": "symreader",
      "remoteUri": "https://github.com/dotnet/symreader",
      "commitSha": "66c6797a1e9a9346d5f6de3f9edaecad6e4350d0"
    },
    {
      "packageVersion": "10.0.100-preview.6.25316.1",
      "barId": 271919,
      "path": "templating",
      "remoteUri": "https://github.com/dotnet/templating",
      "commitSha": "8c1b4400c5a4dedd69416cad324ea13baabf913b"
    },
    {
<<<<<<< HEAD
      "packageVersion": "17.15.0-preview-25318-01",
      "barId": 272308,
      "path": "vstest",
      "remoteUri": "https://github.com/microsoft/vstest",
      "commitSha": "f28b252a89dc0ffd1347c87be3260a9f042dcc39"
=======
      "packageVersion": "17.15.0-preview-25317-01",
      "barId": 272048,
      "path": "vstest",
      "remoteUri": "https://github.com/microsoft/vstest",
      "commitSha": "28b3b5a7d7429890d806799348cae8b50dfd8d59"
>>>>>>> 10060d12
    },
    {
      "packageVersion": "10.0.0-preview.6.25315.1",
      "barId": 271848,
      "path": "windowsdesktop",
      "remoteUri": "https://github.com/dotnet/windowsdesktop",
      "commitSha": "4d7496486f9b81cf0e18b08858fc70dba1b86199"
    },
    {
      "packageVersion": "10.0.0-preview.6.25317.2",
      "barId": 272167,
      "path": "winforms",
      "remoteUri": "https://github.com/dotnet/winforms",
      "commitSha": "7d1da32e49f73cf6b654f7e512b1c3ee002b5e1b"
    },
    {
      "packageVersion": "10.0.0-preview.6.25316.1",
      "barId": 271885,
      "path": "wpf",
      "remoteUri": "https://github.com/dotnet/wpf",
      "commitSha": "ac86baad0a1d1072a0429700df6d9ee0d5a1d3e6"
    },
    {
      "packageVersion": "10.0.0-preview.25313.1",
      "barId": 271744,
      "path": "xdt",
      "remoteUri": "https://github.com/dotnet/xdt",
      "commitSha": "0522205e7ee27c529c3253b51cae0b0b96a32f9a"
    }
  ],
  "submodules": [
    {
      "path": "aspnetcore/src/submodules/googletest",
      "remoteUri": "https://github.com/google/googletest",
      "commitSha": "175c1b55cfb3dbed519b94a370c083aac605009f"
    },
    {
      "path": "aspnetcore/src/submodules/MessagePack-CSharp",
      "remoteUri": "https://github.com/aspnet/MessagePack-CSharp.git",
      "commitSha": "9aeb12b9bdb024512ffe2e4bddfa2785dca6e39e"
    },
    {
      "path": "nuget-client/submodules/NuGet.Build.Localization",
      "remoteUri": "https://github.com/NuGet/NuGet.Build.Localization.git",
      "commitSha": "f15db7b7c6f5affbea268632ef8333d2687c8031"
    },
    {
      "path": "source-build-externals/src/repos/src/abstractions-xunit",
      "remoteUri": "https://github.com/xunit/abstractions.xunit",
      "commitSha": "b75d54d73b141709f805c2001b16f3dd4d71539d"
    },
    {
      "path": "source-build-externals/src/repos/src/application-insights",
      "remoteUri": "https://github.com/microsoft/ApplicationInsights-dotnet",
      "commitSha": "2faa7e8b157a431daa2e71785d68abd5fa817b53"
    },
    {
      "path": "source-build-externals/src/repos/src/azure-activedirectory-identitymodel-extensions-for-dotnet",
      "remoteUri": "https://github.com/AzureAD/azure-activedirectory-identitymodel-extensions-for-dotnet.git",
      "commitSha": "e67b25be77532af9ba405670b34b4d263d505fde"
    },
    {
      "path": "source-build-externals/src/repos/src/cssparser",
      "remoteUri": "https://github.com/dotnet/cssparser",
      "commitSha": "0d59611784841735a7778a67aa6e9d8d000c861f"
    },
    {
      "path": "source-build-externals/src/repos/src/docker-creds-provider",
      "remoteUri": "https://github.com/mthalman/docker-creds-provider",
      "commitSha": "6e1ecd0a80755f9f0e88dc23b98b52f51a77c65e"
    },
    {
      "path": "source-build-externals/src/repos/src/humanizer",
      "remoteUri": "https://github.com/Humanizr/Humanizer",
      "commitSha": "3ebc38de585fc641a04b0e78ed69468453b0f8a1"
    },
    {
      "path": "source-build-externals/src/repos/src/MSBuildLocator",
      "remoteUri": "https://github.com/microsoft/MSBuildLocator",
      "commitSha": "e0281df33274ac3c3e22acc9b07dcb4b31d57dc0"
    },
    {
      "path": "source-build-externals/src/repos/src/newtonsoft-json",
      "remoteUri": "https://github.com/JamesNK/Newtonsoft.Json.git",
      "commitSha": "0a2e291c0d9c0c7675d445703e51750363a549ef"
    },
    {
      "path": "source-build-externals/src/repos/src/vs-solutionpersistence",
      "remoteUri": "https://github.com/microsoft/vs-solutionpersistence.git",
      "commitSha": "0b6f82a4073ce0ff0419991ea0cd6dd6898a51ac"
    },
    {
      "path": "source-build-externals/src/repos/src/xunit",
      "remoteUri": "https://github.com/xunit/xunit",
      "commitSha": "82543a6df6f5f13b5b70f8a9f9ccb41cd676084f"
    },
    {
      "path": "source-build-externals/src/repos/src/xunit/src/xunit.assert/Asserts",
      "remoteUri": "https://github.com/xunit/assert.xunit",
      "commitSha": "cac8b688c193c0f244a0bedf3bb60feeb32d377a"
    },
    {
      "path": "source-build-externals/src/repos/src/xunit/tools/builder/common",
      "remoteUri": "https://github.com/xunit/build-tools-v3",
      "commitSha": "90dba1f5638a4f00d4978a73e23edde5b85061d9"
    },
    {
      "path": "source-build-externals/src/repos/src/xunit/tools/media",
      "remoteUri": "https://github.com/xunit/media",
      "commitSha": "5738b6e86f08e0389c4392b939c20e3eca2d9822"
    },
    {
      "path": "source-build-reference-packages/src/externalPackages/src/abstractions-xunit",
      "remoteUri": "https://github.com/xunit/abstractions.xunit",
      "commitSha": "b75d54d73b141709f805c2001b16f3dd4d71539d"
    },
    {
      "path": "source-build-reference-packages/src/externalPackages/src/application-insights",
      "remoteUri": "https://github.com/microsoft/ApplicationInsights-dotnet",
      "commitSha": "2faa7e8b157a431daa2e71785d68abd5fa817b53"
    },
    {
      "path": "source-build-reference-packages/src/externalPackages/src/azure-activedirectory-identitymodel-extensions-for-dotnet",
      "remoteUri": "https://github.com/AzureAD/azure-activedirectory-identitymodel-extensions-for-dotnet.git",
      "commitSha": "e67b25be77532af9ba405670b34b4d263d505fde"
    },
    {
      "path": "source-build-reference-packages/src/externalPackages/src/cssparser",
      "remoteUri": "https://github.com/dotnet/cssparser",
      "commitSha": "0d59611784841735a7778a67aa6e9d8d000c861f"
    },
    {
      "path": "source-build-reference-packages/src/externalPackages/src/docker-creds-provider",
      "remoteUri": "https://github.com/mthalman/docker-creds-provider",
      "commitSha": "6e1ecd0a80755f9f0e88dc23b98b52f51a77c65e"
    },
    {
      "path": "source-build-reference-packages/src/externalPackages/src/humanizer",
      "remoteUri": "https://github.com/Humanizr/Humanizer",
      "commitSha": "3ebc38de585fc641a04b0e78ed69468453b0f8a1"
    },
    {
      "path": "source-build-reference-packages/src/externalPackages/src/MSBuildLocator",
      "remoteUri": "https://github.com/microsoft/MSBuildLocator",
      "commitSha": "e0281df33274ac3c3e22acc9b07dcb4b31d57dc0"
    },
    {
      "path": "source-build-reference-packages/src/externalPackages/src/newtonsoft-json",
      "remoteUri": "https://github.com/JamesNK/Newtonsoft.Json.git",
      "commitSha": "0a2e291c0d9c0c7675d445703e51750363a549ef"
    },
    {
      "path": "source-build-reference-packages/src/externalPackages/src/vs-solutionpersistence",
      "remoteUri": "https://github.com/microsoft/vs-solutionpersistence.git",
      "commitSha": "0b6f82a4073ce0ff0419991ea0cd6dd6898a51ac"
    },
    {
      "path": "source-build-reference-packages/src/externalPackages/src/xunit",
      "remoteUri": "https://github.com/xunit/xunit",
      "commitSha": "82543a6df6f5f13b5b70f8a9f9ccb41cd676084f"
    },
    {
      "path": "source-build-reference-packages/src/externalPackages/src/xunit/src/xunit.assert/Asserts",
      "remoteUri": "https://github.com/xunit/assert.xunit",
      "commitSha": "cac8b688c193c0f244a0bedf3bb60feeb32d377a"
    },
    {
      "path": "source-build-reference-packages/src/externalPackages/src/xunit/tools/builder/common",
      "remoteUri": "https://github.com/xunit/build-tools-v3",
      "commitSha": "90dba1f5638a4f00d4978a73e23edde5b85061d9"
    },
    {
      "path": "source-build-reference-packages/src/externalPackages/src/xunit/tools/media",
      "remoteUri": "https://github.com/xunit/media",
      "commitSha": "5738b6e86f08e0389c4392b939c20e3eca2d9822"
    }
  ]
}<|MERGE_RESOLUTION|>--- conflicted
+++ resolved
@@ -162,19 +162,11 @@
       "commitSha": "8c1b4400c5a4dedd69416cad324ea13baabf913b"
     },
     {
-<<<<<<< HEAD
       "packageVersion": "17.15.0-preview-25318-01",
       "barId": 272308,
       "path": "vstest",
       "remoteUri": "https://github.com/microsoft/vstest",
       "commitSha": "f28b252a89dc0ffd1347c87be3260a9f042dcc39"
-=======
-      "packageVersion": "17.15.0-preview-25317-01",
-      "barId": 272048,
-      "path": "vstest",
-      "remoteUri": "https://github.com/microsoft/vstest",
-      "commitSha": "28b3b5a7d7429890d806799348cae8b50dfd8d59"
->>>>>>> 10060d12
     },
     {
       "packageVersion": "10.0.0-preview.6.25315.1",
