--- conflicted
+++ resolved
@@ -49,17 +49,10 @@
       "commitSha": "36bb70920a16cdfe30540412069796113d9f3e5c"
     },
     {
-<<<<<<< HEAD
       "barId": 284169,
       "path": "fsharp",
       "remoteUri": "https://github.com/dotnet/fsharp",
       "commitSha": "e0100aca936e20561f359b2c81df5c4f75f385f6"
-=======
-      "barId": 283955,
-      "path": "fsharp",
-      "remoteUri": "https://github.com/dotnet/fsharp",
-      "commitSha": "984837bababb542c616bc05ac56b33eeec933818"
->>>>>>> 48cab968
     },
     {
       "barId": 283924,
