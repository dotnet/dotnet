--- conflicted
+++ resolved
@@ -103,17 +103,10 @@
       "commitSha": "8a350977e236389714dd5d66be46e31ebb1f51ce"
     },
     {
-<<<<<<< HEAD
       "barId": 292296,
       "path": "sourcelink",
       "remoteUri": "https://github.com/dotnet/sourcelink",
       "commitSha": "0c6b136340321febe5c2df5920881cc78b91e782"
-=======
-      "barId": 292129,
-      "path": "sourcelink",
-      "remoteUri": "https://github.com/dotnet/sourcelink",
-      "commitSha": "a5cc3d4a30b41f1fb0c1a7e12cdede6f4d0c2282"
->>>>>>> 9a7c556a
     },
     {
       "barId": 291125,
