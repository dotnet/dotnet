--- conflicted
+++ resolved
@@ -139,17 +139,10 @@
       "commitSha": "0c37641a6f8d5462da4f1f26b3321e7d6432e4fc"
     },
     {
-<<<<<<< HEAD
       "barId": 289000,
       "path": "wpf",
       "remoteUri": "https://github.com/dotnet/wpf",
       "commitSha": "a25aa3a76669d934ef77d7d9bfd257dcf093c0c0"
-=======
-      "barId": 288661,
-      "path": "wpf",
-      "remoteUri": "https://github.com/dotnet/wpf",
-      "commitSha": "590ad3e85eacfcc82407ba51c709b4d75ccea1d8"
->>>>>>> 7e670289
     },
     {
       "barId": 278018,
