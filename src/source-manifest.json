{
  "repositories": [
    {
      "barId": 289702,
      "path": "arcade",
      "remoteUri": "https://github.com/dotnet/arcade",
      "commitSha": "987d1a73ea67d323c0fc7537bce8ec65d87eb43f"
    },
    {
      "barId": 290589,
      "path": "aspnetcore",
      "remoteUri": "https://github.com/dotnet/aspnetcore",
      "commitSha": "050c600096f43128119675f5c3074f4e4db85bbb"
    },
    {
      "barId": 279211,
      "path": "cecil",
      "remoteUri": "https://github.com/dotnet/cecil",
      "commitSha": "27abc57253a0d3010418e877fdfb35f9fa6806b9"
    },
    {
      "barId": 279170,
      "path": "command-line-api",
      "remoteUri": "https://github.com/dotnet/command-line-api",
      "commitSha": "e292617c0f829bfe777c7ad51467c6a509a9aff8"
    },
    {
      "barId": 288748,
      "path": "deployment-tools",
      "remoteUri": "https://github.com/dotnet/deployment-tools",
      "commitSha": "84ccc0553245e90355f32ea8ddcf169d9bd8f640"
    },
    {
      "barId": 288647,
      "path": "diagnostics",
      "remoteUri": "https://github.com/dotnet/diagnostics",
      "commitSha": "73f1fdca8d9fb191297a7e687790b804f4e78ef5"
    },
    {
      "barId": 290532,
      "path": "efcore",
      "remoteUri": "https://github.com/dotnet/efcore",
      "commitSha": "bed4f28f82734fb01aea18635af6b527f152960f"
    },
    {
      "barId": 289621,
      "path": "emsdk",
      "remoteUri": "https://github.com/dotnet/emsdk",
      "commitSha": "c23cc3527adf1f65d58a2333e0fd206483f5f815"
    },
    {
      "barId": 289816,
      "path": "fsharp",
      "remoteUri": "https://github.com/dotnet/fsharp",
      "commitSha": "fdb422958deeb2aa06de8290328d57d0cf9e3fd2"
    },
    {
      "barId": 288469,
      "path": "msbuild",
      "remoteUri": "https://github.com/dotnet/msbuild",
      "commitSha": "149ded8b1c83b130ec8124cb2c52f628b7158a1e"
    },
    {
      "barId": 286446,
      "path": "nuget-client",
      "remoteUri": "https://github.com/nuget/nuget.client",
      "commitSha": "5514d935e3e77d90d931758cf9e2589735b905a3"
    },
    {
      "barId": 287531,
      "path": "razor",
      "remoteUri": "https://github.com/dotnet/razor",
      "commitSha": "967dc4f230a5eea690b563d1526c4c07b89ea897"
    },
    {
      "barId": 289003,
      "path": "roslyn",
      "remoteUri": "https://github.com/dotnet/roslyn",
      "commitSha": "68a9207cafc10bb08d345e32f06dd1a91ab7a6a2"
    },
    {
      "barId": 289639,
      "path": "runtime",
      "remoteUri": "https://github.com/dotnet/runtime",
      "commitSha": "765b715223fe612d0e982d9ff3d88ed88a059a65"
    },
    {
      "barId": 277711,
      "path": "scenario-tests",
      "remoteUri": "https://github.com/dotnet/scenario-tests",
      "commitSha": "082359066ee0064039b9b1f1f025bdd0507d06de"
    },
    {
      "barId": 290383,
      "path": "sdk",
      "remoteUri": "https://github.com/dotnet/sdk",
      "commitSha": "324034f40a134133b764b7262e855dd17b114ded"
    },
    {
      "barId": 289818,
      "path": "source-build-reference-packages",
      "remoteUri": "https://github.com/dotnet/source-build-reference-packages",
      "commitSha": "dcd0835a5aa7442712fa2c63096422f53249b10d"
    },
    {
      "barId": 287042,
      "path": "sourcelink",
      "remoteUri": "https://github.com/dotnet/sourcelink",
      "commitSha": "307eb51fb9878894d4812276b85ac94293cd7b16"
    },
    {
      "barId": 289561,
      "path": "symreader",
      "remoteUri": "https://github.com/dotnet/symreader",
      "commitSha": "4ea649c272581be7b15c19e6b4f1aa58a8296254"
    },
    {
      "barId": 290586,
      "path": "templating",
      "remoteUri": "https://github.com/dotnet/templating",
      "commitSha": "ab3f61de6abefd7944d6b06e34f36b3f937be0b1"
    },
    {
      "barId": 287819,
      "path": "vstest",
      "remoteUri": "https://github.com/microsoft/vstest",
      "commitSha": "697c1270eebc92c531f27265dd0ff60211b088bb"
    },
    {
      "barId": 289732,
      "path": "windowsdesktop",
      "remoteUri": "https://github.com/dotnet/windowsdesktop",
      "commitSha": "dddb7a4a4a834496cbd3e58c356fc4ff244e29ad"
    },
    {
      "barId": 290308,
      "path": "winforms",
      "remoteUri": "https://github.com/dotnet/winforms",
      "commitSha": "62f001bbdf5794cda4c36ab34f93f79bf7971278"
    },
    {
<<<<<<< HEAD
      "barId": 290620,
      "path": "wpf",
      "remoteUri": "https://github.com/dotnet/wpf",
      "commitSha": "d75b8adc3d7b451bc1fdf5489cee601c31d65011"
=======
      "barId": 290609,
      "path": "wpf",
      "remoteUri": "https://github.com/dotnet/wpf",
      "commitSha": "756c6890f1118f2826c6d99a70da8f0d745d8cd2"
>>>>>>> d4499c7a
    },
    {
      "barId": 278018,
      "path": "xdt",
      "remoteUri": "https://github.com/dotnet/xdt",
      "commitSha": "ec086785dfa9af4a0dc58eca3e5c969e3d0c6003"
    }
  ],
  "submodules": [
    {
      "path": "aspnetcore/src/submodules/googletest",
      "remoteUri": "https://github.com/google/googletest",
      "commitSha": "373af2e3df71599b87a40ce0e37164523849166b"
    },
    {
      "path": "aspnetcore/src/submodules/MessagePack-CSharp",
      "remoteUri": "https://github.com/aspnet/MessagePack-CSharp.git",
      "commitSha": "9aeb12b9bdb024512ffe2e4bddfa2785dca6e39e"
    },
    {
      "path": "nuget-client/submodules/NuGet.Build.Localization",
      "remoteUri": "https://github.com/NuGet/NuGet.Build.Localization.git",
      "commitSha": "f15db7b7c6f5affbea268632ef8333d2687c8031"
    },
    {
      "path": "source-build-reference-packages/src/externalPackages/src/abstractions-xunit",
      "remoteUri": "https://github.com/xunit/abstractions.xunit",
      "commitSha": "b75d54d73b141709f805c2001b16f3dd4d71539d"
    },
    {
      "path": "source-build-reference-packages/src/externalPackages/src/application-insights",
      "remoteUri": "https://github.com/microsoft/ApplicationInsights-dotnet",
      "commitSha": "2faa7e8b157a431daa2e71785d68abd5fa817b53"
    },
    {
      "path": "source-build-reference-packages/src/externalPackages/src/azure-activedirectory-identitymodel-extensions-for-dotnet",
      "remoteUri": "https://github.com/AzureAD/azure-activedirectory-identitymodel-extensions-for-dotnet.git",
      "commitSha": "e67b25be77532af9ba405670b34b4d263d505fde"
    },
    {
      "path": "source-build-reference-packages/src/externalPackages/src/cssparser",
      "remoteUri": "https://github.com/dotnet/cssparser",
      "commitSha": "0d59611784841735a7778a67aa6e9d8d000c861f"
    },
    {
      "path": "source-build-reference-packages/src/externalPackages/src/docker-creds-provider",
      "remoteUri": "https://github.com/mthalman/docker-creds-provider",
      "commitSha": "6e1ecd0a80755f9f0e88dc23b98b52f51a77c65e"
    },
    {
      "path": "source-build-reference-packages/src/externalPackages/src/humanizer",
      "remoteUri": "https://github.com/Humanizr/Humanizer",
      "commitSha": "3ebc38de585fc641a04b0e78ed69468453b0f8a1"
    },
    {
      "path": "source-build-reference-packages/src/externalPackages/src/MSBuildLocator",
      "remoteUri": "https://github.com/microsoft/MSBuildLocator",
      "commitSha": "694ff392b2dcf6ac58fe865afd1c982eb9449014"
    },
    {
      "path": "source-build-reference-packages/src/externalPackages/src/newtonsoft-json",
      "remoteUri": "https://github.com/JamesNK/Newtonsoft.Json.git",
      "commitSha": "0a2e291c0d9c0c7675d445703e51750363a549ef"
    },
    {
      "path": "source-build-reference-packages/src/externalPackages/src/spectre-console",
      "remoteUri": "https://github.com/spectreconsole/spectre.console",
      "commitSha": "68fcfe0de4c0602b1c4d4c3cf58ea70e9f06388c"
    },
    {
      "path": "source-build-reference-packages/src/externalPackages/src/vs-solutionpersistence",
      "remoteUri": "https://github.com/microsoft/vs-solutionpersistence.git",
      "commitSha": "0b6f82a4073ce0ff0419991ea0cd6dd6898a51ac"
    }
  ]
}<|MERGE_RESOLUTION|>--- conflicted
+++ resolved
@@ -139,17 +139,10 @@
       "commitSha": "62f001bbdf5794cda4c36ab34f93f79bf7971278"
     },
     {
-<<<<<<< HEAD
       "barId": 290620,
       "path": "wpf",
       "remoteUri": "https://github.com/dotnet/wpf",
       "commitSha": "d75b8adc3d7b451bc1fdf5489cee601c31d65011"
-=======
-      "barId": 290609,
-      "path": "wpf",
-      "remoteUri": "https://github.com/dotnet/wpf",
-      "commitSha": "756c6890f1118f2826c6d99a70da8f0d745d8cd2"
->>>>>>> d4499c7a
     },
     {
       "barId": 278018,
