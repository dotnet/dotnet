{
  "repositories": [
    {
      "packageVersion": "10.0.0-beta.25316.2",
      "barId": 271932,
      "path": "arcade",
      "remoteUri": "https://github.com/dotnet/arcade",
      "commitSha": "d9d02d858b71562509f72ea84409853e4deffc8f"
    },
    {
      "packageVersion": "8.2.2-preview.1.24521.5",
      "barId": null,
      "path": "aspire",
      "remoteUri": "https://github.com/dotnet/aspire",
      "commitSha": "5fa9337a84a52e9bd185d04d156eccbdcf592f74"
    },
    {
      "packageVersion": "10.0.0-preview.7.25318.4",
      "barId": 272383,
      "path": "aspnetcore",
      "remoteUri": "https://github.com/dotnet/aspnetcore",
      "commitSha": "ee050bd56bdf2b653d4bad75f26ba8802a4f58fa"
    },
    {
      "packageVersion": "0.11.5-alpha.25302.1",
      "barId": 270241,
      "path": "cecil",
      "remoteUri": "https://github.com/dotnet/cecil",
      "commitSha": "70155a89cb7781f4b7ffe346455939d09a2cd45e"
    },
    {
      "packageVersion": "0.1.631906",
      "barId": 272511,
      "path": "command-line-api",
      "remoteUri": "https://github.com/dotnet/command-line-api",
      "commitSha": "68b6dad50acc558276958b19b4c9189d70721d76"
    },
    {
      "packageVersion": "9.0.0-preview.1.25316.1",
      "barId": 271900,
      "path": "deployment-tools",
      "remoteUri": "https://github.com/dotnet/deployment-tools",
      "commitSha": "ea2bdda50b4e66d7e7d877b37eeea5974693c6a1"
    },
    {
      "packageVersion": "9.0.631901",
      "barId": 272480,
      "path": "diagnostics",
      "remoteUri": "https://github.com/dotnet/diagnostics",
      "commitSha": "c80de30e0d582df0c6fb9b24e8b10c3a78c97161"
    },
    {
      "packageVersion": "10.0.0-preview.7.25318.2",
      "barId": 272403,
      "path": "efcore",
      "remoteUri": "https://github.com/dotnet/efcore",
      "commitSha": "202d207420bb3b035973c0b5b6da6018ec64c49e"
    },
    {
      "packageVersion": "10.0.0-preview.7.25316.1",
      "barId": 271912,
      "path": "emsdk",
      "remoteUri": "https://github.com/dotnet/emsdk",
      "commitSha": "d7f601751622ebee331367f19b4310eaa9b70102"
    },
    {
      "packageVersion": "14.0.100-beta.25312.1",
      "barId": 271534,
      "path": "fsharp",
      "remoteUri": "https://github.com/dotnet/fsharp",
      "commitSha": "733acd8bae809f1535c10576fba2fb86a65f6c1a"
    },
    {
      "packageVersion": "17.15.0-preview-25319-07",
      "barId": 272414,
      "path": "msbuild",
      "remoteUri": "https://github.com/dotnet/msbuild",
      "commitSha": "074cf71a2397e02e34eb95f6b54bda9df16799ab"
    },
    {
      "packageVersion": "6.15.0-preview.1.82",
      "barId": 271771,
      "path": "nuget-client",
      "remoteUri": "https://github.com/nuget/nuget.client",
      "commitSha": "772ee13d2bafaa1414d90dbfbd77e0941115ef19"
    },
    {
      "packageVersion": "10.0.0-preview.25313.2",
      "barId": 271777,
      "path": "razor",
      "remoteUri": "https://github.com/dotnet/razor",
      "commitSha": "67633105eb00449cca598c97b44f97c8771563da"
    },
    {
      "packageVersion": "5.0.0-1.25314.1",
      "barId": 271796,
      "path": "roslyn",
      "remoteUri": "https://github.com/dotnet/roslyn",
      "commitSha": "e15bc0a7eb664d20e7237daef7ab6b76da6c16cb"
    },
    {
      "packageVersion": "10.0.0-preview.25316.1",
      "barId": 271899,
      "path": "roslyn-analyzers",
      "remoteUri": "https://github.com/dotnet/roslyn-analyzers",
      "commitSha": "dc4858726e18153077521634c7e902484dfb3391"
    },
    {
      "packageVersion": "10.0.0-preview.5.25262.10",
      "barId": 272486,
      "path": "runtime",
      "remoteUri": "https://github.com/dotnet/runtime",
      "commitSha": "ede0118a8f82bd3e01e1de1eac6eb9e1e74f486f"
    },
    {
      "packageVersion": "10.0.0-preview.25221.1",
      "barId": 272343,
      "path": "scenario-tests",
      "remoteUri": "https://github.com/dotnet/scenario-tests",
      "commitSha": "6ab0ec29e4e346465c767a6e04c37b179ee287f8"
    },
    {
      "packageVersion": "10.0.100-preview.6.25272.9",
      "barId": 272354,
      "path": "sdk",
      "remoteUri": "https://github.com/dotnet/sdk",
      "commitSha": "0e9898bbc2834154ba0afdfb8372acd02d39ef01"
    },
    {
      "packageVersion": "10.0.622801",
<<<<<<< HEAD
      "barId": 271898,
      "path": "source-build-externals",
      "remoteUri": "https://github.com/dotnet/source-build-externals",
      "commitSha": "c4bd26056e83fcccbe76e4e2fd3aa257d7747c4c"
=======
      "barId": 271034,
      "path": "source-build-externals",
      "remoteUri": "https://github.com/dotnet/source-build-externals",
      "commitSha": "2cc332a5dfbcbd559c3eb156287292b6acf5c556"
>>>>>>> 67889d9d
    },
    {
      "packageVersion": "",
      "barId": 272426,
      "path": "source-build-reference-packages",
      "remoteUri": "https://github.com/dotnet/source-build-reference-packages",
      "commitSha": "96f3b2251284604ab8d1ffc6f445474ad528bcba"
    },
    {
      "packageVersion": "10.0.0-beta.25302.1",
      "barId": 270321,
      "path": "sourcelink",
      "remoteUri": "https://github.com/dotnet/sourcelink",
      "commitSha": "634059dd61cb2de8a5fbed786093790a78ce0de7"
    },
    {
      "packageVersion": "2.2.0-beta.25313.1",
      "barId": 271696,
      "path": "symreader",
      "remoteUri": "https://github.com/dotnet/symreader",
      "commitSha": "66c6797a1e9a9346d5f6de3f9edaecad6e4350d0"
    },
    {
      "packageVersion": "10.0.100-preview.6.25316.1",
      "barId": 271919,
      "path": "templating",
      "remoteUri": "https://github.com/dotnet/templating",
      "commitSha": "8c1b4400c5a4dedd69416cad324ea13baabf913b"
    },
    {
      "packageVersion": "17.15.0-preview-25319-02",
      "barId": 272429,
      "path": "vstest",
      "remoteUri": "https://github.com/microsoft/vstest",
      "commitSha": "cdcfb7f5c163d7b7a555b129522c3b868f73e92c"
    },
    {
      "packageVersion": "10.0.0-preview.6.25315.1",
      "barId": 271848,
      "path": "windowsdesktop",
      "remoteUri": "https://github.com/dotnet/windowsdesktop",
      "commitSha": "4d7496486f9b81cf0e18b08858fc70dba1b86199"
    },
    {
      "packageVersion": "10.0.0-preview.7.25318.4",
      "barId": 272390,
      "path": "winforms",
      "remoteUri": "https://github.com/dotnet/winforms",
      "commitSha": "08485db910e17bc7135cf1c057ef8b3418d8f9bc"
    },
    {
      "packageVersion": "10.0.0-preview.6.25316.1",
      "barId": 271885,
      "path": "wpf",
      "remoteUri": "https://github.com/dotnet/wpf",
      "commitSha": "ac86baad0a1d1072a0429700df6d9ee0d5a1d3e6"
    },
    {
      "packageVersion": "10.0.0-preview.25313.1",
      "barId": 271744,
      "path": "xdt",
      "remoteUri": "https://github.com/dotnet/xdt",
      "commitSha": "0522205e7ee27c529c3253b51cae0b0b96a32f9a"
    }
  ],
  "submodules": [
    {
      "path": "aspnetcore/src/submodules/googletest",
      "remoteUri": "https://github.com/google/googletest",
      "commitSha": "175c1b55cfb3dbed519b94a370c083aac605009f"
    },
    {
      "path": "aspnetcore/src/submodules/MessagePack-CSharp",
      "remoteUri": "https://github.com/aspnet/MessagePack-CSharp.git",
      "commitSha": "9aeb12b9bdb024512ffe2e4bddfa2785dca6e39e"
    },
    {
      "path": "nuget-client/submodules/NuGet.Build.Localization",
      "remoteUri": "https://github.com/NuGet/NuGet.Build.Localization.git",
      "commitSha": "f15db7b7c6f5affbea268632ef8333d2687c8031"
    },
    {
      "path": "source-build-externals/src/repos/src/abstractions-xunit",
      "remoteUri": "https://github.com/xunit/abstractions.xunit",
      "commitSha": "b75d54d73b141709f805c2001b16f3dd4d71539d"
    },
    {
      "path": "source-build-externals/src/repos/src/application-insights",
      "remoteUri": "https://github.com/microsoft/ApplicationInsights-dotnet",
      "commitSha": "2faa7e8b157a431daa2e71785d68abd5fa817b53"
    },
    {
      "path": "source-build-externals/src/repos/src/azure-activedirectory-identitymodel-extensions-for-dotnet",
      "remoteUri": "https://github.com/AzureAD/azure-activedirectory-identitymodel-extensions-for-dotnet.git",
      "commitSha": "e67b25be77532af9ba405670b34b4d263d505fde"
    },
    {
      "path": "source-build-externals/src/repos/src/cssparser",
      "remoteUri": "https://github.com/dotnet/cssparser",
      "commitSha": "0d59611784841735a7778a67aa6e9d8d000c861f"
    },
    {
      "path": "source-build-externals/src/repos/src/docker-creds-provider",
      "remoteUri": "https://github.com/mthalman/docker-creds-provider",
      "commitSha": "6e1ecd0a80755f9f0e88dc23b98b52f51a77c65e"
    },
    {
      "path": "source-build-externals/src/repos/src/humanizer",
      "remoteUri": "https://github.com/Humanizr/Humanizer",
      "commitSha": "3ebc38de585fc641a04b0e78ed69468453b0f8a1"
    },
    {
      "path": "source-build-externals/src/repos/src/MSBuildLocator",
      "remoteUri": "https://github.com/microsoft/MSBuildLocator",
      "commitSha": "e0281df33274ac3c3e22acc9b07dcb4b31d57dc0"
    },
    {
      "path": "source-build-externals/src/repos/src/newtonsoft-json",
      "remoteUri": "https://github.com/JamesNK/Newtonsoft.Json.git",
      "commitSha": "0a2e291c0d9c0c7675d445703e51750363a549ef"
    },
    {
      "path": "source-build-externals/src/repos/src/vs-solutionpersistence",
      "remoteUri": "https://github.com/microsoft/vs-solutionpersistence.git",
      "commitSha": "0b6f82a4073ce0ff0419991ea0cd6dd6898a51ac"
    },
    {
      "path": "source-build-externals/src/repos/src/xunit",
      "remoteUri": "https://github.com/xunit/xunit",
      "commitSha": "82543a6df6f5f13b5b70f8a9f9ccb41cd676084f"
    },
    {
      "path": "source-build-externals/src/repos/src/xunit/src/xunit.assert/Asserts",
      "remoteUri": "https://github.com/xunit/assert.xunit",
      "commitSha": "cac8b688c193c0f244a0bedf3bb60feeb32d377a"
    },
    {
      "path": "source-build-externals/src/repos/src/xunit/tools/builder/common",
      "remoteUri": "https://github.com/xunit/build-tools-v3",
      "commitSha": "90dba1f5638a4f00d4978a73e23edde5b85061d9"
    },
    {
      "path": "source-build-externals/src/repos/src/xunit/tools/media",
      "remoteUri": "https://github.com/xunit/media",
      "commitSha": "5738b6e86f08e0389c4392b939c20e3eca2d9822"
    },
    {
      "path": "source-build-reference-packages/src/externalPackages/src/abstractions-xunit",
      "remoteUri": "https://github.com/xunit/abstractions.xunit",
      "commitSha": "b75d54d73b141709f805c2001b16f3dd4d71539d"
    },
    {
      "path": "source-build-reference-packages/src/externalPackages/src/application-insights",
      "remoteUri": "https://github.com/microsoft/ApplicationInsights-dotnet",
      "commitSha": "2faa7e8b157a431daa2e71785d68abd5fa817b53"
    },
    {
      "path": "source-build-reference-packages/src/externalPackages/src/azure-activedirectory-identitymodel-extensions-for-dotnet",
      "remoteUri": "https://github.com/AzureAD/azure-activedirectory-identitymodel-extensions-for-dotnet.git",
      "commitSha": "e67b25be77532af9ba405670b34b4d263d505fde"
    },
    {
      "path": "source-build-reference-packages/src/externalPackages/src/cssparser",
      "remoteUri": "https://github.com/dotnet/cssparser",
      "commitSha": "0d59611784841735a7778a67aa6e9d8d000c861f"
    },
    {
      "path": "source-build-reference-packages/src/externalPackages/src/docker-creds-provider",
      "remoteUri": "https://github.com/mthalman/docker-creds-provider",
      "commitSha": "6e1ecd0a80755f9f0e88dc23b98b52f51a77c65e"
    },
    {
      "path": "source-build-reference-packages/src/externalPackages/src/humanizer",
      "remoteUri": "https://github.com/Humanizr/Humanizer",
      "commitSha": "3ebc38de585fc641a04b0e78ed69468453b0f8a1"
    },
    {
      "path": "source-build-reference-packages/src/externalPackages/src/MSBuildLocator",
      "remoteUri": "https://github.com/microsoft/MSBuildLocator",
      "commitSha": "e0281df33274ac3c3e22acc9b07dcb4b31d57dc0"
    },
    {
      "path": "source-build-reference-packages/src/externalPackages/src/newtonsoft-json",
      "remoteUri": "https://github.com/JamesNK/Newtonsoft.Json.git",
      "commitSha": "0a2e291c0d9c0c7675d445703e51750363a549ef"
    },
    {
      "path": "source-build-reference-packages/src/externalPackages/src/vs-solutionpersistence",
      "remoteUri": "https://github.com/microsoft/vs-solutionpersistence.git",
      "commitSha": "0b6f82a4073ce0ff0419991ea0cd6dd6898a51ac"
    },
    {
      "path": "source-build-reference-packages/src/externalPackages/src/xunit",
      "remoteUri": "https://github.com/xunit/xunit",
      "commitSha": "82543a6df6f5f13b5b70f8a9f9ccb41cd676084f"
    },
    {
      "path": "source-build-reference-packages/src/externalPackages/src/xunit/src/xunit.assert/Asserts",
      "remoteUri": "https://github.com/xunit/assert.xunit",
      "commitSha": "cac8b688c193c0f244a0bedf3bb60feeb32d377a"
    },
    {
      "path": "source-build-reference-packages/src/externalPackages/src/xunit/tools/builder/common",
      "remoteUri": "https://github.com/xunit/build-tools-v3",
      "commitSha": "90dba1f5638a4f00d4978a73e23edde5b85061d9"
    },
    {
      "path": "source-build-reference-packages/src/externalPackages/src/xunit/tools/media",
      "remoteUri": "https://github.com/xunit/media",
      "commitSha": "5738b6e86f08e0389c4392b939c20e3eca2d9822"
    }
  ]
}<|MERGE_RESOLUTION|>--- conflicted
+++ resolved
@@ -128,17 +128,10 @@
     },
     {
       "packageVersion": "10.0.622801",
-<<<<<<< HEAD
       "barId": 271898,
       "path": "source-build-externals",
       "remoteUri": "https://github.com/dotnet/source-build-externals",
       "commitSha": "c4bd26056e83fcccbe76e4e2fd3aa257d7747c4c"
-=======
-      "barId": 271034,
-      "path": "source-build-externals",
-      "remoteUri": "https://github.com/dotnet/source-build-externals",
-      "commitSha": "2cc332a5dfbcbd559c3eb156287292b6acf5c556"
->>>>>>> 67889d9d
     },
     {
       "packageVersion": "",
