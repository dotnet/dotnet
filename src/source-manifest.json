{
  "repositories": [
    {
      "packageVersion": "10.0.0-beta.25268.1",
      "barId": 268746,
      "path": "arcade",
      "remoteUri": "https://github.com/dotnet/arcade",
      "commitSha": "35a34fa5ab9b2f97d3f7bdf48a7c2100727308b3"
    },
    {
      "packageVersion": "8.2.2-preview.1.24521.5",
      "barId": null,
      "path": "aspire",
      "remoteUri": "https://github.com/dotnet/aspire",
      "commitSha": "5fa9337a84a52e9bd185d04d156eccbdcf592f74"
    },
    {
      "packageVersion": "10.0.0-preview.5.25273.8",
      "barId": 269474,
      "path": "aspnetcore",
      "remoteUri": "https://github.com/dotnet/aspnetcore",
      "commitSha": "0aee55169c4866035f57c584640a9ad4a71906ad"
    },
    {
      "packageVersion": "0.11.5-alpha.25266.1",
      "barId": 268579,
      "path": "cecil",
      "remoteUri": "https://github.com/dotnet/cecil",
      "commitSha": "50f19ccf4b834a6eab54496486a114ba3839f7b9"
    },
    {
      "packageVersion": "0.1.626501",
      "barId": 268432,
      "path": "command-line-api",
      "remoteUri": "https://github.com/dotnet/command-line-api",
      "commitSha": "bd9602cb9a55977c58bc820ef05bfaeaff56982d"
    },
    {
      "packageVersion": "9.0.0-preview.1.25269.1",
      "barId": 268823,
      "path": "deployment-tools",
      "remoteUri": "https://github.com/dotnet/deployment-tools",
      "commitSha": "24142f7e09afd44317f70ae94801bc6feca0abcc"
    },
    {
      "packageVersion": "9.0.626601",
      "barId": 268685,
      "path": "diagnostics",
      "remoteUri": "https://github.com/dotnet/diagnostics",
      "commitSha": "ce653def0d1969dca0d518a95559b2acc3c6128c"
    },
    {
      "packageVersion": "10.0.0-preview.5.25274.2",
      "barId": 269509,
      "path": "efcore",
      "remoteUri": "https://github.com/dotnet/efcore",
      "commitSha": "010c87ab6984b8d6319019110605f32e8723609f"
    },
    {
      "packageVersion": "10.0.0-preview.5.25273.4",
      "barId": 269445,
      "path": "emsdk",
      "remoteUri": "https://github.com/dotnet/emsdk",
      "commitSha": "c7ac3a98d4c534c22dccdc0d0b6326c3427f10b2"
    },
    {
      "packageVersion": "10.0.100-beta.25270.2",
      "barId": 269002,
      "path": "fsharp",
      "remoteUri": "https://github.com/dotnet/fsharp",
      "commitSha": "13ad6469b0354735c5b259f7e8307648ab7a6c50"
    },
    {
      "packageVersion": "17.15.0-preview-25273-03",
      "barId": 269419,
      "path": "msbuild",
      "remoteUri": "https://github.com/dotnet/msbuild",
      "commitSha": "4ad462496537cd497f9c43531acb21f44d58cd67"
    },
    {
      "packageVersion": "6.15.0-preview.1.50",
      "barId": 267707,
      "path": "nuget-client",
      "remoteUri": "https://github.com/nuget/nuget.client",
      "commitSha": "e4e3b79701686199bc804a06533d2df054924d7e"
    },
    {
      "packageVersion": "10.0.0-preview.25272.1",
      "barId": 269317,
      "path": "razor",
      "remoteUri": "https://github.com/dotnet/razor",
      "commitSha": "18d80b92627533b89bbaf0cd643eaae4545aae20"
    },
    {
      "packageVersion": "5.0.0-1.25272.4",
      "barId": 269369,
      "path": "roslyn",
      "remoteUri": "https://github.com/dotnet/roslyn",
      "commitSha": "533fde8c7c7b194b1a6e04f87c5ad8090cbafec6"
    },
    {
      "packageVersion": "10.0.0-preview.25267.1",
      "barId": 268740,
      "path": "roslyn-analyzers",
      "remoteUri": "https://github.com/dotnet/roslyn-analyzers",
      "commitSha": "5db220ec96a406ab3a095bdf73ffa37fd94a8c9b"
    },
    {
      "packageVersion": "10.0.0-preview.5.25262.10",
      "barId": 269345,
      "path": "runtime",
      "remoteUri": "https://github.com/dotnet/runtime",
      "commitSha": "f0b32c11078d9b296fd103aeecd826cd593ec0bc"
    },
    {
      "packageVersion": "10.0.0-preview.25221.1",
      "barId": 268572,
      "path": "scenario-tests",
      "remoteUri": "https://github.com/dotnet/scenario-tests",
      "commitSha": "ba23e62da145ef04187aabe1e1fb64029fe2317d"
    },
    {
      "packageVersion": "10.0.100-preview.5.25263.6",
      "barId": 269350,
      "path": "sdk",
      "remoteUri": "https://github.com/dotnet/sdk",
      "commitSha": "eccde5146829a37f1b2f9f7872a97915be80f10c"
    },
    {
      "packageVersion": "10.0.622801",
      "barId": 268819,
      "path": "source-build-externals",
      "remoteUri": "https://github.com/dotnet/source-build-externals",
      "commitSha": "6eacb34ddd8376376fa7710ee204bb330b1b5646"
    },
    {
      "packageVersion": "",
      "barId": 268821,
      "path": "source-build-reference-packages",
      "remoteUri": "https://github.com/dotnet/source-build-reference-packages",
      "commitSha": "9c6bd2ceb401e034c27e83288438e2d678443092"
    },
    {
      "packageVersion": "10.0.0-beta.25269.3",
      "barId": 268926,
      "path": "sourcelink",
      "remoteUri": "https://github.com/dotnet/sourcelink",
      "commitSha": "2045f54ea5c64e92934a73f177e64487f2658888"
    },
    {
      "packageVersion": "2.2.0-beta.25262.1",
      "barId": 267834,
      "path": "symreader",
      "remoteUri": "https://github.com/dotnet/symreader",
      "commitSha": "d38d92c12935201bb8852096935c267d53592ad9"
    },
    {
      "packageVersion": "10.0.100-preview.5.25271.3",
      "barId": 269169,
      "path": "templating",
      "remoteUri": "https://github.com/dotnet/templating",
      "commitSha": "27fc5b5e3f6bf282c76e34acf80da010a6df106d"
    },
    {
      "packageVersion": "17.15.0-preview-25266-01",
      "barId": 268581,
      "path": "vstest",
      "remoteUri": "https://github.com/microsoft/vstest",
      "commitSha": "f93fcd2943f39c2cbb65d25e3949e21c3190184c"
    },
    {
<<<<<<< HEAD
      "packageVersion": "10.0.0-preview.5.25276.1",
      "barId": 269613,
      "path": "windowsdesktop",
      "remoteUri": "https://github.com/dotnet/windowsdesktop",
      "commitSha": "7312a10fceef82185d937ca0ea3717890dcead95"
=======
      "packageVersion": "10.0.0-preview.5.25274.3",
      "barId": 269506,
      "path": "windowsdesktop",
      "remoteUri": "https://github.com/dotnet/windowsdesktop",
      "commitSha": "e508b7856fa9356b92086a869b130dc1fcdef06e"
>>>>>>> a8d08848
    },
    {
      "packageVersion": "10.0.0-preview.5.25273.2",
      "barId": 269431,
      "path": "winforms",
      "remoteUri": "https://github.com/dotnet/winforms",
      "commitSha": "9b0537ab400cca58e4078228ddd033ad732ba13f"
    },
    {
      "packageVersion": "10.0.0-preview.5.25275.2",
      "barId": 269552,
      "path": "wpf",
      "remoteUri": "https://github.com/dotnet/wpf",
      "commitSha": "9eb2c425b945531926dad625d4b5a40d74ef7003"
    },
    {
      "packageVersion": "10.0.0-preview.25269.1",
      "barId": 268931,
      "path": "xdt",
      "remoteUri": "https://github.com/dotnet/xdt",
      "commitSha": "7c4241a4893ba0703dfad18762f217857073b526"
    }
  ],
  "submodules": [
    {
      "path": "aspnetcore/src/submodules/googletest",
      "remoteUri": "https://github.com/google/googletest",
      "commitSha": "571930618fa96eabcd05b573285edbee9fc13bae"
    },
    {
      "path": "aspnetcore/src/submodules/MessagePack-CSharp",
      "remoteUri": "https://github.com/aspnet/MessagePack-CSharp.git",
      "commitSha": "9aeb12b9bdb024512ffe2e4bddfa2785dca6e39e"
    },
    {
      "path": "nuget-client/submodules/NuGet.Build.Localization",
      "remoteUri": "https://github.com/NuGet/NuGet.Build.Localization.git",
      "commitSha": "f15db7b7c6f5affbea268632ef8333d2687c8031"
    },
    {
      "path": "source-build-externals/src/repos/src/abstractions-xunit",
      "remoteUri": "https://github.com/xunit/abstractions.xunit",
      "commitSha": "b75d54d73b141709f805c2001b16f3dd4d71539d"
    },
    {
      "path": "source-build-externals/src/repos/src/application-insights",
      "remoteUri": "https://github.com/microsoft/ApplicationInsights-dotnet",
      "commitSha": "2faa7e8b157a431daa2e71785d68abd5fa817b53"
    },
    {
      "path": "source-build-externals/src/repos/src/azure-activedirectory-identitymodel-extensions-for-dotnet",
      "remoteUri": "https://github.com/AzureAD/azure-activedirectory-identitymodel-extensions-for-dotnet.git",
      "commitSha": "e67b25be77532af9ba405670b34b4d263d505fde"
    },
    {
      "path": "source-build-externals/src/repos/src/cssparser",
      "remoteUri": "https://github.com/dotnet/cssparser",
      "commitSha": "0d59611784841735a7778a67aa6e9d8d000c861f"
    },
    {
      "path": "source-build-externals/src/repos/src/docker-creds-provider",
      "remoteUri": "https://github.com/mthalman/docker-creds-provider",
      "commitSha": "6e1ecd0a80755f9f0e88dc23b98b52f51a77c65e"
    },
    {
      "path": "source-build-externals/src/repos/src/humanizer",
      "remoteUri": "https://github.com/Humanizr/Humanizer",
      "commitSha": "3ebc38de585fc641a04b0e78ed69468453b0f8a1"
    },
    {
      "path": "source-build-externals/src/repos/src/MSBuildLocator",
      "remoteUri": "https://github.com/microsoft/MSBuildLocator",
      "commitSha": "e0281df33274ac3c3e22acc9b07dcb4b31d57dc0"
    },
    {
      "path": "source-build-externals/src/repos/src/newtonsoft-json",
      "remoteUri": "https://github.com/JamesNK/Newtonsoft.Json.git",
      "commitSha": "0a2e291c0d9c0c7675d445703e51750363a549ef"
    },
    {
      "path": "source-build-externals/src/repos/src/vs-solutionpersistence",
      "remoteUri": "https://github.com/microsoft/vs-solutionpersistence.git",
      "commitSha": "0b6f82a4073ce0ff0419991ea0cd6dd6898a51ac"
    },
    {
      "path": "source-build-externals/src/repos/src/xunit",
      "remoteUri": "https://github.com/xunit/xunit",
      "commitSha": "82543a6df6f5f13b5b70f8a9f9ccb41cd676084f"
    },
    {
      "path": "source-build-externals/src/repos/src/xunit/src/xunit.assert/Asserts",
      "remoteUri": "https://github.com/xunit/assert.xunit",
      "commitSha": "cac8b688c193c0f244a0bedf3bb60feeb32d377a"
    },
    {
      "path": "source-build-externals/src/repos/src/xunit/tools/builder/common",
      "remoteUri": "https://github.com/xunit/build-tools-v3",
      "commitSha": "90dba1f5638a4f00d4978a73e23edde5b85061d9"
    },
    {
      "path": "source-build-externals/src/repos/src/xunit/tools/media",
      "remoteUri": "https://github.com/xunit/media",
      "commitSha": "5738b6e86f08e0389c4392b939c20e3eca2d9822"
    }
  ]
}<|MERGE_RESOLUTION|>--- conflicted
+++ resolved
@@ -169,19 +169,11 @@
       "commitSha": "f93fcd2943f39c2cbb65d25e3949e21c3190184c"
     },
     {
-<<<<<<< HEAD
       "packageVersion": "10.0.0-preview.5.25276.1",
       "barId": 269613,
       "path": "windowsdesktop",
       "remoteUri": "https://github.com/dotnet/windowsdesktop",
       "commitSha": "7312a10fceef82185d937ca0ea3717890dcead95"
-=======
-      "packageVersion": "10.0.0-preview.5.25274.3",
-      "barId": 269506,
-      "path": "windowsdesktop",
-      "remoteUri": "https://github.com/dotnet/windowsdesktop",
-      "commitSha": "e508b7856fa9356b92086a869b130dc1fcdef06e"
->>>>>>> a8d08848
     },
     {
       "packageVersion": "10.0.0-preview.5.25273.2",
