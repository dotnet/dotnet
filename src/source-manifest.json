{
  "repositories": [
    {
      "barId": 287844,
      "path": "arcade",
      "remoteUri": "https://github.com/dotnet/arcade",
      "commitSha": "16f3dcc641eb529fa7324ea2d1d236bf2ca57dd0"
    },
    {
      "barId": 287809,
      "path": "aspnetcore",
      "remoteUri": "https://github.com/dotnet/aspnetcore",
      "commitSha": "d4349298d046f24282a6030d8935e81aa2440141"
    },
    {
      "barId": 277712,
      "path": "cecil",
      "remoteUri": "https://github.com/dotnet/cecil",
      "commitSha": "2a768f2c8a54077cd7d788bb135caeb4d7206a15"
    },
    {
      "barId": 278546,
      "path": "command-line-api",
      "remoteUri": "https://github.com/dotnet/command-line-api",
      "commitSha": "0b4618bc860374941e605d8eb1d2bc29c32801db"
    },
    {
      "barId": 284345,
      "path": "deployment-tools",
      "remoteUri": "https://github.com/dotnet/deployment-tools",
      "commitSha": "c0c52874069a4dc0fe1e880014e6a5f316e9d3b8"
    },
    {
      "barId": 288262,
      "path": "diagnostics",
      "remoteUri": "https://github.com/dotnet/diagnostics",
      "commitSha": "fcb028b0c776e72f2cdaa9b4a841dd69e72f6bf0"
    },
    {
<<<<<<< HEAD
      "barId": 288392,
      "path": "efcore",
      "remoteUri": "https://github.com/dotnet/efcore",
      "commitSha": "52d11dfe8820f6f915ec40e2583f29f0bb7a5b85"
=======
      "barId": 287743,
      "path": "efcore",
      "remoteUri": "https://github.com/dotnet/efcore",
      "commitSha": "a025407ace99e28b1364d0d3254051dd479c9e63"
>>>>>>> c636320f
    },
    {
      "barId": 285755,
      "path": "emsdk",
      "remoteUri": "https://github.com/dotnet/emsdk",
      "commitSha": "aead567b56fe284ee05b3bb324705b76331d4719"
    },
    {
      "barId": 288200,
      "path": "fsharp",
      "remoteUri": "https://github.com/dotnet/fsharp",
      "commitSha": "36645e1741a9e1ae674c9c35064613f63de17fb6"
    },
    {
      "barId": 287968,
      "path": "msbuild",
      "remoteUri": "https://github.com/dotnet/msbuild",
      "commitSha": "243fb764b25affe8cc5f233001ead3b5742a297e"
    },
    {
      "barId": 279847,
      "path": "nuget-client",
      "remoteUri": "https://github.com/nuget/nuget.client",
      "commitSha": "56f4657d7585ec12b61c623756ca4b2b810c4863"
    },
    {
      "barId": 288204,
      "path": "razor",
      "remoteUri": "https://github.com/dotnet/razor",
      "commitSha": "bb9fc372e43cdc6be177b1a3b2153c91203877ed"
    },
    {
      "barId": 286437,
      "path": "roslyn",
      "remoteUri": "https://github.com/dotnet/roslyn",
      "commitSha": "a01d6a0838430706cea74ad38e054c2877ffbfa1"
    },
    {
      "barId": 288338,
      "path": "runtime",
      "remoteUri": "https://github.com/dotnet/runtime",
      "commitSha": "dac11e0f02a96ecfab5fbc2214a484c0a5effed8"
    },
    {
      "barId": 277711,
      "path": "scenario-tests",
      "remoteUri": "https://github.com/dotnet/scenario-tests",
      "commitSha": "082359066ee0064039b9b1f1f025bdd0507d06de"
    },
    {
      "barId": 288013,
      "path": "sdk",
      "remoteUri": "https://github.com/dotnet/sdk",
      "commitSha": "ffaba7534225db5528a00d45be71127f3f871843"
    },
    {
      "barId": 287497,
      "path": "source-build-reference-packages",
      "remoteUri": "https://github.com/dotnet/source-build-reference-packages",
      "commitSha": "0eed3a94644603ef1c0095bc3f1bff525fff876e"
    },
    {
      "barId": 277912,
      "path": "sourcelink",
      "remoteUri": "https://github.com/dotnet/sourcelink",
      "commitSha": "9b949eeb2d5dba635c06ae936b50d2141b0aabe2"
    },
    {
      "barId": 287040,
      "path": "symreader",
      "remoteUri": "https://github.com/dotnet/symreader",
      "commitSha": "ee968d4a1bf717f4bba3a4ffc3f93b5c9870b117"
    },
    {
      "barId": 287762,
      "path": "templating",
      "remoteUri": "https://github.com/dotnet/templating",
      "commitSha": "0cb802c2e5a42e897598ac4ad238f4892bfc7896"
    },
    {
      "barId": 285989,
      "path": "vstest",
      "remoteUri": "https://github.com/microsoft/vstest",
      "commitSha": "81d120f85fbdddc7b981e910a127bd6ef913cd42"
    },
    {
      "barId": 287041,
      "path": "windowsdesktop",
      "remoteUri": "https://github.com/dotnet/windowsdesktop",
      "commitSha": "9f2ae28ea4f111e6a336682484e5aa412e114f3c"
    },
    {
      "barId": 288259,
      "path": "winforms",
      "remoteUri": "https://github.com/dotnet/winforms",
      "commitSha": "e68e2fec260cf78b082f2a23c9fb77e961002650"
    },
    {
      "barId": 283721,
      "path": "wpf",
      "remoteUri": "https://github.com/dotnet/wpf",
      "commitSha": "519468037f9b797440548c4d744fc7807573026f"
    },
    {
      "barId": 278018,
      "path": "xdt",
      "remoteUri": "https://github.com/dotnet/xdt",
      "commitSha": "ec086785dfa9af4a0dc58eca3e5c969e3d0c6003"
    }
  ],
  "submodules": [
    {
      "path": "aspnetcore/src/submodules/googletest",
      "remoteUri": "https://github.com/google/googletest",
      "commitSha": "b2b9072ecbe874f5937054653ef8f2731eb0f010"
    },
    {
      "path": "aspnetcore/src/submodules/MessagePack-CSharp",
      "remoteUri": "https://github.com/aspnet/MessagePack-CSharp.git",
      "commitSha": "9aeb12b9bdb024512ffe2e4bddfa2785dca6e39e"
    },
    {
      "path": "nuget-client/submodules/NuGet.Build.Localization",
      "remoteUri": "https://github.com/NuGet/NuGet.Build.Localization.git",
      "commitSha": "f15db7b7c6f5affbea268632ef8333d2687c8031"
    },
    {
      "path": "source-build-reference-packages/src/externalPackages/src/abstractions-xunit",
      "remoteUri": "https://github.com/xunit/abstractions.xunit",
      "commitSha": "b75d54d73b141709f805c2001b16f3dd4d71539d"
    },
    {
      "path": "source-build-reference-packages/src/externalPackages/src/application-insights",
      "remoteUri": "https://github.com/microsoft/ApplicationInsights-dotnet",
      "commitSha": "2faa7e8b157a431daa2e71785d68abd5fa817b53"
    },
    {
      "path": "source-build-reference-packages/src/externalPackages/src/azure-activedirectory-identitymodel-extensions-for-dotnet",
      "remoteUri": "https://github.com/AzureAD/azure-activedirectory-identitymodel-extensions-for-dotnet.git",
      "commitSha": "e67b25be77532af9ba405670b34b4d263d505fde"
    },
    {
      "path": "source-build-reference-packages/src/externalPackages/src/cssparser",
      "remoteUri": "https://github.com/dotnet/cssparser",
      "commitSha": "0d59611784841735a7778a67aa6e9d8d000c861f"
    },
    {
      "path": "source-build-reference-packages/src/externalPackages/src/docker-creds-provider",
      "remoteUri": "https://github.com/mthalman/docker-creds-provider",
      "commitSha": "6e1ecd0a80755f9f0e88dc23b98b52f51a77c65e"
    },
    {
      "path": "source-build-reference-packages/src/externalPackages/src/humanizer",
      "remoteUri": "https://github.com/Humanizr/Humanizer",
      "commitSha": "3ebc38de585fc641a04b0e78ed69468453b0f8a1"
    },
    {
      "path": "source-build-reference-packages/src/externalPackages/src/MSBuildLocator",
      "remoteUri": "https://github.com/microsoft/MSBuildLocator",
      "commitSha": "694ff392b2dcf6ac58fe865afd1c982eb9449014"
    },
    {
      "path": "source-build-reference-packages/src/externalPackages/src/newtonsoft-json",
      "remoteUri": "https://github.com/JamesNK/Newtonsoft.Json.git",
      "commitSha": "0a2e291c0d9c0c7675d445703e51750363a549ef"
    },
    {
      "path": "source-build-reference-packages/src/externalPackages/src/spectre-console",
      "remoteUri": "https://github.com/spectreconsole/spectre.console",
      "commitSha": "68fcfe0de4c0602b1c4d4c3cf58ea70e9f06388c"
    },
    {
      "path": "source-build-reference-packages/src/externalPackages/src/vs-solutionpersistence",
      "remoteUri": "https://github.com/microsoft/vs-solutionpersistence.git",
      "commitSha": "0b6f82a4073ce0ff0419991ea0cd6dd6898a51ac"
    }
  ]
}<|MERGE_RESOLUTION|>--- conflicted
+++ resolved
@@ -37,17 +37,10 @@
       "commitSha": "fcb028b0c776e72f2cdaa9b4a841dd69e72f6bf0"
     },
     {
-<<<<<<< HEAD
       "barId": 288392,
       "path": "efcore",
       "remoteUri": "https://github.com/dotnet/efcore",
       "commitSha": "52d11dfe8820f6f915ec40e2583f29f0bb7a5b85"
-=======
-      "barId": 287743,
-      "path": "efcore",
-      "remoteUri": "https://github.com/dotnet/efcore",
-      "commitSha": "a025407ace99e28b1364d0d3254051dd479c9e63"
->>>>>>> c636320f
     },
     {
       "barId": 285755,
