{
  "repositories": [
    {
      "packageVersion": "10.0.0-beta.25257.2",
      "barId": 267228,
      "path": "arcade",
      "remoteUri": "https://github.com/dotnet/arcade",
      "commitSha": "48c22bf560e40ae692a9098d29466539aa6c2e14"
    },
    {
      "packageVersion": "8.2.2-preview.1.24521.5",
      "barId": null,
      "path": "aspire",
      "remoteUri": "https://github.com/dotnet/aspire",
      "commitSha": "5fa9337a84a52e9bd185d04d156eccbdcf592f74"
    },
    {
      "packageVersion": "10.0.0-preview.5.25257.5",
      "barId": 267292,
      "path": "aspnetcore",
      "remoteUri": "https://github.com/dotnet/aspnetcore",
      "commitSha": "2f2a94698d8c32e223cd6b7ee5bdaadd0a3810d9"
    },
    {
      "packageVersion": "0.11.5-alpha.25252.1",
      "barId": 266716,
      "path": "cecil",
      "remoteUri": "https://github.com/dotnet/cecil",
      "commitSha": "ace481b2c118341192e9ac0caceb17cede03ed47"
    },
    {
      "packageVersion": "0.1.625601",
      "barId": 266966,
      "path": "command-line-api",
      "remoteUri": "https://github.com/dotnet/command-line-api",
      "commitSha": "493a1d270887d7c51372fd17f774ea44b0c3101a"
    },
    {
      "packageVersion": "9.0.0-preview.1.25257.2",
      "barId": 267231,
      "path": "deployment-tools",
      "remoteUri": "https://github.com/dotnet/deployment-tools",
      "commitSha": "03d18156191c4e44e05c476d9636435965703ebb"
    },
    {
      "packageVersion": "9.0.625601",
      "barId": 267066,
      "path": "diagnostics",
      "remoteUri": "https://github.com/dotnet/diagnostics",
      "commitSha": "aebf15d23e5a25ab718e780a29d8aca9a5280425"
    },
    {
      "packageVersion": "10.0.0-preview.4.25257.4",
      "barId": 267281,
      "path": "efcore",
      "remoteUri": "https://github.com/dotnet/efcore",
      "commitSha": "e89b0621f6719b7423b579e563501157bf7ca0b8"
    },
    {
      "packageVersion": "10.0.0-preview.5.25257.1",
      "barId": 267213,
      "path": "emsdk",
      "remoteUri": "https://github.com/dotnet/emsdk",
      "commitSha": "6689bf9a1750c88d5b2ca872b270814a301402e4"
    },
    {
      "packageVersion": "10.0.100-beta.25224.6",
      "barId": 265640,
      "path": "fsharp",
      "remoteUri": "https://github.com/dotnet/fsharp",
      "commitSha": "e8bfd3562774b2939c252d907de2f3173a2bd5bd"
    },
    {
      "packageVersion": "17.15.0-preview-25257-08",
      "barId": 267201,
      "path": "msbuild",
      "remoteUri": "https://github.com/dotnet/msbuild",
      "commitSha": "695b1ef88c242c19a95c9f6a504a2376661762c2"
    },
    {
      "packageVersion": "6.15.0-preview.1.44",
      "barId": 267029,
      "path": "nuget-client",
      "remoteUri": "https://github.com/nuget/nuget.client",
      "commitSha": "b1a4da9a233f3f518961778ce2dc2df85c1cd795"
    },
    {
      "packageVersion": "10.0.0-preview.25257.4",
      "barId": 267270,
      "path": "razor",
      "remoteUri": "https://github.com/dotnet/razor",
      "commitSha": "ddcd02f08f9ab3c57598550c15a7ce501341a5dd"
    },
    {
      "packageVersion": "5.0.0-1.25258.2",
      "barId": 267418,
      "path": "roslyn",
      "remoteUri": "https://github.com/dotnet/roslyn",
      "commitSha": "bbde1463899cf70a0b7f0e66e3a51ed5a203ed08"
    },
    {
      "packageVersion": "10.0.0-preview.25256.1",
      "barId": 267097,
      "path": "roslyn-analyzers",
      "remoteUri": "https://github.com/dotnet/roslyn-analyzers",
      "commitSha": "5ba91adccafb091d41d4ab7e98d77b5b0557494b"
    },
    {
      "packageVersion": "10.0.0-preview.5.25257.12",
      "barId": 267275,
      "path": "runtime",
      "remoteUri": "https://github.com/dotnet/runtime",
      "commitSha": "fadf8839b98291018f4f2a95439869d8c2eb2b74"
    },
    {
      "packageVersion": "10.0.0-preview.25221.1",
      "barId": 266989,
      "path": "scenario-tests",
      "remoteUri": "https://github.com/dotnet/scenario-tests",
      "commitSha": "3ba55042a88ef20d2aba4475d7622d3fa14c0527"
    },
    {
      "packageVersion": "10.0.100-preview.5.25258.18",
      "barId": 267425,
      "path": "sdk",
      "remoteUri": "https://github.com/dotnet/sdk",
      "commitSha": "35b730f913ba18c2398b32047cf420b12d1df0c3"
    },
    {
      "packageVersion": "10.0.622801",
      "barId": 267488,
      "path": "source-build-externals",
      "remoteUri": "https://github.com/dotnet/source-build-externals",
      "commitSha": "51f102c8aa5afcd42ff3a3c8a687262b194bf929"
    },
    {
      "packageVersion": "",
      "barId": 267115,
      "path": "source-build-reference-packages",
      "remoteUri": "https://github.com/dotnet/source-build-reference-packages",
      "commitSha": "3ffb4153a8ae7b0dacf680e578ebdd59c5c1c347"
    },
    {
      "packageVersion": "10.0.0-beta.25256.2",
      "barId": 267094,
      "path": "sourcelink",
      "remoteUri": "https://github.com/dotnet/sourcelink",
      "commitSha": "a90f9e3167b0a4c4a3baef96d9c49a706c49b878"
    },
    {
      "packageVersion": "2.2.0-beta.25256.1",
      "barId": 266957,
      "path": "symreader",
      "remoteUri": "https://github.com/dotnet/symreader",
      "commitSha": "6565fef44c1528244224690207a3f0c2a4b9295a"
    },
    {
      "packageVersion": "10.0.100-preview.5.25256.1",
      "barId": 267101,
      "path": "templating",
      "remoteUri": "https://github.com/dotnet/templating",
      "commitSha": "81c860dfb429ddb3441db9bfc4b7040a1b52c722"
    },
    {
      "packageVersion": "17.15.0-preview-25224-01",
      "barId": 265567,
      "path": "vstest",
      "remoteUri": "https://github.com/microsoft/vstest",
      "commitSha": "2e6d9288d3aa0269ae710844f3aa9e0a3981b26e"
    },
    {
      "packageVersion": "10.0.0-preview.5.25256.3",
      "barId": 267089,
      "path": "windowsdesktop",
      "remoteUri": "https://github.com/dotnet/windowsdesktop",
      "commitSha": "1c4d249a68bf853926ca7cb9604f918ab93248c4"
    },
    {
      "packageVersion": "10.0.0-preview.5.25256.3",
      "barId": 267099,
      "path": "winforms",
      "remoteUri": "https://github.com/dotnet/winforms",
      "commitSha": "a5a50fe1a5c6fb00eec67a7680a9e7b905ac6c84"
    },
    {
      "packageVersion": "10.0.0-preview.5.25256.3",
      "barId": 267109,
      "path": "wpf",
      "remoteUri": "https://github.com/dotnet/wpf",
      "commitSha": "8846c0f80b20ccf48670ac870d6226dfc5db913d"
    },
    {
<<<<<<< HEAD
      "packageVersion": "10.0.0-preview.25258.1",
      "barId": 267424,
      "path": "xdt",
      "remoteUri": "https://github.com/dotnet/xdt",
      "commitSha": "0819f8fa746a99202a4d1c0e3be921e18a9f049f"
=======
      "packageVersion": "10.0.0-preview.25256.1",
      "barId": 266956,
      "path": "xdt",
      "remoteUri": "https://github.com/dotnet/xdt",
      "commitSha": "5098b3b8971f7ac5951b7dad57ca72ac56de1a87"
>>>>>>> 2732e35f
    }
  ],
  "submodules": [
    {
      "path": "aspnetcore/src/submodules/googletest",
      "remoteUri": "https://github.com/google/googletest",
      "commitSha": "90a41521142c978131f38c6da07b4eb96a9f1ff6"
    },
    {
      "path": "aspnetcore/src/submodules/MessagePack-CSharp",
      "remoteUri": "https://github.com/aspnet/MessagePack-CSharp.git",
      "commitSha": "9aeb12b9bdb024512ffe2e4bddfa2785dca6e39e"
    },
    {
      "path": "nuget-client/submodules/NuGet.Build.Localization",
      "remoteUri": "https://github.com/NuGet/NuGet.Build.Localization.git",
      "commitSha": "f15db7b7c6f5affbea268632ef8333d2687c8031"
    },
    {
      "path": "source-build-externals/src/repos/src/abstractions-xunit",
      "remoteUri": "https://github.com/xunit/abstractions.xunit",
      "commitSha": "b75d54d73b141709f805c2001b16f3dd4d71539d"
    },
    {
      "path": "source-build-externals/src/repos/src/application-insights",
      "remoteUri": "https://github.com/microsoft/ApplicationInsights-dotnet",
      "commitSha": "2faa7e8b157a431daa2e71785d68abd5fa817b53"
    },
    {
      "path": "source-build-externals/src/repos/src/azure-activedirectory-identitymodel-extensions-for-dotnet",
      "remoteUri": "https://github.com/AzureAD/azure-activedirectory-identitymodel-extensions-for-dotnet.git",
      "commitSha": "e67b25be77532af9ba405670b34b4d263d505fde"
    },
    {
      "path": "source-build-externals/src/repos/src/cssparser",
      "remoteUri": "https://github.com/dotnet/cssparser",
      "commitSha": "0d59611784841735a7778a67aa6e9d8d000c861f"
    },
    {
      "path": "source-build-externals/src/repos/src/docker-creds-provider",
      "remoteUri": "https://github.com/mthalman/docker-creds-provider",
      "commitSha": "6e1ecd0a80755f9f0e88dc23b98b52f51a77c65e"
    },
    {
      "path": "source-build-externals/src/repos/src/humanizer",
      "remoteUri": "https://github.com/Humanizr/Humanizer",
      "commitSha": "3ebc38de585fc641a04b0e78ed69468453b0f8a1"
    },
    {
      "path": "source-build-externals/src/repos/src/MSBuildLocator",
      "remoteUri": "https://github.com/microsoft/MSBuildLocator",
      "commitSha": "e0281df33274ac3c3e22acc9b07dcb4b31d57dc0"
    },
    {
      "path": "source-build-externals/src/repos/src/newtonsoft-json",
      "remoteUri": "https://github.com/JamesNK/Newtonsoft.Json.git",
      "commitSha": "0a2e291c0d9c0c7675d445703e51750363a549ef"
    },
    {
      "path": "source-build-externals/src/repos/src/vs-solutionpersistence",
      "remoteUri": "https://github.com/microsoft/vs-solutionpersistence.git",
      "commitSha": "0b6f82a4073ce0ff0419991ea0cd6dd6898a51ac"
    },
    {
      "path": "source-build-externals/src/repos/src/xunit",
      "remoteUri": "https://github.com/xunit/xunit",
      "commitSha": "82543a6df6f5f13b5b70f8a9f9ccb41cd676084f"
    },
    {
      "path": "source-build-externals/src/repos/src/xunit/src/xunit.assert/Asserts",
      "remoteUri": "https://github.com/xunit/assert.xunit",
      "commitSha": "cac8b688c193c0f244a0bedf3bb60feeb32d377a"
    },
    {
      "path": "source-build-externals/src/repos/src/xunit/tools/builder/common",
      "remoteUri": "https://github.com/xunit/build-tools-v3",
      "commitSha": "90dba1f5638a4f00d4978a73e23edde5b85061d9"
    },
    {
      "path": "source-build-externals/src/repos/src/xunit/tools/media",
      "remoteUri": "https://github.com/xunit/media",
      "commitSha": "5738b6e86f08e0389c4392b939c20e3eca2d9822"
    }
  ]
}<|MERGE_RESOLUTION|>--- conflicted
+++ resolved
@@ -190,19 +190,11 @@
       "commitSha": "8846c0f80b20ccf48670ac870d6226dfc5db913d"
     },
     {
-<<<<<<< HEAD
       "packageVersion": "10.0.0-preview.25258.1",
       "barId": 267424,
       "path": "xdt",
       "remoteUri": "https://github.com/dotnet/xdt",
       "commitSha": "0819f8fa746a99202a4d1c0e3be921e18a9f049f"
-=======
-      "packageVersion": "10.0.0-preview.25256.1",
-      "barId": 266956,
-      "path": "xdt",
-      "remoteUri": "https://github.com/dotnet/xdt",
-      "commitSha": "5098b3b8971f7ac5951b7dad57ca72ac56de1a87"
->>>>>>> 2732e35f
     }
   ],
   "submodules": [
