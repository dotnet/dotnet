{
  "repositories": [
    {
      "barId": 286821,
      "path": "arcade",
      "remoteUri": "https://github.com/dotnet/arcade",
      "commitSha": "e8ca69398033dd1eea35e9667bf857234465de2b"
    },
    {
      "barId": 287272,
      "path": "aspnetcore",
      "remoteUri": "https://github.com/dotnet/aspnetcore",
      "commitSha": "c697d89744c309f4085856630213054242a13010"
    },
    {
      "barId": 279211,
      "path": "cecil",
      "remoteUri": "https://github.com/dotnet/cecil",
      "commitSha": "27abc57253a0d3010418e877fdfb35f9fa6806b9"
    },
    {
      "barId": 279170,
      "path": "command-line-api",
      "remoteUri": "https://github.com/dotnet/command-line-api",
      "commitSha": "e292617c0f829bfe777c7ad51467c6a509a9aff8"
    },
    {
      "barId": 284345,
      "path": "deployment-tools",
      "remoteUri": "https://github.com/dotnet/deployment-tools",
      "commitSha": "c0c52874069a4dc0fe1e880014e6a5f316e9d3b8"
    },
    {
      "barId": 287331,
      "path": "diagnostics",
      "remoteUri": "https://github.com/dotnet/diagnostics",
      "commitSha": "05321bc8e158478204d312c9de45dbb9eeddf0a2"
    },
    {
      "barId": 287416,
      "path": "efcore",
      "remoteUri": "https://github.com/dotnet/efcore",
      "commitSha": "456f97264be60ccdb1474621f8b2e60a6722c82e"
    },
    {
      "barId": 283436,
      "path": "emsdk",
      "remoteUri": "https://github.com/dotnet/emsdk",
      "commitSha": "36bb70920a16cdfe30540412069796113d9f3e5c"
    },
    {
      "barId": 285891,
      "path": "fsharp",
      "remoteUri": "https://github.com/dotnet/fsharp",
      "commitSha": "2cb9ee0a5d63b52ad7bfbd9364b90b991a26fd72"
    },
    {
      "barId": 285653,
      "path": "msbuild",
      "remoteUri": "https://github.com/dotnet/msbuild",
      "commitSha": "ef8ee47aa94a43657e516677db73ed77bdbe92bf"
    },
    {
      "barId": 286446,
      "path": "nuget-client",
      "remoteUri": "https://github.com/nuget/nuget.client",
      "commitSha": "5514d935e3e77d90d931758cf9e2589735b905a3"
    },
    {
      "barId": 286870,
      "path": "razor",
      "remoteUri": "https://github.com/dotnet/razor",
      "commitSha": "48a2659b91e7032c97ea024751a6ea9469a94d7f"
    },
    {
      "barId": 287262,
      "path": "roslyn",
      "remoteUri": "https://github.com/dotnet/roslyn",
      "commitSha": "739dc0e352a331e8a41cd66c09d2edf359255365"
    },
    {
      "barId": 287444,
      "path": "runtime",
      "remoteUri": "https://github.com/dotnet/runtime",
      "commitSha": "10307514ae71110167780d0229b61095d16ae3a3"
    },
    {
      "barId": 277711,
      "path": "scenario-tests",
      "remoteUri": "https://github.com/dotnet/scenario-tests",
      "commitSha": "082359066ee0064039b9b1f1f025bdd0507d06de"
    },
    {
      "barId": 287252,
      "path": "sdk",
      "remoteUri": "https://github.com/dotnet/sdk",
      "commitSha": "2ee5539e482d6e38d4aa9c36ec33b9a232ad475d"
    },
    {
<<<<<<< HEAD
      "barId": 287260,
      "path": "source-build-reference-packages",
      "remoteUri": "https://github.com/dotnet/source-build-reference-packages",
      "commitSha": "1405529d285cae9bd12a889fc4642ce685c9d1df"
=======
      "barId": 287459,
      "path": "source-build-reference-packages",
      "remoteUri": "https://github.com/dotnet/source-build-reference-packages",
      "commitSha": "b385687ccf8e30fdbee0111adbf72b4003b5d287"
>>>>>>> becdc8bb
    },
    {
      "barId": 287042,
      "path": "sourcelink",
      "remoteUri": "https://github.com/dotnet/sourcelink",
      "commitSha": "307eb51fb9878894d4812276b85ac94293cd7b16"
    },
    {
      "barId": 287040,
      "path": "symreader",
      "remoteUri": "https://github.com/dotnet/symreader",
      "commitSha": "ee968d4a1bf717f4bba3a4ffc3f93b5c9870b117"
    },
    {
      "barId": 287390,
      "path": "templating",
      "remoteUri": "https://github.com/dotnet/templating",
      "commitSha": "e3fa6845d03322a83d240e32e693beb34747c074"
    },
    {
      "barId": 285355,
      "path": "vstest",
      "remoteUri": "https://github.com/microsoft/vstest",
      "commitSha": "740c6833bf93da474c364c36b55fd616c8e9f3d0"
    },
    {
      "barId": 280421,
      "path": "windowsdesktop",
      "remoteUri": "https://github.com/dotnet/windowsdesktop",
      "commitSha": "e2dc1b239ab7828c6ccf3395db5f6e72af652549"
    },
    {
      "barId": 282630,
      "path": "winforms",
      "remoteUri": "https://github.com/dotnet/winforms",
      "commitSha": "2b9471644494f912a5ea1f559ed7e2d443a631aa"
    },
    {
      "barId": 287409,
      "path": "wpf",
      "remoteUri": "https://github.com/dotnet/wpf",
      "commitSha": "8409237906c778eeb16662b444a24b46a07a0976"
    },
    {
      "barId": 278018,
      "path": "xdt",
      "remoteUri": "https://github.com/dotnet/xdt",
      "commitSha": "ec086785dfa9af4a0dc58eca3e5c969e3d0c6003"
    }
  ],
  "submodules": [
    {
      "path": "aspnetcore/src/submodules/googletest",
      "remoteUri": "https://github.com/google/googletest",
      "commitSha": "373af2e3df71599b87a40ce0e37164523849166b"
    },
    {
      "path": "aspnetcore/src/submodules/MessagePack-CSharp",
      "remoteUri": "https://github.com/aspnet/MessagePack-CSharp.git",
      "commitSha": "9aeb12b9bdb024512ffe2e4bddfa2785dca6e39e"
    },
    {
      "path": "nuget-client/submodules/NuGet.Build.Localization",
      "remoteUri": "https://github.com/NuGet/NuGet.Build.Localization.git",
      "commitSha": "f15db7b7c6f5affbea268632ef8333d2687c8031"
    },
    {
      "path": "source-build-reference-packages/src/externalPackages/src/abstractions-xunit",
      "remoteUri": "https://github.com/xunit/abstractions.xunit",
      "commitSha": "b75d54d73b141709f805c2001b16f3dd4d71539d"
    },
    {
      "path": "source-build-reference-packages/src/externalPackages/src/application-insights",
      "remoteUri": "https://github.com/microsoft/ApplicationInsights-dotnet",
      "commitSha": "2faa7e8b157a431daa2e71785d68abd5fa817b53"
    },
    {
      "path": "source-build-reference-packages/src/externalPackages/src/azure-activedirectory-identitymodel-extensions-for-dotnet",
      "remoteUri": "https://github.com/AzureAD/azure-activedirectory-identitymodel-extensions-for-dotnet.git",
      "commitSha": "e67b25be77532af9ba405670b34b4d263d505fde"
    },
    {
      "path": "source-build-reference-packages/src/externalPackages/src/cssparser",
      "remoteUri": "https://github.com/dotnet/cssparser",
      "commitSha": "0d59611784841735a7778a67aa6e9d8d000c861f"
    },
    {
      "path": "source-build-reference-packages/src/externalPackages/src/docker-creds-provider",
      "remoteUri": "https://github.com/mthalman/docker-creds-provider",
      "commitSha": "6e1ecd0a80755f9f0e88dc23b98b52f51a77c65e"
    },
    {
      "path": "source-build-reference-packages/src/externalPackages/src/humanizer",
      "remoteUri": "https://github.com/Humanizr/Humanizer",
      "commitSha": "3ebc38de585fc641a04b0e78ed69468453b0f8a1"
    },
    {
      "path": "source-build-reference-packages/src/externalPackages/src/MSBuildLocator",
      "remoteUri": "https://github.com/microsoft/MSBuildLocator",
      "commitSha": "694ff392b2dcf6ac58fe865afd1c982eb9449014"
    },
    {
      "path": "source-build-reference-packages/src/externalPackages/src/newtonsoft-json",
      "remoteUri": "https://github.com/JamesNK/Newtonsoft.Json.git",
      "commitSha": "0a2e291c0d9c0c7675d445703e51750363a549ef"
    },
    {
      "path": "source-build-reference-packages/src/externalPackages/src/spectre-console",
      "remoteUri": "https://github.com/spectreconsole/spectre.console",
      "commitSha": "68fcfe0de4c0602b1c4d4c3cf58ea70e9f06388c"
    },
    {
      "path": "source-build-reference-packages/src/externalPackages/src/vs-solutionpersistence",
      "remoteUri": "https://github.com/microsoft/vs-solutionpersistence.git",
      "commitSha": "0b6f82a4073ce0ff0419991ea0cd6dd6898a51ac"
    }
  ]
}<|MERGE_RESOLUTION|>--- conflicted
+++ resolved
@@ -97,17 +97,10 @@
       "commitSha": "2ee5539e482d6e38d4aa9c36ec33b9a232ad475d"
     },
     {
-<<<<<<< HEAD
-      "barId": 287260,
-      "path": "source-build-reference-packages",
-      "remoteUri": "https://github.com/dotnet/source-build-reference-packages",
-      "commitSha": "1405529d285cae9bd12a889fc4642ce685c9d1df"
-=======
       "barId": 287459,
       "path": "source-build-reference-packages",
       "remoteUri": "https://github.com/dotnet/source-build-reference-packages",
       "commitSha": "b385687ccf8e30fdbee0111adbf72b4003b5d287"
->>>>>>> becdc8bb
     },
     {
       "barId": 287042,
