{
  "repositories": [
    {
      "barId": 285771,
      "path": "arcade",
      "remoteUri": "https://github.com/dotnet/arcade",
      "commitSha": "db534d10fc5ab858568b2f27d9b1383099a8019c"
    },
    {
      "barId": 285698,
      "path": "aspnetcore",
      "remoteUri": "https://github.com/dotnet/aspnetcore",
      "commitSha": "d0167ab453a6b2b26bb006fe163fe1913fa9fd60"
    },
    {
      "barId": 277712,
      "path": "cecil",
      "remoteUri": "https://github.com/dotnet/cecil",
      "commitSha": "2a768f2c8a54077cd7d788bb135caeb4d7206a15"
    },
    {
      "barId": 278546,
      "path": "command-line-api",
      "remoteUri": "https://github.com/dotnet/command-line-api",
      "commitSha": "0b4618bc860374941e605d8eb1d2bc29c32801db"
    },
    {
      "barId": 284345,
      "path": "deployment-tools",
      "remoteUri": "https://github.com/dotnet/deployment-tools",
      "commitSha": "c0c52874069a4dc0fe1e880014e6a5f316e9d3b8"
    },
    {
      "barId": 284034,
      "path": "diagnostics",
      "remoteUri": "https://github.com/dotnet/diagnostics",
      "commitSha": "1ec231f32576ce9577401a5d9459f6eb5e4e202f"
    },
    {
<<<<<<< HEAD
      "barId": 285872,
      "path": "efcore",
      "remoteUri": "https://github.com/dotnet/efcore",
      "commitSha": "89b2687e54474b8010a48b47d4e32bb571d358c5"
=======
      "barId": 285749,
      "path": "efcore",
      "remoteUri": "https://github.com/dotnet/efcore",
      "commitSha": "1e743334f0bcdfe9e665ed9354b8110e8b52160d"
>>>>>>> 5d7c0175
    },
    {
      "barId": 285755,
      "path": "emsdk",
      "remoteUri": "https://github.com/dotnet/emsdk",
      "commitSha": "aead567b56fe284ee05b3bb324705b76331d4719"
    },
    {
      "barId": 285674,
      "path": "fsharp",
      "remoteUri": "https://github.com/dotnet/fsharp",
      "commitSha": "7da0a29a4e1e27f41f63de37a4f1ba82024934a4"
    },
    {
      "barId": 285632,
      "path": "msbuild",
      "remoteUri": "https://github.com/dotnet/msbuild",
      "commitSha": "34b3b8fdd5c9bee8892df8908275582d781087ba"
    },
    {
      "barId": 279847,
      "path": "nuget-client",
      "remoteUri": "https://github.com/nuget/nuget.client",
      "commitSha": "56f4657d7585ec12b61c623756ca4b2b810c4863"
    },
    {
      "barId": 284027,
      "path": "razor",
      "remoteUri": "https://github.com/dotnet/razor",
      "commitSha": "b400e0402eed2002b5f78eff7152691af9d39bf7"
    },
    {
      "barId": 285804,
      "path": "roslyn",
      "remoteUri": "https://github.com/dotnet/roslyn",
      "commitSha": "7c212fca6c71382b9a0447914eb4ac2d52cc1a6d"
    },
    {
      "barId": 284614,
      "path": "runtime",
      "remoteUri": "https://github.com/dotnet/runtime",
      "commitSha": "04988ec522218a6bc2fe6aafb37b1a8ae27f0081"
    },
    {
      "barId": 277711,
      "path": "scenario-tests",
      "remoteUri": "https://github.com/dotnet/scenario-tests",
      "commitSha": "082359066ee0064039b9b1f1f025bdd0507d06de"
    },
    {
      "barId": 285682,
      "path": "sdk",
      "remoteUri": "https://github.com/dotnet/sdk",
      "commitSha": "f49821513314459df88302142d6fe1aabbb5e9e9"
    },
    {
      "barId": 285327,
      "path": "source-build-reference-packages",
      "remoteUri": "https://github.com/dotnet/source-build-reference-packages",
      "commitSha": "e6ae81a48df0569bea8f2e5d67a37c768904e33f"
    },
    {
      "barId": 277912,
      "path": "sourcelink",
      "remoteUri": "https://github.com/dotnet/sourcelink",
      "commitSha": "9b949eeb2d5dba635c06ae936b50d2141b0aabe2"
    },
    {
      "barId": 284900,
      "path": "symreader",
      "remoteUri": "https://github.com/dotnet/symreader",
      "commitSha": "26c6c313a35f020dc9fa8c7270a012bcd75fc81b"
    },
    {
      "barId": 285579,
      "path": "templating",
      "remoteUri": "https://github.com/dotnet/templating",
      "commitSha": "95c013d05b0da72f91bfd53b436162061f9907ae"
    },
    {
      "barId": 280001,
      "path": "vstest",
      "remoteUri": "https://github.com/microsoft/vstest",
      "commitSha": "d9177b1896ddb4d8ff617e3ae6b352486e87f855"
    },
    {
      "barId": 285071,
      "path": "windowsdesktop",
      "remoteUri": "https://github.com/dotnet/windowsdesktop",
      "commitSha": "95ab55fea8097df56df2372de30cf306ba75c0fc"
    },
    {
      "barId": 285686,
      "path": "winforms",
      "remoteUri": "https://github.com/dotnet/winforms",
      "commitSha": "737e11b76938c2d46af325b5a5be0207ac709f0c"
    },
    {
      "barId": 283721,
      "path": "wpf",
      "remoteUri": "https://github.com/dotnet/wpf",
      "commitSha": "519468037f9b797440548c4d744fc7807573026f"
    },
    {
      "barId": 278018,
      "path": "xdt",
      "remoteUri": "https://github.com/dotnet/xdt",
      "commitSha": "ec086785dfa9af4a0dc58eca3e5c969e3d0c6003"
    }
  ],
  "submodules": [
    {
      "path": "aspnetcore/src/submodules/googletest",
      "remoteUri": "https://github.com/google/googletest",
      "commitSha": "9706f75b8f91c52a3840cf5d878a7f37ea10ef00"
    },
    {
      "path": "aspnetcore/src/submodules/MessagePack-CSharp",
      "remoteUri": "https://github.com/aspnet/MessagePack-CSharp.git",
      "commitSha": "9aeb12b9bdb024512ffe2e4bddfa2785dca6e39e"
    },
    {
      "path": "nuget-client/submodules/NuGet.Build.Localization",
      "remoteUri": "https://github.com/NuGet/NuGet.Build.Localization.git",
      "commitSha": "f15db7b7c6f5affbea268632ef8333d2687c8031"
    },
    {
      "path": "source-build-reference-packages/src/externalPackages/src/abstractions-xunit",
      "remoteUri": "https://github.com/xunit/abstractions.xunit",
      "commitSha": "b75d54d73b141709f805c2001b16f3dd4d71539d"
    },
    {
      "path": "source-build-reference-packages/src/externalPackages/src/application-insights",
      "remoteUri": "https://github.com/microsoft/ApplicationInsights-dotnet",
      "commitSha": "2faa7e8b157a431daa2e71785d68abd5fa817b53"
    },
    {
      "path": "source-build-reference-packages/src/externalPackages/src/azure-activedirectory-identitymodel-extensions-for-dotnet",
      "remoteUri": "https://github.com/AzureAD/azure-activedirectory-identitymodel-extensions-for-dotnet.git",
      "commitSha": "e67b25be77532af9ba405670b34b4d263d505fde"
    },
    {
      "path": "source-build-reference-packages/src/externalPackages/src/cssparser",
      "remoteUri": "https://github.com/dotnet/cssparser",
      "commitSha": "0d59611784841735a7778a67aa6e9d8d000c861f"
    },
    {
      "path": "source-build-reference-packages/src/externalPackages/src/docker-creds-provider",
      "remoteUri": "https://github.com/mthalman/docker-creds-provider",
      "commitSha": "6e1ecd0a80755f9f0e88dc23b98b52f51a77c65e"
    },
    {
      "path": "source-build-reference-packages/src/externalPackages/src/humanizer",
      "remoteUri": "https://github.com/Humanizr/Humanizer",
      "commitSha": "3ebc38de585fc641a04b0e78ed69468453b0f8a1"
    },
    {
      "path": "source-build-reference-packages/src/externalPackages/src/MSBuildLocator",
      "remoteUri": "https://github.com/microsoft/MSBuildLocator",
      "commitSha": "6235ee4484ceb8f9db32826ae252b0a2aad0955e"
    },
    {
      "path": "source-build-reference-packages/src/externalPackages/src/newtonsoft-json",
      "remoteUri": "https://github.com/JamesNK/Newtonsoft.Json.git",
      "commitSha": "0a2e291c0d9c0c7675d445703e51750363a549ef"
    },
    {
      "path": "source-build-reference-packages/src/externalPackages/src/spectre-console",
      "remoteUri": "https://github.com/spectreconsole/spectre.console",
      "commitSha": "68fcfe0de4c0602b1c4d4c3cf58ea70e9f06388c"
    },
    {
      "path": "source-build-reference-packages/src/externalPackages/src/vs-solutionpersistence",
      "remoteUri": "https://github.com/microsoft/vs-solutionpersistence.git",
      "commitSha": "0b6f82a4073ce0ff0419991ea0cd6dd6898a51ac"
    }
  ]
}<|MERGE_RESOLUTION|>--- conflicted
+++ resolved
@@ -37,17 +37,10 @@
       "commitSha": "1ec231f32576ce9577401a5d9459f6eb5e4e202f"
     },
     {
-<<<<<<< HEAD
       "barId": 285872,
       "path": "efcore",
       "remoteUri": "https://github.com/dotnet/efcore",
       "commitSha": "89b2687e54474b8010a48b47d4e32bb571d358c5"
-=======
-      "barId": 285749,
-      "path": "efcore",
-      "remoteUri": "https://github.com/dotnet/efcore",
-      "commitSha": "1e743334f0bcdfe9e665ed9354b8110e8b52160d"
->>>>>>> 5d7c0175
     },
     {
       "barId": 285755,
