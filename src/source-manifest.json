{
  "repositories": [
    {
<<<<<<< HEAD
      "barId": 273221,
=======
      "barId": 273038,
>>>>>>> 032c08c5
      "path": "arcade",
      "remoteUri": "https://github.com/dotnet/arcade",
      "commitSha": "0e335649fe2d2f98ea51e55cc1a0899af3617eba"
    },
    {
      "barId": null,
      "path": "aspire",
      "remoteUri": "https://github.com/dotnet/aspire",
      "commitSha": "5fa9337a84a52e9bd185d04d156eccbdcf592f74"
    },
    {
      "barId": 272947,
      "path": "aspnetcore",
      "remoteUri": "https://github.com/dotnet/aspnetcore",
      "commitSha": "f2353d2504c8c575bc0df9a5c8490aa5e2526e62"
    },
    {
      "barId": 272559,
      "path": "cecil",
      "remoteUri": "https://github.com/dotnet/cecil",
      "commitSha": "48fe72b0bcb273476e3f480bb61f42c5dd295131"
    },
    {
      "barId": 272511,
      "path": "command-line-api",
      "remoteUri": "https://github.com/dotnet/command-line-api",
      "commitSha": "68b6dad50acc558276958b19b4c9189d70721d76"
    },
    {
<<<<<<< HEAD
      "barId": 271900,
=======
      "barId": 273003,
>>>>>>> 032c08c5
      "path": "deployment-tools",
      "remoteUri": "https://github.com/dotnet/deployment-tools",
      "commitSha": "1478b7e6938013629e182b0656bfbde04d367cc5"
    },
    {
      "barId": 272480,
      "path": "diagnostics",
      "remoteUri": "https://github.com/dotnet/diagnostics",
      "commitSha": "c80de30e0d582df0c6fb9b24e8b10c3a78c97161"
    },
    {
      "barId": 273068,
      "path": "efcore",
      "remoteUri": "https://github.com/dotnet/efcore",
      "commitSha": "c5313b0e8dc19d6d43897c6b8a37129563e13353"
    },
    {
      "barId": 271912,
      "path": "emsdk",
      "remoteUri": "https://github.com/dotnet/emsdk",
      "commitSha": "d7f601751622ebee331367f19b4310eaa9b70102"
    },
    {
      "barId": 272929,
      "path": "fsharp",
      "remoteUri": "https://github.com/dotnet/fsharp",
      "commitSha": "44a24dcd6677639f3b62e361d99f6495175dc49f"
    },
    {
      "barId": 273018,
      "path": "msbuild",
      "remoteUri": "https://github.com/dotnet/msbuild",
      "commitSha": "1269b69cb11a3169aa0e44d68698fe157cf26869"
    },
    {
      "barId": 271771,
      "path": "nuget-client",
      "remoteUri": "https://github.com/nuget/nuget.client",
      "commitSha": "772ee13d2bafaa1414d90dbfbd77e0941115ef19"
    },
    {
      "barId": 272982,
      "path": "razor",
      "remoteUri": "https://github.com/dotnet/razor",
      "commitSha": "c60ff6979c94e41675d9f092e2e9161ef2e41493"
    },
    {
      "barId": 272940,
      "path": "roslyn",
      "remoteUri": "https://github.com/dotnet/roslyn",
      "commitSha": "d92a029dfde276aa7cb9a576c351d29d43c4c320"
    },
    {
      "barId": 272959,
      "path": "roslyn-analyzers",
      "remoteUri": "https://github.com/dotnet/roslyn-analyzers",
      "commitSha": "aabbaa2c6459fd586ad4258c8bd6059dac8ba4e6"
    },
    {
<<<<<<< HEAD
      "barId": 273100,
=======
      "barId": 273146,
>>>>>>> 032c08c5
      "path": "runtime",
      "remoteUri": "https://github.com/dotnet/runtime",
      "commitSha": "c158ff4424d3d7e330ccc98fffc55225238e7d32"
    },
    {
      "barId": 272343,
      "path": "scenario-tests",
      "remoteUri": "https://github.com/dotnet/scenario-tests",
      "commitSha": "6ab0ec29e4e346465c767a6e04c37b179ee287f8"
    },
    {
      "barId": 272354,
      "path": "sdk",
      "remoteUri": "https://github.com/dotnet/sdk",
      "commitSha": "0e9898bbc2834154ba0afdfb8372acd02d39ef01"
    },
    {
      "barId": 271898,
      "path": "source-build-externals",
      "remoteUri": "https://github.com/dotnet/source-build-externals",
      "commitSha": "c4bd26056e83fcccbe76e4e2fd3aa257d7747c4c"
    },
    {
      "barId": 272612,
      "path": "source-build-reference-packages",
      "remoteUri": "https://github.com/dotnet/source-build-reference-packages",
      "commitSha": "31f60141b67dc390bbcc1e3251c63d240379a0be"
    },
    {
      "barId": 270321,
      "path": "sourcelink",
      "remoteUri": "https://github.com/dotnet/sourcelink",
      "commitSha": "634059dd61cb2de8a5fbed786093790a78ce0de7"
    },
    {
      "barId": 271696,
      "path": "symreader",
      "remoteUri": "https://github.com/dotnet/symreader",
      "commitSha": "66c6797a1e9a9346d5f6de3f9edaecad6e4350d0"
    },
    {
      "barId": 272951,
      "path": "templating",
      "remoteUri": "https://github.com/dotnet/templating",
      "commitSha": "47d652fd0d57f213226c192f551be66bd5955915"
    },
    {
      "barId": 272429,
      "path": "vstest",
      "remoteUri": "https://github.com/microsoft/vstest",
      "commitSha": "cdcfb7f5c163d7b7a555b129522c3b868f73e92c"
    },
    {
      "barId": 272869,
      "path": "windowsdesktop",
      "remoteUri": "https://github.com/dotnet/windowsdesktop",
      "commitSha": "37ba7be40a4af897f1d390d44fc416000c31ed24"
    },
    {
      "barId": 272835,
      "path": "winforms",
      "remoteUri": "https://github.com/dotnet/winforms",
      "commitSha": "ee675d36d37a4a11947b47e1a2e0722c94b6337b"
    },
    {
      "barId": 272960,
      "path": "wpf",
      "remoteUri": "https://github.com/dotnet/wpf",
      "commitSha": "52e2951b4519ef469bb18045bcd2b47a9a804c05"
    },
    {
      "barId": 271744,
      "path": "xdt",
      "remoteUri": "https://github.com/dotnet/xdt",
      "commitSha": "0522205e7ee27c529c3253b51cae0b0b96a32f9a"
    }
  ],
  "submodules": [
    {
      "path": "aspnetcore/src/submodules/googletest",
      "remoteUri": "https://github.com/google/googletest",
      "commitSha": "35b75a2cba6ef72b7ce2b6b94b05c54ca07df866"
    },
    {
      "path": "aspnetcore/src/submodules/MessagePack-CSharp",
      "remoteUri": "https://github.com/aspnet/MessagePack-CSharp.git",
      "commitSha": "9aeb12b9bdb024512ffe2e4bddfa2785dca6e39e"
    },
    {
      "path": "nuget-client/submodules/NuGet.Build.Localization",
      "remoteUri": "https://github.com/NuGet/NuGet.Build.Localization.git",
      "commitSha": "f15db7b7c6f5affbea268632ef8333d2687c8031"
    },
    {
      "path": "source-build-externals/src/repos/src/abstractions-xunit",
      "remoteUri": "https://github.com/xunit/abstractions.xunit",
      "commitSha": "b75d54d73b141709f805c2001b16f3dd4d71539d"
    },
    {
      "path": "source-build-externals/src/repos/src/application-insights",
      "remoteUri": "https://github.com/microsoft/ApplicationInsights-dotnet",
      "commitSha": "2faa7e8b157a431daa2e71785d68abd5fa817b53"
    },
    {
      "path": "source-build-externals/src/repos/src/azure-activedirectory-identitymodel-extensions-for-dotnet",
      "remoteUri": "https://github.com/AzureAD/azure-activedirectory-identitymodel-extensions-for-dotnet.git",
      "commitSha": "e67b25be77532af9ba405670b34b4d263d505fde"
    },
    {
      "path": "source-build-externals/src/repos/src/cssparser",
      "remoteUri": "https://github.com/dotnet/cssparser",
      "commitSha": "0d59611784841735a7778a67aa6e9d8d000c861f"
    },
    {
      "path": "source-build-externals/src/repos/src/docker-creds-provider",
      "remoteUri": "https://github.com/mthalman/docker-creds-provider",
      "commitSha": "6e1ecd0a80755f9f0e88dc23b98b52f51a77c65e"
    },
    {
      "path": "source-build-externals/src/repos/src/humanizer",
      "remoteUri": "https://github.com/Humanizr/Humanizer",
      "commitSha": "3ebc38de585fc641a04b0e78ed69468453b0f8a1"
    },
    {
      "path": "source-build-externals/src/repos/src/MSBuildLocator",
      "remoteUri": "https://github.com/microsoft/MSBuildLocator",
      "commitSha": "e0281df33274ac3c3e22acc9b07dcb4b31d57dc0"
    },
    {
      "path": "source-build-externals/src/repos/src/newtonsoft-json",
      "remoteUri": "https://github.com/JamesNK/Newtonsoft.Json.git",
      "commitSha": "0a2e291c0d9c0c7675d445703e51750363a549ef"
    },
    {
      "path": "source-build-externals/src/repos/src/vs-solutionpersistence",
      "remoteUri": "https://github.com/microsoft/vs-solutionpersistence.git",
      "commitSha": "0b6f82a4073ce0ff0419991ea0cd6dd6898a51ac"
    },
    {
      "path": "source-build-externals/src/repos/src/xunit",
      "remoteUri": "https://github.com/xunit/xunit",
      "commitSha": "82543a6df6f5f13b5b70f8a9f9ccb41cd676084f"
    },
    {
      "path": "source-build-externals/src/repos/src/xunit/src/xunit.assert/Asserts",
      "remoteUri": "https://github.com/xunit/assert.xunit",
      "commitSha": "cac8b688c193c0f244a0bedf3bb60feeb32d377a"
    },
    {
      "path": "source-build-externals/src/repos/src/xunit/tools/builder/common",
      "remoteUri": "https://github.com/xunit/build-tools-v3",
      "commitSha": "90dba1f5638a4f00d4978a73e23edde5b85061d9"
    },
    {
      "path": "source-build-externals/src/repos/src/xunit/tools/media",
      "remoteUri": "https://github.com/xunit/media",
      "commitSha": "5738b6e86f08e0389c4392b939c20e3eca2d9822"
    },
    {
      "path": "source-build-reference-packages/src/externalPackages/src/abstractions-xunit",
      "remoteUri": "https://github.com/xunit/abstractions.xunit",
      "commitSha": "b75d54d73b141709f805c2001b16f3dd4d71539d"
    },
    {
      "path": "source-build-reference-packages/src/externalPackages/src/application-insights",
      "remoteUri": "https://github.com/microsoft/ApplicationInsights-dotnet",
      "commitSha": "2faa7e8b157a431daa2e71785d68abd5fa817b53"
    },
    {
      "path": "source-build-reference-packages/src/externalPackages/src/azure-activedirectory-identitymodel-extensions-for-dotnet",
      "remoteUri": "https://github.com/AzureAD/azure-activedirectory-identitymodel-extensions-for-dotnet.git",
      "commitSha": "e67b25be77532af9ba405670b34b4d263d505fde"
    },
    {
      "path": "source-build-reference-packages/src/externalPackages/src/cssparser",
      "remoteUri": "https://github.com/dotnet/cssparser",
      "commitSha": "0d59611784841735a7778a67aa6e9d8d000c861f"
    },
    {
      "path": "source-build-reference-packages/src/externalPackages/src/docker-creds-provider",
      "remoteUri": "https://github.com/mthalman/docker-creds-provider",
      "commitSha": "6e1ecd0a80755f9f0e88dc23b98b52f51a77c65e"
    },
    {
      "path": "source-build-reference-packages/src/externalPackages/src/humanizer",
      "remoteUri": "https://github.com/Humanizr/Humanizer",
      "commitSha": "3ebc38de585fc641a04b0e78ed69468453b0f8a1"
    },
    {
      "path": "source-build-reference-packages/src/externalPackages/src/MSBuildLocator",
      "remoteUri": "https://github.com/microsoft/MSBuildLocator",
      "commitSha": "e0281df33274ac3c3e22acc9b07dcb4b31d57dc0"
    },
    {
      "path": "source-build-reference-packages/src/externalPackages/src/newtonsoft-json",
      "remoteUri": "https://github.com/JamesNK/Newtonsoft.Json.git",
      "commitSha": "0a2e291c0d9c0c7675d445703e51750363a549ef"
    },
    {
      "path": "source-build-reference-packages/src/externalPackages/src/vs-solutionpersistence",
      "remoteUri": "https://github.com/microsoft/vs-solutionpersistence.git",
      "commitSha": "0b6f82a4073ce0ff0419991ea0cd6dd6898a51ac"
    },
    {
      "path": "source-build-reference-packages/src/externalPackages/src/xunit",
      "remoteUri": "https://github.com/xunit/xunit",
      "commitSha": "82543a6df6f5f13b5b70f8a9f9ccb41cd676084f"
    },
    {
      "path": "source-build-reference-packages/src/externalPackages/src/xunit/src/xunit.assert/Asserts",
      "remoteUri": "https://github.com/xunit/assert.xunit",
      "commitSha": "cac8b688c193c0f244a0bedf3bb60feeb32d377a"
    },
    {
      "path": "source-build-reference-packages/src/externalPackages/src/xunit/tools/builder/common",
      "remoteUri": "https://github.com/xunit/build-tools-v3",
      "commitSha": "90dba1f5638a4f00d4978a73e23edde5b85061d9"
    },
    {
      "path": "source-build-reference-packages/src/externalPackages/src/xunit/tools/media",
      "remoteUri": "https://github.com/xunit/media",
      "commitSha": "5738b6e86f08e0389c4392b939c20e3eca2d9822"
    }
  ]
}<|MERGE_RESOLUTION|>--- conflicted
+++ resolved
@@ -1,11 +1,7 @@
 {
   "repositories": [
     {
-<<<<<<< HEAD
       "barId": 273221,
-=======
-      "barId": 273038,
->>>>>>> 032c08c5
       "path": "arcade",
       "remoteUri": "https://github.com/dotnet/arcade",
       "commitSha": "0e335649fe2d2f98ea51e55cc1a0899af3617eba"
@@ -35,11 +31,7 @@
       "commitSha": "68b6dad50acc558276958b19b4c9189d70721d76"
     },
     {
-<<<<<<< HEAD
-      "barId": 271900,
-=======
       "barId": 273003,
->>>>>>> 032c08c5
       "path": "deployment-tools",
       "remoteUri": "https://github.com/dotnet/deployment-tools",
       "commitSha": "1478b7e6938013629e182b0656bfbde04d367cc5"
@@ -99,11 +91,7 @@
       "commitSha": "aabbaa2c6459fd586ad4258c8bd6059dac8ba4e6"
     },
     {
-<<<<<<< HEAD
-      "barId": 273100,
-=======
       "barId": 273146,
->>>>>>> 032c08c5
       "path": "runtime",
       "remoteUri": "https://github.com/dotnet/runtime",
       "commitSha": "c158ff4424d3d7e330ccc98fffc55225238e7d32"
