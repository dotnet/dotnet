{
  "repositories": [
    {
<<<<<<< HEAD
      "barId": 280904,
      "path": "arcade",
      "remoteUri": "https://github.com/dotnet/arcade",
      "commitSha": "5db998e02282e63bc375948a237bcdfef534a5c5"
=======
      "barId": 280749,
      "path": "arcade",
      "remoteUri": "https://github.com/dotnet/arcade",
      "commitSha": "b92e731672602ee8ab732c3ab4d3e5dc9834210a"
>>>>>>> ae20e438
    },
    {
      "barId": 280789,
      "path": "aspnetcore",
      "remoteUri": "https://github.com/dotnet/aspnetcore",
      "commitSha": "8d1e32deea24273caebf1349ca55884ff26f03e1"
    },
    {
      "barId": 277712,
      "path": "cecil",
      "remoteUri": "https://github.com/dotnet/cecil",
      "commitSha": "2a768f2c8a54077cd7d788bb135caeb4d7206a15"
    },
    {
      "barId": 278546,
      "path": "command-line-api",
      "remoteUri": "https://github.com/dotnet/command-line-api",
      "commitSha": "0b4618bc860374941e605d8eb1d2bc29c32801db"
    },
    {
      "barId": 277832,
      "path": "deployment-tools",
      "remoteUri": "https://github.com/dotnet/deployment-tools",
      "commitSha": "fb3ca0862ecf66f2ca281723e4db5c040ca37afe"
    },
    {
      "barId": 279003,
      "path": "diagnostics",
      "remoteUri": "https://github.com/dotnet/diagnostics",
      "commitSha": "a321e262b120841f4bd7651da46826589404ac66"
    },
    {
      "barId": 280636,
      "path": "efcore",
      "remoteUri": "https://github.com/dotnet/efcore",
      "commitSha": "02b36167575aef99cfe2e6856d5e0d436a21f2d3"
    },
    {
      "barId": 280647,
      "path": "emsdk",
      "remoteUri": "https://github.com/dotnet/emsdk",
      "commitSha": "8414d1e1025bbfaca0829a595d2654836fd0034b"
    },
    {
      "barId": 280763,
      "path": "fsharp",
      "remoteUri": "https://github.com/dotnet/fsharp",
      "commitSha": "934a248159dda09b70613047313e4b4bd2980b92"
    },
    {
      "barId": 280450,
      "path": "msbuild",
      "remoteUri": "https://github.com/dotnet/msbuild",
      "commitSha": "768d9e184ceb97b24640cb0f2b8bffaa9b3e7d23"
    },
    {
      "barId": 279847,
      "path": "nuget-client",
      "remoteUri": "https://github.com/nuget/nuget.client",
      "commitSha": "56f4657d7585ec12b61c623756ca4b2b810c4863"
    },
    {
      "barId": 280517,
      "path": "razor",
      "remoteUri": "https://github.com/dotnet/razor",
      "commitSha": "f2270a5492e831864b60a8853c7435ded110ad6f"
    },
    {
      "barId": 280766,
      "path": "roslyn",
      "remoteUri": "https://github.com/dotnet/roslyn",
      "commitSha": "5fc047512d198314d57faf6bc74f41745646888a"
    },
    {
      "barId": 280803,
      "path": "runtime",
      "remoteUri": "https://github.com/dotnet/runtime",
      "commitSha": "83ef3944b45f4c85be3b98f3aa3702da4a518416"
    },
    {
      "barId": 277711,
      "path": "scenario-tests",
      "remoteUri": "https://github.com/dotnet/scenario-tests",
      "commitSha": "082359066ee0064039b9b1f1f025bdd0507d06de"
    },
    {
      "barId": 279874,
      "path": "sdk",
      "remoteUri": "https://github.com/dotnet/sdk",
      "commitSha": "b359077ae4b76b6c2455cc5cecd66bb8e7a8e290"
    },
    {
      "barId": 280171,
      "path": "source-build-reference-packages",
      "remoteUri": "https://github.com/dotnet/source-build-reference-packages",
      "commitSha": "3fe1b2f6eb218d250987fdcb72dae3d12a7f41c5"
    },
    {
      "barId": 277912,
      "path": "sourcelink",
      "remoteUri": "https://github.com/dotnet/sourcelink",
      "commitSha": "9b949eeb2d5dba635c06ae936b50d2141b0aabe2"
    },
    {
      "barId": 277806,
      "path": "symreader",
      "remoteUri": "https://github.com/dotnet/symreader",
      "commitSha": "9994998c0b0fab5efd5cbe2e13a3ea74f4e8e6e1"
    },
    {
      "barId": 278461,
      "path": "templating",
      "remoteUri": "https://github.com/dotnet/templating",
      "commitSha": "b67630f060f02a6f5ef7cfcea731dce0d13e1ad6"
    },
    {
      "barId": 280001,
      "path": "vstest",
      "remoteUri": "https://github.com/microsoft/vstest",
      "commitSha": "9cbffb03835ba1e99643da46f2fc2678a0c1b5f7"
    },
    {
      "barId": 278644,
      "path": "windowsdesktop",
      "remoteUri": "https://github.com/dotnet/windowsdesktop",
      "commitSha": "5cf429afe4ec59b46e8b792bb1aac1bdd5f2d235"
    },
    {
      "barId": 280084,
      "path": "winforms",
      "remoteUri": "https://github.com/dotnet/winforms",
      "commitSha": "0a1483227fb669c4c38c6532b2ed89007d859a34"
    },
    {
      "barId": 279242,
      "path": "wpf",
      "remoteUri": "https://github.com/dotnet/wpf",
      "commitSha": "e103fb80eb329adb54a804ba88f12e65cabd8744"
    },
    {
      "barId": 278018,
      "path": "xdt",
      "remoteUri": "https://github.com/dotnet/xdt",
      "commitSha": "ec086785dfa9af4a0dc58eca3e5c969e3d0c6003"
    }
  ],
  "submodules": [
    {
      "path": "aspnetcore/src/submodules/googletest",
      "remoteUri": "https://github.com/google/googletest",
      "commitSha": "6986c2b575f77135401a4e1c65a7a42f20e18fef"
    },
    {
      "path": "aspnetcore/src/submodules/MessagePack-CSharp",
      "remoteUri": "https://github.com/aspnet/MessagePack-CSharp.git",
      "commitSha": "9aeb12b9bdb024512ffe2e4bddfa2785dca6e39e"
    },
    {
      "path": "nuget-client/submodules/NuGet.Build.Localization",
      "remoteUri": "https://github.com/NuGet/NuGet.Build.Localization.git",
      "commitSha": "f15db7b7c6f5affbea268632ef8333d2687c8031"
    },
    {
      "path": "source-build-reference-packages/src/externalPackages/src/abstractions-xunit",
      "remoteUri": "https://github.com/xunit/abstractions.xunit",
      "commitSha": "b75d54d73b141709f805c2001b16f3dd4d71539d"
    },
    {
      "path": "source-build-reference-packages/src/externalPackages/src/application-insights",
      "remoteUri": "https://github.com/microsoft/ApplicationInsights-dotnet",
      "commitSha": "2faa7e8b157a431daa2e71785d68abd5fa817b53"
    },
    {
      "path": "source-build-reference-packages/src/externalPackages/src/azure-activedirectory-identitymodel-extensions-for-dotnet",
      "remoteUri": "https://github.com/AzureAD/azure-activedirectory-identitymodel-extensions-for-dotnet.git",
      "commitSha": "e67b25be77532af9ba405670b34b4d263d505fde"
    },
    {
      "path": "source-build-reference-packages/src/externalPackages/src/cssparser",
      "remoteUri": "https://github.com/dotnet/cssparser",
      "commitSha": "0d59611784841735a7778a67aa6e9d8d000c861f"
    },
    {
      "path": "source-build-reference-packages/src/externalPackages/src/docker-creds-provider",
      "remoteUri": "https://github.com/mthalman/docker-creds-provider",
      "commitSha": "6e1ecd0a80755f9f0e88dc23b98b52f51a77c65e"
    },
    {
      "path": "source-build-reference-packages/src/externalPackages/src/humanizer",
      "remoteUri": "https://github.com/Humanizr/Humanizer",
      "commitSha": "3ebc38de585fc641a04b0e78ed69468453b0f8a1"
    },
    {
      "path": "source-build-reference-packages/src/externalPackages/src/MSBuildLocator",
      "remoteUri": "https://github.com/microsoft/MSBuildLocator",
      "commitSha": "6235ee4484ceb8f9db32826ae252b0a2aad0955e"
    },
    {
      "path": "source-build-reference-packages/src/externalPackages/src/newtonsoft-json",
      "remoteUri": "https://github.com/JamesNK/Newtonsoft.Json.git",
      "commitSha": "0a2e291c0d9c0c7675d445703e51750363a549ef"
    },
    {
      "path": "source-build-reference-packages/src/externalPackages/src/spectre-console",
      "remoteUri": "https://github.com/spectreconsole/spectre.console",
      "commitSha": "68fcfe0de4c0602b1c4d4c3cf58ea70e9f06388c"
    },
    {
      "path": "source-build-reference-packages/src/externalPackages/src/vs-solutionpersistence",
      "remoteUri": "https://github.com/microsoft/vs-solutionpersistence.git",
      "commitSha": "0b6f82a4073ce0ff0419991ea0cd6dd6898a51ac"
    }
  ]
}<|MERGE_RESOLUTION|>--- conflicted
+++ resolved
@@ -1,17 +1,10 @@
 {
   "repositories": [
     {
-<<<<<<< HEAD
       "barId": 280904,
       "path": "arcade",
       "remoteUri": "https://github.com/dotnet/arcade",
       "commitSha": "5db998e02282e63bc375948a237bcdfef534a5c5"
-=======
-      "barId": 280749,
-      "path": "arcade",
-      "remoteUri": "https://github.com/dotnet/arcade",
-      "commitSha": "b92e731672602ee8ab732c3ab4d3e5dc9834210a"
->>>>>>> ae20e438
     },
     {
       "barId": 280789,
