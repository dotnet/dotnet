{
  "repositories": [
    {
      "packageVersion": "10.0.0-beta.25271.2",
      "barId": 269183,
      "path": "arcade",
      "remoteUri": "https://github.com/dotnet/arcade",
      "commitSha": "12d3a9f5d6138e22270694574e73e4c58a815795"
    },
    {
      "packageVersion": "8.2.2-preview.1.24521.5",
      "barId": null,
      "path": "aspire",
      "remoteUri": "https://github.com/dotnet/aspire",
      "commitSha": "5fa9337a84a52e9bd185d04d156eccbdcf592f74"
    },
    {
      "packageVersion": "10.0.0-preview.6.25273.4",
      "barId": 269432,
      "path": "aspnetcore",
      "remoteUri": "https://github.com/dotnet/aspnetcore",
      "commitSha": "6ab9fa6377722385cfa907ad4b2cf29cf97671db"
    },
    {
      "packageVersion": "0.11.5-alpha.25266.1",
      "barId": 268579,
      "path": "cecil",
      "remoteUri": "https://github.com/dotnet/cecil",
      "commitSha": "50f19ccf4b834a6eab54496486a114ba3839f7b9"
    },
    {
      "packageVersion": "0.1.627301",
      "barId": 269433,
      "path": "command-line-api",
      "remoteUri": "https://github.com/dotnet/command-line-api",
      "commitSha": "77b277a9dc0981b2bbeaebb3cb17baded0c8cc51"
    },
    {
      "packageVersion": "9.0.0-preview.1.25269.1",
      "barId": 268823,
      "path": "deployment-tools",
      "remoteUri": "https://github.com/dotnet/deployment-tools",
      "commitSha": "24142f7e09afd44317f70ae94801bc6feca0abcc"
    },
    {
      "packageVersion": "9.0.627301",
      "barId": 269462,
      "path": "diagnostics",
      "remoteUri": "https://github.com/dotnet/diagnostics",
      "commitSha": "5996972195ecc1c85a0201dff6f579bf4d9fbd6e"
    },
    {
      "packageVersion": "10.0.0-preview.6.25272.3",
      "barId": 269367,
      "path": "efcore",
      "remoteUri": "https://github.com/dotnet/efcore",
      "commitSha": "d56b28449d62dba5d3bd4aa0a5a2de17c5fe7d13"
    },
    {
<<<<<<< HEAD
      "packageVersion": "10.0.0-preview.6.25276.3",
      "barId": 269598,
      "path": "emsdk",
      "remoteUri": "https://github.com/dotnet/emsdk",
      "commitSha": "544e53e7509e9f641949b464bed91aa80280f9a8"
=======
      "packageVersion": "10.0.0-preview.6.25273.1",
      "barId": 269405,
      "path": "emsdk",
      "remoteUri": "https://github.com/dotnet/emsdk",
      "commitSha": "e59e3736babe2262c0dc49d22f70080bec7f513a"
>>>>>>> b53264c7
    },
    {
      "packageVersion": "10.0.100-beta.25270.2",
      "barId": 269002,
      "path": "fsharp",
      "remoteUri": "https://github.com/dotnet/fsharp",
      "commitSha": "13ad6469b0354735c5b259f7e8307648ab7a6c50"
    },
    {
      "packageVersion": "17.15.0-preview-25273-03",
      "barId": 269419,
      "path": "msbuild",
      "remoteUri": "https://github.com/dotnet/msbuild",
      "commitSha": "4ad462496537cd497f9c43531acb21f44d58cd67"
    },
    {
      "packageVersion": "6.15.0-preview.1.65",
      "barId": 269359,
      "path": "nuget-client",
      "remoteUri": "https://github.com/nuget/nuget.client",
      "commitSha": "58c248e36695c9586c486e8876a43046e0817d41"
    },
    {
      "packageVersion": "10.0.0-preview.25273.2",
      "barId": 269459,
      "path": "razor",
      "remoteUri": "https://github.com/dotnet/razor",
      "commitSha": "4c1a866ce88ca0841aed194d7784b0d08ce8b95f"
    },
    {
      "packageVersion": "5.0.0-1.25272.4",
      "barId": 269369,
      "path": "roslyn",
      "remoteUri": "https://github.com/dotnet/roslyn",
      "commitSha": "533fde8c7c7b194b1a6e04f87c5ad8090cbafec6"
    },
    {
      "packageVersion": "10.0.0-preview.25275.1",
      "barId": 269515,
      "path": "roslyn-analyzers",
      "remoteUri": "https://github.com/dotnet/roslyn-analyzers",
      "commitSha": "ffec55d839307816eddf45c9441528c2607417c9"
    },
    {
      "packageVersion": "10.0.0-preview.5.25262.10",
      "barId": 269547,
      "path": "runtime",
      "remoteUri": "https://github.com/dotnet/runtime",
      "commitSha": "1548409aedce8dafcd87f962b3cef437528d108c"
    },
    {
      "packageVersion": "10.0.0-preview.25221.1",
      "barId": 268572,
      "path": "scenario-tests",
      "remoteUri": "https://github.com/dotnet/scenario-tests",
      "commitSha": "ba23e62da145ef04187aabe1e1fb64029fe2317d"
    },
    {
      "packageVersion": "10.0.100-preview.6.25272.9",
      "barId": 269457,
      "path": "sdk",
      "remoteUri": "https://github.com/dotnet/sdk",
      "commitSha": "d9960a9c14c4238e92b2eb5bdce20b38ad4ddc4f"
    },
    {
      "packageVersion": "10.0.622801",
      "barId": 269324,
      "path": "source-build-externals",
      "remoteUri": "https://github.com/dotnet/source-build-externals",
      "commitSha": "6dcbf9fa4738db1087b3e6b87b72709e1c7bfc72"
    },
    {
      "packageVersion": "",
      "barId": 269327,
      "path": "source-build-reference-packages",
      "remoteUri": "https://github.com/dotnet/source-build-reference-packages",
      "commitSha": "535899fc5acaacbb54b5e49014d157cf8ac995d4"
    },
    {
      "packageVersion": "10.0.0-beta.25272.1",
      "barId": 269366,
      "path": "sourcelink",
      "remoteUri": "https://github.com/dotnet/sourcelink",
      "commitSha": "3ef121ba5d8c5ac89f34b1cfe257140dcf10e61d"
    },
    {
      "packageVersion": "2.2.0-beta.25262.1",
      "barId": 267834,
      "path": "symreader",
      "remoteUri": "https://github.com/dotnet/symreader",
      "commitSha": "d38d92c12935201bb8852096935c267d53592ad9"
    },
    {
      "packageVersion": "10.0.100-preview.5.25271.6",
      "barId": 269225,
      "path": "templating",
      "remoteUri": "https://github.com/dotnet/templating",
      "commitSha": "55fbdd9ae4544393dc54c9aa8bdc0041c78e632e"
    },
    {
      "packageVersion": "17.15.0-preview-25272-02",
      "barId": 269265,
      "path": "vstest",
      "remoteUri": "https://github.com/microsoft/vstest",
      "commitSha": "e894393f92f748898e4e1ef7608892cb16e00163"
    },
    {
      "packageVersion": "10.0.0-preview.6.25274.2",
      "barId": 269503,
      "path": "windowsdesktop",
      "remoteUri": "https://github.com/dotnet/windowsdesktop",
      "commitSha": "b186f1017aab5cc07858d180378a854f19c6854d"
    },
    {
      "packageVersion": "10.0.0-preview.6.25273.4",
      "barId": 269477,
      "path": "winforms",
      "remoteUri": "https://github.com/dotnet/winforms",
      "commitSha": "8376cfcb89e440f652ec2278297ba42a6ff73437"
    },
    {
      "packageVersion": "10.0.0-preview.6.25272.5",
      "barId": 269385,
      "path": "wpf",
      "remoteUri": "https://github.com/dotnet/wpf",
      "commitSha": "e72585bbad37ee89c620788a8c5e90934b5ca93c"
    },
    {
      "packageVersion": "10.0.0-preview.25269.1",
      "barId": 268931,
      "path": "xdt",
      "remoteUri": "https://github.com/dotnet/xdt",
      "commitSha": "7c4241a4893ba0703dfad18762f217857073b526"
    }
  ],
  "submodules": [
    {
      "path": "aspnetcore/src/submodules/googletest",
      "remoteUri": "https://github.com/google/googletest",
      "commitSha": "09ffd0015395354774c059a17d9f5bee36177ff9"
    },
    {
      "path": "aspnetcore/src/submodules/MessagePack-CSharp",
      "remoteUri": "https://github.com/aspnet/MessagePack-CSharp.git",
      "commitSha": "9aeb12b9bdb024512ffe2e4bddfa2785dca6e39e"
    },
    {
      "path": "nuget-client/submodules/NuGet.Build.Localization",
      "remoteUri": "https://github.com/NuGet/NuGet.Build.Localization.git",
      "commitSha": "f15db7b7c6f5affbea268632ef8333d2687c8031"
    },
    {
      "path": "source-build-externals/src/repos/src/abstractions-xunit",
      "remoteUri": "https://github.com/xunit/abstractions.xunit",
      "commitSha": "b75d54d73b141709f805c2001b16f3dd4d71539d"
    },
    {
      "path": "source-build-externals/src/repos/src/application-insights",
      "remoteUri": "https://github.com/microsoft/ApplicationInsights-dotnet",
      "commitSha": "2faa7e8b157a431daa2e71785d68abd5fa817b53"
    },
    {
      "path": "source-build-externals/src/repos/src/azure-activedirectory-identitymodel-extensions-for-dotnet",
      "remoteUri": "https://github.com/AzureAD/azure-activedirectory-identitymodel-extensions-for-dotnet.git",
      "commitSha": "e67b25be77532af9ba405670b34b4d263d505fde"
    },
    {
      "path": "source-build-externals/src/repos/src/cssparser",
      "remoteUri": "https://github.com/dotnet/cssparser",
      "commitSha": "0d59611784841735a7778a67aa6e9d8d000c861f"
    },
    {
      "path": "source-build-externals/src/repos/src/docker-creds-provider",
      "remoteUri": "https://github.com/mthalman/docker-creds-provider",
      "commitSha": "6e1ecd0a80755f9f0e88dc23b98b52f51a77c65e"
    },
    {
      "path": "source-build-externals/src/repos/src/humanizer",
      "remoteUri": "https://github.com/Humanizr/Humanizer",
      "commitSha": "3ebc38de585fc641a04b0e78ed69468453b0f8a1"
    },
    {
      "path": "source-build-externals/src/repos/src/MSBuildLocator",
      "remoteUri": "https://github.com/microsoft/MSBuildLocator",
      "commitSha": "e0281df33274ac3c3e22acc9b07dcb4b31d57dc0"
    },
    {
      "path": "source-build-externals/src/repos/src/newtonsoft-json",
      "remoteUri": "https://github.com/JamesNK/Newtonsoft.Json.git",
      "commitSha": "0a2e291c0d9c0c7675d445703e51750363a549ef"
    },
    {
      "path": "source-build-externals/src/repos/src/vs-solutionpersistence",
      "remoteUri": "https://github.com/microsoft/vs-solutionpersistence.git",
      "commitSha": "0b6f82a4073ce0ff0419991ea0cd6dd6898a51ac"
    },
    {
      "path": "source-build-externals/src/repos/src/xunit",
      "remoteUri": "https://github.com/xunit/xunit",
      "commitSha": "82543a6df6f5f13b5b70f8a9f9ccb41cd676084f"
    },
    {
      "path": "source-build-externals/src/repos/src/xunit/src/xunit.assert/Asserts",
      "remoteUri": "https://github.com/xunit/assert.xunit",
      "commitSha": "cac8b688c193c0f244a0bedf3bb60feeb32d377a"
    },
    {
      "path": "source-build-externals/src/repos/src/xunit/tools/builder/common",
      "remoteUri": "https://github.com/xunit/build-tools-v3",
      "commitSha": "90dba1f5638a4f00d4978a73e23edde5b85061d9"
    },
    {
      "path": "source-build-externals/src/repos/src/xunit/tools/media",
      "remoteUri": "https://github.com/xunit/media",
      "commitSha": "5738b6e86f08e0389c4392b939c20e3eca2d9822"
    }
  ]
}<|MERGE_RESOLUTION|>--- conflicted
+++ resolved
@@ -57,19 +57,11 @@
       "commitSha": "d56b28449d62dba5d3bd4aa0a5a2de17c5fe7d13"
     },
     {
-<<<<<<< HEAD
       "packageVersion": "10.0.0-preview.6.25276.3",
       "barId": 269598,
       "path": "emsdk",
       "remoteUri": "https://github.com/dotnet/emsdk",
       "commitSha": "544e53e7509e9f641949b464bed91aa80280f9a8"
-=======
-      "packageVersion": "10.0.0-preview.6.25273.1",
-      "barId": 269405,
-      "path": "emsdk",
-      "remoteUri": "https://github.com/dotnet/emsdk",
-      "commitSha": "e59e3736babe2262c0dc49d22f70080bec7f513a"
->>>>>>> b53264c7
     },
     {
       "packageVersion": "10.0.100-beta.25270.2",
