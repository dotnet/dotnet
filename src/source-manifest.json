--- conflicted
+++ resolved
@@ -1,11 +1,7 @@
 {
   "repositories": [
     {
-<<<<<<< HEAD
-      "barId": 272913,
-=======
       "barId": 273038,
->>>>>>> 032c08c5
       "path": "arcade",
       "remoteUri": "https://github.com/dotnet/arcade",
       "commitSha": "f70d32d77df8544117bd659512a9087619c1de6e"
@@ -35,11 +31,7 @@
       "commitSha": "68b6dad50acc558276958b19b4c9189d70721d76"
     },
     {
-<<<<<<< HEAD
-      "barId": 271900,
-=======
       "barId": 273003,
->>>>>>> 032c08c5
       "path": "deployment-tools",
       "remoteUri": "https://github.com/dotnet/deployment-tools",
       "commitSha": "1478b7e6938013629e182b0656bfbde04d367cc5"
@@ -51,11 +43,7 @@
       "commitSha": "c80de30e0d582df0c6fb9b24e8b10c3a78c97161"
     },
     {
-<<<<<<< HEAD
-      "barId": 272927,
-=======
       "barId": 273068,
->>>>>>> 032c08c5
       "path": "efcore",
       "remoteUri": "https://github.com/dotnet/efcore",
       "commitSha": "c5313b0e8dc19d6d43897c6b8a37129563e13353"
@@ -73,11 +61,7 @@
       "commitSha": "44a24dcd6677639f3b62e361d99f6495175dc49f"
     },
     {
-<<<<<<< HEAD
       "barId": 273207,
-=======
-      "barId": 273018,
->>>>>>> 032c08c5
       "path": "msbuild",
       "remoteUri": "https://github.com/dotnet/msbuild",
       "commitSha": "aed5bcff6c00c8ebc2866c01d3498b3b15d1f64d"
@@ -107,11 +91,7 @@
       "commitSha": "aabbaa2c6459fd586ad4258c8bd6059dac8ba4e6"
     },
     {
-<<<<<<< HEAD
-      "barId": 273100,
-=======
       "barId": 273146,
->>>>>>> 032c08c5
       "path": "runtime",
       "remoteUri": "https://github.com/dotnet/runtime",
       "commitSha": "c158ff4424d3d7e330ccc98fffc55225238e7d32"
