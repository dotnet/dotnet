--- conflicted
+++ resolved
@@ -128,17 +128,10 @@
     },
     {
       "packageVersion": "10.0.622801",
-<<<<<<< HEAD
       "barId": 269070,
       "path": "source-build-externals",
       "remoteUri": "https://github.com/dotnet/source-build-externals",
       "commitSha": "d956f00844b058b1751c056c867f82219c94aed6"
-=======
-      "barId": 268819,
-      "path": "source-build-externals",
-      "remoteUri": "https://github.com/dotnet/source-build-externals",
-      "commitSha": "6eacb34ddd8376376fa7710ee204bb330b1b5646"
->>>>>>> 97614dd5
     },
     {
       "packageVersion": "",
