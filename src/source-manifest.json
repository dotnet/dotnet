--- conflicted
+++ resolved
@@ -141,19 +141,11 @@
       "commitSha": "1cd3d5b3f12f47cfc3b3265b38efa84c28e5723b"
     },
     {
-<<<<<<< HEAD
       "packageVersion": "10.0.0-beta.25279.1",
       "barId": 270057,
       "path": "sourcelink",
       "remoteUri": "https://github.com/dotnet/sourcelink",
       "commitSha": "9d5e196f39c04892e6c522b8b6ea5f6168ff70af"
-=======
-      "packageVersion": "10.0.0-beta.25278.1",
-      "barId": 269904,
-      "path": "sourcelink",
-      "remoteUri": "https://github.com/dotnet/sourcelink",
-      "commitSha": "e1810069e859f27b4d4bcc769cafa94290f8b0c0"
->>>>>>> b37be175
     },
     {
       "packageVersion": "2.2.0-beta.25262.1",
