--- conflicted
+++ resolved
@@ -91,17 +91,10 @@
       "commitSha": "082359066ee0064039b9b1f1f025bdd0507d06de"
     },
     {
-<<<<<<< HEAD
       "barId": 283820,
       "path": "sdk",
       "remoteUri": "https://github.com/dotnet/sdk",
       "commitSha": "a32122e2a003583f77a1ca95a8df19fb4794d6ed"
-=======
-      "barId": 283678,
-      "path": "sdk",
-      "remoteUri": "https://github.com/dotnet/sdk",
-      "commitSha": "a0aaff7f52071578bd6095e1887a564c19d97caf"
->>>>>>> 2dea164f
     },
     {
       "barId": 282656,
