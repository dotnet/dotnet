--- conflicted
+++ resolved
@@ -1,17 +1,10 @@
 {
   "repositories": [
     {
-<<<<<<< HEAD
       "barId": 283623,
       "path": "arcade",
       "remoteUri": "https://github.com/dotnet/arcade",
       "commitSha": "06f338fe9a2a14ebb99d23d96818faaf2bccc663"
-=======
-      "barId": 282984,
-      "path": "arcade",
-      "remoteUri": "https://github.com/dotnet/arcade",
-      "commitSha": "c32cd132a730a7b9f947498b2ae75dbdc6785456"
->>>>>>> 3c11c311
     },
     {
       "barId": 283426,
