--- conflicted
+++ resolved
@@ -169,19 +169,11 @@
       "commitSha": "5a8ada4351983ac154fbaa1bbc1071fdde01dba3"
     },
     {
-<<<<<<< HEAD
       "packageVersion": "10.0.0-preview.6.25280.1",
       "barId": 270155,
       "path": "windowsdesktop",
       "remoteUri": "https://github.com/dotnet/windowsdesktop",
       "commitSha": "4e1b12bba2c6bbff5eda879d0cbc0bfbdb5bf806"
-=======
-      "packageVersion": "10.0.0-preview.6.25278.3",
-      "barId": 269917,
-      "path": "windowsdesktop",
-      "remoteUri": "https://github.com/dotnet/windowsdesktop",
-      "commitSha": "93e9275de21478bdfd241e8639e7ddd5879ea178"
->>>>>>> 7de287da
     },
     {
       "packageVersion": "10.0.0-preview.6.25279.2",
