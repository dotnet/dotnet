{
  "repositories": [
    {
      "packageVersion": "10.0.0-beta.25302.1",
      "barId": 270250,
      "path": "arcade",
      "remoteUri": "https://github.com/dotnet/arcade",
      "commitSha": "83c8fe20d45264a4d85ad8c83f46ea456948c209"
    },
    {
      "packageVersion": "8.2.2-preview.1.24521.5",
      "barId": null,
      "path": "aspire",
      "remoteUri": "https://github.com/dotnet/aspire",
      "commitSha": "5fa9337a84a52e9bd185d04d156eccbdcf592f74"
    },
    {
      "packageVersion": "10.0.0-preview.6.25304.9",
      "barId": 270583,
      "path": "aspnetcore",
      "remoteUri": "https://github.com/dotnet/aspnetcore",
      "commitSha": "4fccb63f0f015411857be1975afdd4c456e2bca3"
    },
    {
      "packageVersion": "0.11.5-alpha.25302.1",
      "barId": 270241,
      "path": "cecil",
      "remoteUri": "https://github.com/dotnet/cecil",
      "commitSha": "70155a89cb7781f4b7ffe346455939d09a2cd45e"
    },
    {
      "packageVersion": "0.1.627903",
      "barId": 270045,
      "path": "command-line-api",
      "remoteUri": "https://github.com/dotnet/command-line-api",
      "commitSha": "3bbc68e8ee1817bb5463c01f86e58b384ceefbd9"
    },
    {
      "packageVersion": "9.0.0-preview.1.25303.2",
      "barId": 270423,
      "path": "deployment-tools",
      "remoteUri": "https://github.com/dotnet/deployment-tools",
      "commitSha": "5301f0fa3815b133330070e76ec30814f3731304"
    },
    {
      "packageVersion": "9.0.628001",
      "barId": 270143,
      "path": "diagnostics",
      "remoteUri": "https://github.com/dotnet/diagnostics",
      "commitSha": "8bbc63df036b0c31c865fc1ee0060564caf40f85"
    },
    {
      "packageVersion": "10.0.0-preview.6.25303.2",
      "barId": 270492,
      "path": "efcore",
      "remoteUri": "https://github.com/dotnet/efcore",
      "commitSha": "8fdfbad5a1b76b2aa20abf98c2a83584db517727"
    },
    {
      "packageVersion": "10.0.0-preview.6.25304.3",
      "barId": 270574,
      "path": "emsdk",
      "remoteUri": "https://github.com/dotnet/emsdk",
      "commitSha": "9ee2989dcf365fa3c9cd9bdc9ddbb079c064b486"
    },
    {
      "packageVersion": "10.0.100-beta.25279.2",
      "barId": 270008,
      "path": "fsharp",
      "remoteUri": "https://github.com/dotnet/fsharp",
      "commitSha": "6bf3bd99a595a42fce25b9ce45f13ab2d7546e57"
    },
    {
      "packageVersion": "17.15.0-preview-25304-02",
      "barId": 270499,
      "path": "msbuild",
      "remoteUri": "https://github.com/dotnet/msbuild",
      "commitSha": "c74300841d44ab7c3ae814c96a45ac83c5bd456d"
    },
    {
      "packageVersion": "6.15.0-preview.1.70",
      "barId": 270051,
      "path": "nuget-client",
      "remoteUri": "https://github.com/nuget/nuget.client",
      "commitSha": "fb8b14ee3c574f9b559fc2057cadd20d55a75526"
    },
    {
      "packageVersion": "10.0.0-preview.25303.5",
      "barId": 270490,
      "path": "razor",
      "remoteUri": "https://github.com/dotnet/razor",
      "commitSha": "80dcfc7f6cf9d561f72d2fc3f539128a3ba2af91"
    },
    {
      "packageVersion": "5.0.0-1.25303.3",
      "barId": 270461,
      "path": "roslyn",
      "remoteUri": "https://github.com/dotnet/roslyn",
      "commitSha": "29042282fc7df3b3c229a9c8d9090b131096bd3a"
    },
    {
      "packageVersion": "10.0.0-preview.25303.1",
      "barId": 270483,
      "path": "roslyn-analyzers",
      "remoteUri": "https://github.com/dotnet/roslyn-analyzers",
      "commitSha": "b9f50ce025ef0bf95e97d6765ce9f2db6aa1a584"
    },
    {
      "packageVersion": "10.0.0-preview.5.25262.10",
      "barId": 270326,
      "path": "runtime",
      "remoteUri": "https://github.com/dotnet/runtime",
      "commitSha": "a2c9e7bda0f2edce496c437d2063deb1060caa4a"
    },
    {
      "packageVersion": "10.0.0-preview.25221.1",
      "barId": 270239,
      "path": "scenario-tests",
      "remoteUri": "https://github.com/dotnet/scenario-tests",
      "commitSha": "2a22f9703ddbe56d7d90201a4fdc19b8ed5183b2"
    },
    {
      "packageVersion": "10.0.100-preview.6.25272.9",
      "barId": 270526,
      "path": "sdk",
      "remoteUri": "https://github.com/dotnet/sdk",
      "commitSha": "427918c5c680e1ee087438e85fcb572e509ea26d"
    },
    {
      "packageVersion": "10.0.622801",
      "barId": 270278,
      "path": "source-build-externals",
      "remoteUri": "https://github.com/dotnet/source-build-externals",
      "commitSha": "191d8c1d61d3fdee8f1043b685c468a028017f65"
    },
    {
      "packageVersion": "",
      "barId": 270545,
      "path": "source-build-reference-packages",
      "remoteUri": "https://github.com/dotnet/source-build-reference-packages",
      "commitSha": "9f65308f17fe6db46934a9d3a5a8e7333d64114c"
    },
    {
      "packageVersion": "10.0.0-beta.25302.1",
      "barId": 270321,
      "path": "sourcelink",
      "remoteUri": "https://github.com/dotnet/sourcelink",
      "commitSha": "634059dd61cb2de8a5fbed786093790a78ce0de7"
    },
    {
      "packageVersion": "2.2.0-beta.25303.1",
      "barId": 270394,
      "path": "symreader",
      "remoteUri": "https://github.com/dotnet/symreader",
      "commitSha": "7af3fe9ede611e9f3202b373038ef2400518af5d"
    },
    {
      "packageVersion": "10.0.100-preview.5.25303.2",
      "barId": 270500,
      "path": "templating",
      "remoteUri": "https://github.com/dotnet/templating",
      "commitSha": "b1e4e40e94eb28a3d2404b35526994943d84dfd8"
    },
    {
      "packageVersion": "17.15.0-preview-25302-03",
      "barId": 270275,
      "path": "vstest",
      "remoteUri": "https://github.com/microsoft/vstest",
      "commitSha": "107abd3b697cd033c6b037075536fdd089370101"
    },
    {
      "packageVersion": "10.0.0-preview.6.25303.1",
      "barId": 270481,
      "path": "windowsdesktop",
      "remoteUri": "https://github.com/dotnet/windowsdesktop",
      "commitSha": "0991adbc9347b57965f6050d7f7271b5b6a42da4"
    },
    {
      "packageVersion": "10.0.0-preview.6.25303.5",
      "barId": 270485,
      "path": "winforms",
      "remoteUri": "https://github.com/dotnet/winforms",
      "commitSha": "d1eeebef07fb41030fbffb9142dbb499ecdc4386"
    },
    {
<<<<<<< HEAD
      "packageVersion": "10.0.0-preview.6.25305.1",
      "barId": 270689,
      "path": "wpf",
      "remoteUri": "https://github.com/dotnet/wpf",
      "commitSha": "416cfa6c65dce9614f4a090ca9edf3f3ee269f32"
=======
      "packageVersion": "10.0.0-preview.6.25304.2",
      "barId": 270514,
      "path": "wpf",
      "remoteUri": "https://github.com/dotnet/wpf",
      "commitSha": "3439f20fb8c685af6d9247e8fd2978cac42e74ac"
>>>>>>> d25d3482
    },
    {
      "packageVersion": "10.0.0-preview.25303.1",
      "barId": 270396,
      "path": "xdt",
      "remoteUri": "https://github.com/dotnet/xdt",
      "commitSha": "7f4a3dc7c5908b7f5f42f6111358d38633d8efb2"
    }
  ],
  "submodules": [
    {
      "path": "aspnetcore/src/submodules/googletest",
      "remoteUri": "https://github.com/google/googletest",
      "commitSha": "7427a6b5e3e04f895ecad5c647c94629fb2acdc0"
    },
    {
      "path": "aspnetcore/src/submodules/MessagePack-CSharp",
      "remoteUri": "https://github.com/aspnet/MessagePack-CSharp.git",
      "commitSha": "9aeb12b9bdb024512ffe2e4bddfa2785dca6e39e"
    },
    {
      "path": "nuget-client/submodules/NuGet.Build.Localization",
      "remoteUri": "https://github.com/NuGet/NuGet.Build.Localization.git",
      "commitSha": "f15db7b7c6f5affbea268632ef8333d2687c8031"
    },
    {
      "path": "source-build-externals/src/repos/src/abstractions-xunit",
      "remoteUri": "https://github.com/xunit/abstractions.xunit",
      "commitSha": "b75d54d73b141709f805c2001b16f3dd4d71539d"
    },
    {
      "path": "source-build-externals/src/repos/src/application-insights",
      "remoteUri": "https://github.com/microsoft/ApplicationInsights-dotnet",
      "commitSha": "2faa7e8b157a431daa2e71785d68abd5fa817b53"
    },
    {
      "path": "source-build-externals/src/repos/src/azure-activedirectory-identitymodel-extensions-for-dotnet",
      "remoteUri": "https://github.com/AzureAD/azure-activedirectory-identitymodel-extensions-for-dotnet.git",
      "commitSha": "e67b25be77532af9ba405670b34b4d263d505fde"
    },
    {
      "path": "source-build-externals/src/repos/src/cssparser",
      "remoteUri": "https://github.com/dotnet/cssparser",
      "commitSha": "0d59611784841735a7778a67aa6e9d8d000c861f"
    },
    {
      "path": "source-build-externals/src/repos/src/docker-creds-provider",
      "remoteUri": "https://github.com/mthalman/docker-creds-provider",
      "commitSha": "6e1ecd0a80755f9f0e88dc23b98b52f51a77c65e"
    },
    {
      "path": "source-build-externals/src/repos/src/humanizer",
      "remoteUri": "https://github.com/Humanizr/Humanizer",
      "commitSha": "3ebc38de585fc641a04b0e78ed69468453b0f8a1"
    },
    {
      "path": "source-build-externals/src/repos/src/MSBuildLocator",
      "remoteUri": "https://github.com/microsoft/MSBuildLocator",
      "commitSha": "e0281df33274ac3c3e22acc9b07dcb4b31d57dc0"
    },
    {
      "path": "source-build-externals/src/repos/src/newtonsoft-json",
      "remoteUri": "https://github.com/JamesNK/Newtonsoft.Json.git",
      "commitSha": "0a2e291c0d9c0c7675d445703e51750363a549ef"
    },
    {
      "path": "source-build-externals/src/repos/src/vs-solutionpersistence",
      "remoteUri": "https://github.com/microsoft/vs-solutionpersistence.git",
      "commitSha": "0b6f82a4073ce0ff0419991ea0cd6dd6898a51ac"
    },
    {
      "path": "source-build-externals/src/repos/src/xunit",
      "remoteUri": "https://github.com/xunit/xunit",
      "commitSha": "82543a6df6f5f13b5b70f8a9f9ccb41cd676084f"
    },
    {
      "path": "source-build-externals/src/repos/src/xunit/src/xunit.assert/Asserts",
      "remoteUri": "https://github.com/xunit/assert.xunit",
      "commitSha": "cac8b688c193c0f244a0bedf3bb60feeb32d377a"
    },
    {
      "path": "source-build-externals/src/repos/src/xunit/tools/builder/common",
      "remoteUri": "https://github.com/xunit/build-tools-v3",
      "commitSha": "90dba1f5638a4f00d4978a73e23edde5b85061d9"
    },
    {
      "path": "source-build-externals/src/repos/src/xunit/tools/media",
      "remoteUri": "https://github.com/xunit/media",
      "commitSha": "5738b6e86f08e0389c4392b939c20e3eca2d9822"
    }
  ]
}<|MERGE_RESOLUTION|>--- conflicted
+++ resolved
@@ -183,19 +183,11 @@
       "commitSha": "d1eeebef07fb41030fbffb9142dbb499ecdc4386"
     },
     {
-<<<<<<< HEAD
       "packageVersion": "10.0.0-preview.6.25305.1",
       "barId": 270689,
       "path": "wpf",
       "remoteUri": "https://github.com/dotnet/wpf",
       "commitSha": "416cfa6c65dce9614f4a090ca9edf3f3ee269f32"
-=======
-      "packageVersion": "10.0.0-preview.6.25304.2",
-      "barId": 270514,
-      "path": "wpf",
-      "remoteUri": "https://github.com/dotnet/wpf",
-      "commitSha": "3439f20fb8c685af6d9247e8fd2978cac42e74ac"
->>>>>>> d25d3482
     },
     {
       "packageVersion": "10.0.0-preview.25303.1",
