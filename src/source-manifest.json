--- conflicted
+++ resolved
@@ -1,17 +1,10 @@
 {
   "repositories": [
     {
-<<<<<<< HEAD
       "barId": 280749,
       "path": "arcade",
       "remoteUri": "https://github.com/dotnet/arcade",
       "commitSha": "b92e731672602ee8ab732c3ab4d3e5dc9834210a"
-=======
-      "barId": 280110,
-      "path": "arcade",
-      "remoteUri": "https://github.com/dotnet/arcade",
-      "commitSha": "86b53945e6b6b239d68fa465e62fcf4323ff3b7b"
->>>>>>> 62f14c86
     },
     {
       "barId": 280520,
