{
  "repositories": [
    {
      "barId": 289702,
      "path": "arcade",
      "remoteUri": "https://github.com/dotnet/arcade",
      "commitSha": "987d1a73ea67d323c0fc7537bce8ec65d87eb43f"
    },
    {
      "barId": 291183,
      "path": "aspnetcore",
      "remoteUri": "https://github.com/dotnet/aspnetcore",
      "commitSha": "373d4826c58ac2f1c8d49fdaf31bc9eddf9e7437"
    },
    {
      "barId": 279211,
      "path": "cecil",
      "remoteUri": "https://github.com/dotnet/cecil",
      "commitSha": "27abc57253a0d3010418e877fdfb35f9fa6806b9"
    },
    {
      "barId": 290826,
      "path": "command-line-api",
      "remoteUri": "https://github.com/dotnet/command-line-api",
      "commitSha": "c7b5e07cfed85e88c162dc1c916efaff03742e6e"
    },
    {
      "barId": 290946,
      "path": "deployment-tools",
      "remoteUri": "https://github.com/dotnet/deployment-tools",
      "commitSha": "fc1554ce9a8ff286f4f53bc88d53613c2b3f9a32"
    },
    {
      "barId": 288647,
      "path": "diagnostics",
      "remoteUri": "https://github.com/dotnet/diagnostics",
      "commitSha": "73f1fdca8d9fb191297a7e687790b804f4e78ef5"
    },
    {
      "barId": 292732,
      "path": "efcore",
      "remoteUri": "https://github.com/dotnet/efcore",
      "commitSha": "b538a9fa99d58efea98e2f5f5981698de23405f3"
    },
    {
      "barId": 289621,
      "path": "emsdk",
      "remoteUri": "https://github.com/dotnet/emsdk",
      "commitSha": "c23cc3527adf1f65d58a2333e0fd206483f5f815"
    },
    {
      "barId": 289816,
      "path": "fsharp",
      "remoteUri": "https://github.com/dotnet/fsharp",
      "commitSha": "fdb422958deeb2aa06de8290328d57d0cf9e3fd2"
    },
    {
      "barId": 291143,
      "path": "msbuild",
      "remoteUri": "https://github.com/dotnet/msbuild",
      "commitSha": "43d976abfbe6c9169db5560913b38b5c3945181d"
    },
    {
      "barId": 286446,
      "path": "nuget-client",
      "remoteUri": "https://github.com/nuget/nuget.client",
      "commitSha": "5514d935e3e77d90d931758cf9e2589735b905a3"
    },
    {
      "barId": 287531,
      "path": "razor",
      "remoteUri": "https://github.com/dotnet/razor",
      "commitSha": "967dc4f230a5eea690b563d1526c4c07b89ea897"
    },
    {
      "barId": 292200,
      "path": "roslyn",
      "remoteUri": "https://github.com/dotnet/roslyn",
      "commitSha": "7f327e02b43a2486faa9cfdf0a1eae34c06e2d1a"
    },
    {
      "barId": 292452,
      "path": "runtime",
      "remoteUri": "https://github.com/dotnet/runtime",
      "commitSha": "baf4eb1e0b672338897fc20de49daffe5f84569c"
    },
    {
      "barId": 291014,
      "path": "scenario-tests",
      "remoteUri": "https://github.com/dotnet/scenario-tests",
      "commitSha": "f29ac531ec59b79ff12335835ae4a69cde51156a"
    },
    {
      "barId": 292565,
      "path": "sdk",
      "remoteUri": "https://github.com/dotnet/sdk",
      "commitSha": "ec69d0ead6f76f52a9ba8af07fa7302ffa1c81d9"
    },
    {
      "barId": 292752,
      "path": "source-build-reference-packages",
      "remoteUri": "https://github.com/dotnet/source-build-reference-packages",
      "commitSha": "adf19e6acfebfb5ba79f3e20f7d6e3b4c991b3f0"
    },
    {
      "barId": 292507,
      "path": "sourcelink",
      "remoteUri": "https://github.com/dotnet/sourcelink",
      "commitSha": "aac1618190641140df043b1197fbbbe30115df69"
    },
    {
      "barId": 291125,
      "path": "symreader",
      "remoteUri": "https://github.com/dotnet/symreader",
      "commitSha": "1536a1ca256a4e9f804b2073464ca8e4f4794702"
    },
    {
      "barId": 291374,
      "path": "templating",
      "remoteUri": "https://github.com/dotnet/templating",
      "commitSha": "117d1ec385c5303fc983dcc9680ef2f0a4851a4e"
    },
    {
      "barId": 287819,
      "path": "vstest",
      "remoteUri": "https://github.com/microsoft/vstest",
      "commitSha": "697c1270eebc92c531f27265dd0ff60211b088bb"
    },
    {
<<<<<<< HEAD
      "barId": 292908,
      "path": "windowsdesktop",
      "remoteUri": "https://github.com/dotnet/windowsdesktop",
      "commitSha": "6f5d95d4f9231070ddffb55a22444c3030b32135"
=======
      "barId": 292668,
      "path": "windowsdesktop",
      "remoteUri": "https://github.com/dotnet/windowsdesktop",
      "commitSha": "f72890b0164df7c88ad19cecd453511a05d80761"
>>>>>>> 7dedd353
    },
    {
      "barId": 292334,
      "path": "winforms",
      "remoteUri": "https://github.com/dotnet/winforms",
      "commitSha": "f9ca34ff38e11eda610a4b380a41c30a1cd1dade"
    },
    {
      "barId": 291208,
      "path": "wpf",
      "remoteUri": "https://github.com/dotnet/wpf",
      "commitSha": "2a8aedc74281421f143b60c2cefd27eced989c27"
    },
    {
      "barId": 291267,
      "path": "xdt",
      "remoteUri": "https://github.com/dotnet/xdt",
      "commitSha": "84f52c3606bf07301b49baa1696cd039bf46b8a9"
    }
  ],
  "submodules": [
    {
      "path": "aspnetcore/src/submodules/googletest",
      "remoteUri": "https://github.com/google/googletest",
      "commitSha": "373af2e3df71599b87a40ce0e37164523849166b"
    },
    {
      "path": "aspnetcore/src/submodules/MessagePack-CSharp",
      "remoteUri": "https://github.com/aspnet/MessagePack-CSharp.git",
      "commitSha": "9aeb12b9bdb024512ffe2e4bddfa2785dca6e39e"
    },
    {
      "path": "nuget-client/submodules/NuGet.Build.Localization",
      "remoteUri": "https://github.com/NuGet/NuGet.Build.Localization.git",
      "commitSha": "f15db7b7c6f5affbea268632ef8333d2687c8031"
    },
    {
      "path": "source-build-reference-packages/src/externalPackages/src/abstractions-xunit",
      "remoteUri": "https://github.com/xunit/abstractions.xunit",
      "commitSha": "b75d54d73b141709f805c2001b16f3dd4d71539d"
    },
    {
      "path": "source-build-reference-packages/src/externalPackages/src/application-insights",
      "remoteUri": "https://github.com/microsoft/ApplicationInsights-dotnet",
      "commitSha": "2faa7e8b157a431daa2e71785d68abd5fa817b53"
    },
    {
      "path": "source-build-reference-packages/src/externalPackages/src/azure-activedirectory-identitymodel-extensions-for-dotnet",
      "remoteUri": "https://github.com/AzureAD/azure-activedirectory-identitymodel-extensions-for-dotnet.git",
      "commitSha": "e67b25be77532af9ba405670b34b4d263d505fde"
    },
    {
      "path": "source-build-reference-packages/src/externalPackages/src/cssparser",
      "remoteUri": "https://github.com/dotnet/cssparser",
      "commitSha": "0d59611784841735a7778a67aa6e9d8d000c861f"
    },
    {
      "path": "source-build-reference-packages/src/externalPackages/src/docker-creds-provider",
      "remoteUri": "https://github.com/mthalman/docker-creds-provider",
      "commitSha": "6e1ecd0a80755f9f0e88dc23b98b52f51a77c65e"
    },
    {
      "path": "source-build-reference-packages/src/externalPackages/src/humanizer",
      "remoteUri": "https://github.com/Humanizr/Humanizer",
      "commitSha": "3ebc38de585fc641a04b0e78ed69468453b0f8a1"
    },
    {
      "path": "source-build-reference-packages/src/externalPackages/src/MSBuildLocator",
      "remoteUri": "https://github.com/microsoft/MSBuildLocator",
      "commitSha": "694ff392b2dcf6ac58fe865afd1c982eb9449014"
    },
    {
      "path": "source-build-reference-packages/src/externalPackages/src/newtonsoft-json",
      "remoteUri": "https://github.com/JamesNK/Newtonsoft.Json.git",
      "commitSha": "0a2e291c0d9c0c7675d445703e51750363a549ef"
    },
    {
      "path": "source-build-reference-packages/src/externalPackages/src/spectre-console",
      "remoteUri": "https://github.com/spectreconsole/spectre.console",
      "commitSha": "68fcfe0de4c0602b1c4d4c3cf58ea70e9f06388c"
    },
    {
      "path": "source-build-reference-packages/src/externalPackages/src/vs-solutionpersistence",
      "remoteUri": "https://github.com/microsoft/vs-solutionpersistence.git",
      "commitSha": "0b6f82a4073ce0ff0419991ea0cd6dd6898a51ac"
    }
  ]
}<|MERGE_RESOLUTION|>--- conflicted
+++ resolved
@@ -127,17 +127,10 @@
       "commitSha": "697c1270eebc92c531f27265dd0ff60211b088bb"
     },
     {
-<<<<<<< HEAD
       "barId": 292908,
       "path": "windowsdesktop",
       "remoteUri": "https://github.com/dotnet/windowsdesktop",
       "commitSha": "6f5d95d4f9231070ddffb55a22444c3030b32135"
-=======
-      "barId": 292668,
-      "path": "windowsdesktop",
-      "remoteUri": "https://github.com/dotnet/windowsdesktop",
-      "commitSha": "f72890b0164df7c88ad19cecd453511a05d80761"
->>>>>>> 7dedd353
     },
     {
       "barId": 292334,
