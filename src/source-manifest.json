{
  "repositories": [
    {
      "barId": 289702,
      "path": "arcade",
      "remoteUri": "https://github.com/dotnet/arcade",
      "commitSha": "987d1a73ea67d323c0fc7537bce8ec65d87eb43f"
    },
    {
      "barId": 288647,
      "path": "diagnostics",
      "remoteUri": "https://github.com/dotnet/diagnostics",
      "commitSha": "73f1fdca8d9fb191297a7e687790b804f4e78ef5"
    },
    {
      "barId": 290962,
      "path": "fsharp",
      "remoteUri": "https://github.com/dotnet/fsharp",
      "commitSha": "4396154347e812cffb31b5b5b95fdc2028bb4c8c"
    },
    {
      "barId": 288357,
      "path": "msbuild",
      "remoteUri": "https://github.com/dotnet/msbuild",
      "commitSha": "ad915a4f47346b746998dabaa541a7e3bab1d6cd"
    },
    {
      "barId": 288424,
      "path": "nuget-client",
      "remoteUri": "https://github.com/nuget/nuget.client",
      "commitSha": "b5efdd1f17df11700c9383def6ece79a40218ccd"
    },
    {
      "barId": 289279,
      "path": "razor",
      "remoteUri": "https://github.com/dotnet/razor",
      "commitSha": "191feab170b690f6a4923072d1b6f6e00272d8a7"
    },
    {
      "barId": 291599,
      "path": "roslyn",
      "remoteUri": "https://github.com/dotnet/roslyn",
      "commitSha": "eb2ec000c279fdbd3bd7d4e06d61d465ee88081c"
    },
    {
      "barId": 291014,
      "path": "scenario-tests",
      "remoteUri": "https://github.com/dotnet/scenario-tests",
      "commitSha": "f29ac531ec59b79ff12335835ae4a69cde51156a"
    },
    {
<<<<<<< HEAD
      "barId": 291618,
      "path": "sdk",
      "remoteUri": "https://github.com/dotnet/sdk",
      "commitSha": "869251f95f23bd1af7f90a3513d406818adfddc1"
=======
      "barId": 291543,
      "path": "sdk",
      "remoteUri": "https://github.com/dotnet/sdk",
      "commitSha": "861d938ebab7dc09b74f4fcc92895fd1d9ae7ce8"
>>>>>>> 372fea82
    },
    {
      "barId": 291118,
      "path": "source-build-reference-packages",
      "remoteUri": "https://github.com/dotnet/source-build-reference-packages",
      "commitSha": "49632d61e289d10db866e28221a92963d0193023"
    },
    {
      "barId": 291514,
      "path": "sourcelink",
      "remoteUri": "https://github.com/dotnet/sourcelink",
      "commitSha": "5e6c2bc06becb8e963dcf8d549bfb46a3fa80444"
    },
    {
      "barId": 291391,
      "path": "templating",
      "remoteUri": "https://github.com/dotnet/templating",
      "commitSha": "069bda6132d6ac2134cc9b26d651ccb825ff212d"
    },
    {
      "barId": 291277,
      "path": "vstest",
      "remoteUri": "https://github.com/microsoft/vstest",
      "commitSha": "4524dcd1e91c0d09d6da6576952f8df05e666e9c"
    }
  ],
  "submodules": [
    {
      "path": "nuget-client/submodules/NuGet.Build.Localization",
      "remoteUri": "https://github.com/NuGet/NuGet.Build.Localization.git",
      "commitSha": "f15db7b7c6f5affbea268632ef8333d2687c8031"
    },
    {
      "path": "source-build-reference-packages/src/externalPackages/src/abstractions-xunit",
      "remoteUri": "https://github.com/xunit/abstractions.xunit",
      "commitSha": "b75d54d73b141709f805c2001b16f3dd4d71539d"
    },
    {
      "path": "source-build-reference-packages/src/externalPackages/src/application-insights",
      "remoteUri": "https://github.com/microsoft/ApplicationInsights-dotnet",
      "commitSha": "2faa7e8b157a431daa2e71785d68abd5fa817b53"
    },
    {
      "path": "source-build-reference-packages/src/externalPackages/src/azure-activedirectory-identitymodel-extensions-for-dotnet",
      "remoteUri": "https://github.com/AzureAD/azure-activedirectory-identitymodel-extensions-for-dotnet.git",
      "commitSha": "e67b25be77532af9ba405670b34b4d263d505fde"
    },
    {
      "path": "source-build-reference-packages/src/externalPackages/src/cssparser",
      "remoteUri": "https://github.com/dotnet/cssparser",
      "commitSha": "0d59611784841735a7778a67aa6e9d8d000c861f"
    },
    {
      "path": "source-build-reference-packages/src/externalPackages/src/docker-creds-provider",
      "remoteUri": "https://github.com/mthalman/docker-creds-provider",
      "commitSha": "6e1ecd0a80755f9f0e88dc23b98b52f51a77c65e"
    },
    {
      "path": "source-build-reference-packages/src/externalPackages/src/humanizer",
      "remoteUri": "https://github.com/Humanizr/Humanizer",
      "commitSha": "3ebc38de585fc641a04b0e78ed69468453b0f8a1"
    },
    {
      "path": "source-build-reference-packages/src/externalPackages/src/MSBuildLocator",
      "remoteUri": "https://github.com/microsoft/MSBuildLocator",
      "commitSha": "694ff392b2dcf6ac58fe865afd1c982eb9449014"
    },
    {
      "path": "source-build-reference-packages/src/externalPackages/src/newtonsoft-json",
      "remoteUri": "https://github.com/JamesNK/Newtonsoft.Json.git",
      "commitSha": "0a2e291c0d9c0c7675d445703e51750363a549ef"
    },
    {
      "path": "source-build-reference-packages/src/externalPackages/src/spectre-console",
      "remoteUri": "https://github.com/spectreconsole/spectre.console",
      "commitSha": "68fcfe0de4c0602b1c4d4c3cf58ea70e9f06388c"
    },
    {
      "path": "source-build-reference-packages/src/externalPackages/src/vs-solutionpersistence",
      "remoteUri": "https://github.com/microsoft/vs-solutionpersistence.git",
      "commitSha": "0b6f82a4073ce0ff0419991ea0cd6dd6898a51ac"
    }
  ]
}<|MERGE_RESOLUTION|>--- conflicted
+++ resolved
@@ -49,17 +49,10 @@
       "commitSha": "f29ac531ec59b79ff12335835ae4a69cde51156a"
     },
     {
-<<<<<<< HEAD
       "barId": 291618,
       "path": "sdk",
       "remoteUri": "https://github.com/dotnet/sdk",
       "commitSha": "869251f95f23bd1af7f90a3513d406818adfddc1"
-=======
-      "barId": 291543,
-      "path": "sdk",
-      "remoteUri": "https://github.com/dotnet/sdk",
-      "commitSha": "861d938ebab7dc09b74f4fcc92895fd1d9ae7ce8"
->>>>>>> 372fea82
     },
     {
       "barId": 291118,
