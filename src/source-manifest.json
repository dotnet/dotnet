--- conflicted
+++ resolved
@@ -133,17 +133,10 @@
       "commitSha": "9f2ae28ea4f111e6a336682484e5aa412e114f3c"
     },
     {
-<<<<<<< HEAD
       "barId": 288259,
       "path": "winforms",
       "remoteUri": "https://github.com/dotnet/winforms",
       "commitSha": "e68e2fec260cf78b082f2a23c9fb77e961002650"
-=======
-      "barId": 288028,
-      "path": "winforms",
-      "remoteUri": "https://github.com/dotnet/winforms",
-      "commitSha": "1b9ba2a16b5469aa5401d60085d34daa1b0864d3"
->>>>>>> 3c2b9cb2
     },
     {
       "barId": 283721,
