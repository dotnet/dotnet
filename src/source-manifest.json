--- conflicted
+++ resolved
@@ -91,17 +91,10 @@
       "commitSha": "f29ac531ec59b79ff12335835ae4a69cde51156a"
     },
     {
-<<<<<<< HEAD
       "barId": 292352,
       "path": "sdk",
       "remoteUri": "https://github.com/dotnet/sdk",
       "commitSha": "c7931e192791d775541e190c4c85128fd164e79c"
-=======
-      "barId": 292226,
-      "path": "sdk",
-      "remoteUri": "https://github.com/dotnet/sdk",
-      "commitSha": "210c54ebf4a0d3bdb397734b417449596021da5b"
->>>>>>> 05741f40
     },
     {
       "barId": 292284,
