--- conflicted
+++ resolved
@@ -176,19 +176,11 @@
       "commitSha": "73336075ab8d0b070bbbe208ee02e85676f75ba9"
     },
     {
-<<<<<<< HEAD
       "packageVersion": "10.0.0-preview.6.25314.1",
       "barId": 271807,
       "path": "winforms",
       "remoteUri": "https://github.com/dotnet/winforms",
       "commitSha": "380e8517a4f63e0bb408e9e56bde4b5425b8e95c"
-=======
-      "packageVersion": "10.0.0-preview.6.25313.4",
-      "barId": 271768,
-      "path": "winforms",
-      "remoteUri": "https://github.com/dotnet/winforms",
-      "commitSha": "3a9a6a2075350fe0d78ccf363e7387459e1f89a6"
->>>>>>> 005f36cd
     },
     {
       "packageVersion": "10.0.0-preview.6.25310.4",
