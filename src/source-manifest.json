--- conflicted
+++ resolved
@@ -99,19 +99,11 @@
       "commitSha": "bbde1463899cf70a0b7f0e66e3a51ed5a203ed08"
     },
     {
-<<<<<<< HEAD
       "packageVersion": "10.0.0-preview.25257.1",
       "barId": 267321,
       "path": "roslyn-analyzers",
       "remoteUri": "https://github.com/dotnet/roslyn-analyzers",
       "commitSha": "fb6e4b4d3f36ff60dd731a7b2006dab231c70935"
-=======
-      "packageVersion": "10.0.0-preview.25256.1",
-      "barId": 267097,
-      "path": "roslyn-analyzers",
-      "remoteUri": "https://github.com/dotnet/roslyn-analyzers",
-      "commitSha": "5ba91adccafb091d41d4ab7e98d77b5b0557494b"
->>>>>>> 2732e35f
     },
     {
       "packageVersion": "10.0.0-preview.5.25257.12",
