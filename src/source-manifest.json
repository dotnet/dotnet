{
  "repositories": [
    {
      "barId": 273221,
      "path": "arcade",
      "remoteUri": "https://github.com/dotnet/arcade",
      "commitSha": "0e335649fe2d2f98ea51e55cc1a0899af3617eba"
    },
    {
      "barId": null,
      "path": "aspire",
      "remoteUri": "https://github.com/dotnet/aspire",
      "commitSha": "5fa9337a84a52e9bd185d04d156eccbdcf592f74"
    },
    {
      "barId": 273508,
      "path": "aspnetcore",
      "remoteUri": "https://github.com/dotnet/aspnetcore",
      "commitSha": "9e69f19a5c7efa19577627a62c029ff387810d50"
    },
    {
      "barId": 272559,
      "path": "cecil",
      "remoteUri": "https://github.com/dotnet/cecil",
      "commitSha": "48fe72b0bcb273476e3f480bb61f42c5dd295131"
    },
    {
      "barId": 272511,
      "path": "command-line-api",
      "remoteUri": "https://github.com/dotnet/command-line-api",
      "commitSha": "68b6dad50acc558276958b19b4c9189d70721d76"
    },
    {
      "barId": 273003,
      "path": "deployment-tools",
      "remoteUri": "https://github.com/dotnet/deployment-tools",
      "commitSha": "1478b7e6938013629e182b0656bfbde04d367cc5"
    },
    {
      "barId": 273416,
      "path": "diagnostics",
      "remoteUri": "https://github.com/dotnet/diagnostics",
      "commitSha": "e32a259690378945a52bc8ac5cc5e302d9beb193"
    },
    {
      "barId": 273208,
      "path": "efcore",
      "remoteUri": "https://github.com/dotnet/efcore",
      "commitSha": "6b700794951d639726dbe4ccdd420723a1b4ce0a"
    },
    {
      "barId": 271912,
      "path": "emsdk",
      "remoteUri": "https://github.com/dotnet/emsdk",
      "commitSha": "d7f601751622ebee331367f19b4310eaa9b70102"
    },
    {
      "barId": 272929,
      "path": "fsharp",
      "remoteUri": "https://github.com/dotnet/fsharp",
      "commitSha": "44a24dcd6677639f3b62e361d99f6495175dc49f"
    },
    {
      "barId": 273492,
      "path": "msbuild",
      "remoteUri": "https://github.com/dotnet/msbuild",
      "commitSha": "faa2ec8d4839e837b99f2527b30353d3e89f98ca"
    },
    {
      "barId": 271771,
      "path": "nuget-client",
      "remoteUri": "https://github.com/nuget/nuget.client",
      "commitSha": "772ee13d2bafaa1414d90dbfbd77e0941115ef19"
    },
    {
      "barId": 273425,
      "path": "razor",
      "remoteUri": "https://github.com/dotnet/razor",
      "commitSha": "1b931e8879948986442ab29949ca57edcea58ac9"
    },
    {
      "barId": 272940,
      "path": "roslyn",
      "remoteUri": "https://github.com/dotnet/roslyn",
      "commitSha": "d92a029dfde276aa7cb9a576c351d29d43c4c320"
    },
    {
      "barId": 273285,
      "path": "roslyn-analyzers",
      "remoteUri": "https://github.com/dotnet/roslyn-analyzers",
      "commitSha": "62b0e094420a1f93d32ecb338aff8ad498ec9cd5"
    },
    {
      "barId": 273498,
      "path": "runtime",
      "remoteUri": "https://github.com/dotnet/runtime",
      "commitSha": "b97f98b7bdd339ee3424e81ec0cfe4b40590268e"
    },
    {
      "barId": 272343,
      "path": "scenario-tests",
      "remoteUri": "https://github.com/dotnet/scenario-tests",
      "commitSha": "6ab0ec29e4e346465c767a6e04c37b179ee287f8"
    },
    {
<<<<<<< HEAD
      "packageVersion": "10.0.100-preview.6.25272.9",
      "barId": 272606,
=======
      "barId": 272354,
>>>>>>> c5514876
      "path": "sdk",
      "remoteUri": "https://github.com/dotnet/sdk",
      "commitSha": "4177291d4d3dabd5341239d01b3e844125659304"
    },
    {
      "barId": 272827,
      "path": "source-build-externals",
      "remoteUri": "https://github.com/dotnet/source-build-externals",
      "commitSha": "e207e21a6a46c055691a483c9fdd60622b0ca71f"
    },
    {
      "barId": 272612,
      "path": "source-build-reference-packages",
      "remoteUri": "https://github.com/dotnet/source-build-reference-packages",
      "commitSha": "31f60141b67dc390bbcc1e3251c63d240379a0be"
    },
    {
      "barId": 270321,
      "path": "sourcelink",
      "remoteUri": "https://github.com/dotnet/sourcelink",
      "commitSha": "634059dd61cb2de8a5fbed786093790a78ce0de7"
    },
    {
      "barId": 271696,
      "path": "symreader",
      "remoteUri": "https://github.com/dotnet/symreader",
      "commitSha": "66c6797a1e9a9346d5f6de3f9edaecad6e4350d0"
    },
    {
      "barId": 273115,
      "path": "templating",
      "remoteUri": "https://github.com/dotnet/templating",
      "commitSha": "0e87747d1d3cf64745bc64ec821144054a9b7800"
    },
    {
      "barId": 272429,
      "path": "vstest",
      "remoteUri": "https://github.com/microsoft/vstest",
      "commitSha": "cdcfb7f5c163d7b7a555b129522c3b868f73e92c"
    },
    {
      "barId": 273107,
      "path": "windowsdesktop",
      "remoteUri": "https://github.com/dotnet/windowsdesktop",
      "commitSha": "c4c3cd1ffcc1983e176d0c00b12d0f2c0a9b5ad2"
    },
    {
      "barId": 273305,
      "path": "winforms",
      "remoteUri": "https://github.com/dotnet/winforms",
      "commitSha": "d93ffb3c466bb157f8a5ef3941d5e94aad1b3993"
    },
    {
      "barId": 273132,
      "path": "wpf",
      "remoteUri": "https://github.com/dotnet/wpf",
      "commitSha": "28843aafcedc8299336ae470c868f842a4ca52b4"
    },
    {
      "barId": 273195,
      "path": "xdt",
      "remoteUri": "https://github.com/dotnet/xdt",
      "commitSha": "0d66c1314c16a831f1289b1e4b1adbe0d8b94404"
    }
  ],
  "submodules": [
    {
      "path": "aspnetcore/src/submodules/googletest",
      "remoteUri": "https://github.com/google/googletest",
      "commitSha": "a45468c0fcbeda1588573a7d8283b320bf9970cb"
    },
    {
      "path": "aspnetcore/src/submodules/MessagePack-CSharp",
      "remoteUri": "https://github.com/aspnet/MessagePack-CSharp.git",
      "commitSha": "9aeb12b9bdb024512ffe2e4bddfa2785dca6e39e"
    },
    {
      "path": "nuget-client/submodules/NuGet.Build.Localization",
      "remoteUri": "https://github.com/NuGet/NuGet.Build.Localization.git",
      "commitSha": "f15db7b7c6f5affbea268632ef8333d2687c8031"
    },
    {
      "path": "source-build-externals/src/repos/src/abstractions-xunit",
      "remoteUri": "https://github.com/xunit/abstractions.xunit",
      "commitSha": "b75d54d73b141709f805c2001b16f3dd4d71539d"
    },
    {
      "path": "source-build-externals/src/repos/src/application-insights",
      "remoteUri": "https://github.com/microsoft/ApplicationInsights-dotnet",
      "commitSha": "2faa7e8b157a431daa2e71785d68abd5fa817b53"
    },
    {
      "path": "source-build-externals/src/repos/src/azure-activedirectory-identitymodel-extensions-for-dotnet",
      "remoteUri": "https://github.com/AzureAD/azure-activedirectory-identitymodel-extensions-for-dotnet.git",
      "commitSha": "e67b25be77532af9ba405670b34b4d263d505fde"
    },
    {
      "path": "source-build-externals/src/repos/src/cssparser",
      "remoteUri": "https://github.com/dotnet/cssparser",
      "commitSha": "0d59611784841735a7778a67aa6e9d8d000c861f"
    },
    {
      "path": "source-build-externals/src/repos/src/docker-creds-provider",
      "remoteUri": "https://github.com/mthalman/docker-creds-provider",
      "commitSha": "6e1ecd0a80755f9f0e88dc23b98b52f51a77c65e"
    },
    {
      "path": "source-build-externals/src/repos/src/humanizer",
      "remoteUri": "https://github.com/Humanizr/Humanizer",
      "commitSha": "3ebc38de585fc641a04b0e78ed69468453b0f8a1"
    },
    {
      "path": "source-build-externals/src/repos/src/MSBuildLocator",
      "remoteUri": "https://github.com/microsoft/MSBuildLocator",
      "commitSha": "e0281df33274ac3c3e22acc9b07dcb4b31d57dc0"
    },
    {
      "path": "source-build-externals/src/repos/src/newtonsoft-json",
      "remoteUri": "https://github.com/JamesNK/Newtonsoft.Json.git",
      "commitSha": "0a2e291c0d9c0c7675d445703e51750363a549ef"
    },
    {
      "path": "source-build-externals/src/repos/src/vs-solutionpersistence",
      "remoteUri": "https://github.com/microsoft/vs-solutionpersistence.git",
      "commitSha": "0b6f82a4073ce0ff0419991ea0cd6dd6898a51ac"
    },
    {
      "path": "source-build-externals/src/repos/src/xunit",
      "remoteUri": "https://github.com/xunit/xunit",
      "commitSha": "82543a6df6f5f13b5b70f8a9f9ccb41cd676084f"
    },
    {
      "path": "source-build-externals/src/repos/src/xunit/src/xunit.assert/Asserts",
      "remoteUri": "https://github.com/xunit/assert.xunit",
      "commitSha": "cac8b688c193c0f244a0bedf3bb60feeb32d377a"
    },
    {
      "path": "source-build-externals/src/repos/src/xunit/tools/builder/common",
      "remoteUri": "https://github.com/xunit/build-tools-v3",
      "commitSha": "90dba1f5638a4f00d4978a73e23edde5b85061d9"
    },
    {
      "path": "source-build-externals/src/repos/src/xunit/tools/media",
      "remoteUri": "https://github.com/xunit/media",
      "commitSha": "5738b6e86f08e0389c4392b939c20e3eca2d9822"
    },
    {
      "path": "source-build-reference-packages/src/externalPackages/src/abstractions-xunit",
      "remoteUri": "https://github.com/xunit/abstractions.xunit",
      "commitSha": "b75d54d73b141709f805c2001b16f3dd4d71539d"
    },
    {
      "path": "source-build-reference-packages/src/externalPackages/src/application-insights",
      "remoteUri": "https://github.com/microsoft/ApplicationInsights-dotnet",
      "commitSha": "2faa7e8b157a431daa2e71785d68abd5fa817b53"
    },
    {
      "path": "source-build-reference-packages/src/externalPackages/src/azure-activedirectory-identitymodel-extensions-for-dotnet",
      "remoteUri": "https://github.com/AzureAD/azure-activedirectory-identitymodel-extensions-for-dotnet.git",
      "commitSha": "e67b25be77532af9ba405670b34b4d263d505fde"
    },
    {
      "path": "source-build-reference-packages/src/externalPackages/src/cssparser",
      "remoteUri": "https://github.com/dotnet/cssparser",
      "commitSha": "0d59611784841735a7778a67aa6e9d8d000c861f"
    },
    {
      "path": "source-build-reference-packages/src/externalPackages/src/docker-creds-provider",
      "remoteUri": "https://github.com/mthalman/docker-creds-provider",
      "commitSha": "6e1ecd0a80755f9f0e88dc23b98b52f51a77c65e"
    },
    {
      "path": "source-build-reference-packages/src/externalPackages/src/humanizer",
      "remoteUri": "https://github.com/Humanizr/Humanizer",
      "commitSha": "3ebc38de585fc641a04b0e78ed69468453b0f8a1"
    },
    {
      "path": "source-build-reference-packages/src/externalPackages/src/MSBuildLocator",
      "remoteUri": "https://github.com/microsoft/MSBuildLocator",
      "commitSha": "e0281df33274ac3c3e22acc9b07dcb4b31d57dc0"
    },
    {
      "path": "source-build-reference-packages/src/externalPackages/src/newtonsoft-json",
      "remoteUri": "https://github.com/JamesNK/Newtonsoft.Json.git",
      "commitSha": "0a2e291c0d9c0c7675d445703e51750363a549ef"
    },
    {
      "path": "source-build-reference-packages/src/externalPackages/src/vs-solutionpersistence",
      "remoteUri": "https://github.com/microsoft/vs-solutionpersistence.git",
      "commitSha": "0b6f82a4073ce0ff0419991ea0cd6dd6898a51ac"
    },
    {
      "path": "source-build-reference-packages/src/externalPackages/src/xunit",
      "remoteUri": "https://github.com/xunit/xunit",
      "commitSha": "82543a6df6f5f13b5b70f8a9f9ccb41cd676084f"
    },
    {
      "path": "source-build-reference-packages/src/externalPackages/src/xunit/src/xunit.assert/Asserts",
      "remoteUri": "https://github.com/xunit/assert.xunit",
      "commitSha": "cac8b688c193c0f244a0bedf3bb60feeb32d377a"
    },
    {
      "path": "source-build-reference-packages/src/externalPackages/src/xunit/tools/builder/common",
      "remoteUri": "https://github.com/xunit/build-tools-v3",
      "commitSha": "90dba1f5638a4f00d4978a73e23edde5b85061d9"
    },
    {
      "path": "source-build-reference-packages/src/externalPackages/src/xunit/tools/media",
      "remoteUri": "https://github.com/xunit/media",
      "commitSha": "5738b6e86f08e0389c4392b939c20e3eca2d9822"
    }
  ]
}<|MERGE_RESOLUTION|>--- conflicted
+++ resolved
@@ -103,12 +103,7 @@
       "commitSha": "6ab0ec29e4e346465c767a6e04c37b179ee287f8"
     },
     {
-<<<<<<< HEAD
-      "packageVersion": "10.0.100-preview.6.25272.9",
       "barId": 272606,
-=======
-      "barId": 272354,
->>>>>>> c5514876
       "path": "sdk",
       "remoteUri": "https://github.com/dotnet/sdk",
       "commitSha": "4177291d4d3dabd5341239d01b3e844125659304"
