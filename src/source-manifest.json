{
  "repositories": [
    {
      "barId": 289702,
      "path": "arcade",
      "remoteUri": "https://github.com/dotnet/arcade",
      "commitSha": "987d1a73ea67d323c0fc7537bce8ec65d87eb43f"
    },
    {
      "barId": 288647,
      "path": "diagnostics",
      "remoteUri": "https://github.com/dotnet/diagnostics",
      "commitSha": "73f1fdca8d9fb191297a7e687790b804f4e78ef5"
    },
    {
      "barId": 290962,
      "path": "fsharp",
      "remoteUri": "https://github.com/dotnet/fsharp",
      "commitSha": "4396154347e812cffb31b5b5b95fdc2028bb4c8c"
    },
    {
      "barId": 288357,
      "path": "msbuild",
      "remoteUri": "https://github.com/dotnet/msbuild",
      "commitSha": "ad915a4f47346b746998dabaa541a7e3bab1d6cd"
    },
    {
      "barId": 288424,
      "path": "nuget-client",
      "remoteUri": "https://github.com/nuget/nuget.client",
      "commitSha": "b5efdd1f17df11700c9383def6ece79a40218ccd"
    },
    {
      "barId": 289279,
      "path": "razor",
      "remoteUri": "https://github.com/dotnet/razor",
      "commitSha": "191feab170b690f6a4923072d1b6f6e00272d8a7"
    },
    {
      "barId": 284344,
      "path": "roslyn",
      "remoteUri": "https://github.com/dotnet/roslyn",
      "commitSha": "f3aba8c2bc3c86a45c653b57e78ab663d76fa9ba"
    },
    {
      "barId": 291014,
      "path": "scenario-tests",
      "remoteUri": "https://github.com/dotnet/scenario-tests",
      "commitSha": "f29ac531ec59b79ff12335835ae4a69cde51156a"
    },
    {
<<<<<<< HEAD
      "barId": 291226,
      "path": "sdk",
      "remoteUri": "https://github.com/dotnet/sdk",
      "commitSha": "6532cd728c63feab9d4459c061458041ab95bc94"
=======
      "barId": 290890,
      "path": "sdk",
      "remoteUri": "https://github.com/dotnet/sdk",
      "commitSha": "d04687c325ff9e2cbc8836c14136a7fd49d82dae"
>>>>>>> b79fe727
    },
    {
      "barId": 291118,
      "path": "source-build-reference-packages",
      "remoteUri": "https://github.com/dotnet/source-build-reference-packages",
      "commitSha": "49632d61e289d10db866e28221a92963d0193023"
    },
    {
      "barId": null,
      "path": "sourcelink",
      "remoteUri": "https://github.com/dotnet/sourcelink",
      "commitSha": "3b5251dd0be65990d9d0572bfb710f51e6c21c3a"
    },
    {
      "barId": 291192,
      "path": "templating",
      "remoteUri": "https://github.com/dotnet/templating",
      "commitSha": "6ac9799bf8d4eaabb3e82dc0aa5fe82ff68c978a"
    },
    {
      "barId": 285868,
      "path": "vstest",
      "remoteUri": "https://github.com/microsoft/vstest",
      "commitSha": "51891d6b33641ad30bc512747652225ca7964386"
    }
  ],
  "submodules": [
    {
      "path": "nuget-client/submodules/NuGet.Build.Localization",
      "remoteUri": "https://github.com/NuGet/NuGet.Build.Localization.git",
      "commitSha": "f15db7b7c6f5affbea268632ef8333d2687c8031"
    },
    {
      "path": "source-build-reference-packages/src/externalPackages/src/abstractions-xunit",
      "remoteUri": "https://github.com/xunit/abstractions.xunit",
      "commitSha": "b75d54d73b141709f805c2001b16f3dd4d71539d"
    },
    {
      "path": "source-build-reference-packages/src/externalPackages/src/application-insights",
      "remoteUri": "https://github.com/microsoft/ApplicationInsights-dotnet",
      "commitSha": "2faa7e8b157a431daa2e71785d68abd5fa817b53"
    },
    {
      "path": "source-build-reference-packages/src/externalPackages/src/azure-activedirectory-identitymodel-extensions-for-dotnet",
      "remoteUri": "https://github.com/AzureAD/azure-activedirectory-identitymodel-extensions-for-dotnet.git",
      "commitSha": "e67b25be77532af9ba405670b34b4d263d505fde"
    },
    {
      "path": "source-build-reference-packages/src/externalPackages/src/cssparser",
      "remoteUri": "https://github.com/dotnet/cssparser",
      "commitSha": "0d59611784841735a7778a67aa6e9d8d000c861f"
    },
    {
      "path": "source-build-reference-packages/src/externalPackages/src/docker-creds-provider",
      "remoteUri": "https://github.com/mthalman/docker-creds-provider",
      "commitSha": "6e1ecd0a80755f9f0e88dc23b98b52f51a77c65e"
    },
    {
      "path": "source-build-reference-packages/src/externalPackages/src/humanizer",
      "remoteUri": "https://github.com/Humanizr/Humanizer",
      "commitSha": "3ebc38de585fc641a04b0e78ed69468453b0f8a1"
    },
    {
      "path": "source-build-reference-packages/src/externalPackages/src/MSBuildLocator",
      "remoteUri": "https://github.com/microsoft/MSBuildLocator",
      "commitSha": "694ff392b2dcf6ac58fe865afd1c982eb9449014"
    },
    {
      "path": "source-build-reference-packages/src/externalPackages/src/newtonsoft-json",
      "remoteUri": "https://github.com/JamesNK/Newtonsoft.Json.git",
      "commitSha": "0a2e291c0d9c0c7675d445703e51750363a549ef"
    },
    {
      "path": "source-build-reference-packages/src/externalPackages/src/spectre-console",
      "remoteUri": "https://github.com/spectreconsole/spectre.console",
      "commitSha": "68fcfe0de4c0602b1c4d4c3cf58ea70e9f06388c"
    },
    {
      "path": "source-build-reference-packages/src/externalPackages/src/vs-solutionpersistence",
      "remoteUri": "https://github.com/microsoft/vs-solutionpersistence.git",
      "commitSha": "0b6f82a4073ce0ff0419991ea0cd6dd6898a51ac"
    }
  ]
}<|MERGE_RESOLUTION|>--- conflicted
+++ resolved
@@ -49,17 +49,10 @@
       "commitSha": "f29ac531ec59b79ff12335835ae4a69cde51156a"
     },
     {
-<<<<<<< HEAD
       "barId": 291226,
       "path": "sdk",
       "remoteUri": "https://github.com/dotnet/sdk",
       "commitSha": "6532cd728c63feab9d4459c061458041ab95bc94"
-=======
-      "barId": 290890,
-      "path": "sdk",
-      "remoteUri": "https://github.com/dotnet/sdk",
-      "commitSha": "d04687c325ff9e2cbc8836c14136a7fd49d82dae"
->>>>>>> b79fe727
     },
     {
       "barId": 291118,
