{
  "repositories": [
    {
<<<<<<< HEAD
      "barId": 286474,
      "path": "arcade",
      "remoteUri": "https://github.com/dotnet/arcade",
      "commitSha": "ba45f22d375e21c42fdc89695451932731d94552"
=======
      "barId": 286215,
      "path": "arcade",
      "remoteUri": "https://github.com/dotnet/arcade",
      "commitSha": "7ff6478d902606d65aa33cb8cedc2730e1843fe1"
>>>>>>> 8656e755
    },
    {
      "barId": 286219,
      "path": "aspnetcore",
      "remoteUri": "https://github.com/dotnet/aspnetcore",
      "commitSha": "305280b3a9092b709b4449640e4d8db9a327d46f"
    },
    {
      "barId": 279211,
      "path": "cecil",
      "remoteUri": "https://github.com/dotnet/cecil",
      "commitSha": "27abc57253a0d3010418e877fdfb35f9fa6806b9"
    },
    {
      "barId": 279170,
      "path": "command-line-api",
      "remoteUri": "https://github.com/dotnet/command-line-api",
      "commitSha": "e292617c0f829bfe777c7ad51467c6a509a9aff8"
    },
    {
      "barId": 284345,
      "path": "deployment-tools",
      "remoteUri": "https://github.com/dotnet/deployment-tools",
      "commitSha": "c0c52874069a4dc0fe1e880014e6a5f316e9d3b8"
    },
    {
      "barId": 285923,
      "path": "diagnostics",
      "remoteUri": "https://github.com/dotnet/diagnostics",
      "commitSha": "f40e210b5da69e3c7585917137322cac01f0dffc"
    },
    {
      "barId": 285648,
      "path": "efcore",
      "remoteUri": "https://github.com/dotnet/efcore",
      "commitSha": "9f21708d124ca38c7d2c94d5538b597ba20129e1"
    },
    {
      "barId": 283436,
      "path": "emsdk",
      "remoteUri": "https://github.com/dotnet/emsdk",
      "commitSha": "36bb70920a16cdfe30540412069796113d9f3e5c"
    },
    {
      "barId": 285891,
      "path": "fsharp",
      "remoteUri": "https://github.com/dotnet/fsharp",
      "commitSha": "2cb9ee0a5d63b52ad7bfbd9364b90b991a26fd72"
    },
    {
      "barId": 285457,
      "path": "msbuild",
      "remoteUri": "https://github.com/dotnet/msbuild",
      "commitSha": "dc755eb75a2a1f6a82036588da128eb859d96e8e"
    },
    {
      "barId": 286446,
      "path": "nuget-client",
      "remoteUri": "https://github.com/nuget/nuget.client",
      "commitSha": "5514d935e3e77d90d931758cf9e2589735b905a3"
    },
    {
      "barId": 286084,
      "path": "razor",
      "remoteUri": "https://github.com/dotnet/razor",
      "commitSha": "d52cf7384867f6592a7a45f1696f8fa298441de4"
    },
    {
      "barId": 286121,
      "path": "roslyn",
      "remoteUri": "https://github.com/dotnet/roslyn",
      "commitSha": "23d275e30097136b12a68d1bab4997148361d116"
    },
    {
      "barId": 286218,
      "path": "runtime",
      "remoteUri": "https://github.com/dotnet/runtime",
      "commitSha": "d321bc6abef02ed27790e8da3740d253976b9ac6"
    },
    {
      "barId": 277711,
      "path": "scenario-tests",
      "remoteUri": "https://github.com/dotnet/scenario-tests",
      "commitSha": "082359066ee0064039b9b1f1f025bdd0507d06de"
    },
    {
      "barId": 286006,
      "path": "sdk",
      "remoteUri": "https://github.com/dotnet/sdk",
      "commitSha": "cf932ba08b38f8a148536f5d0e9c98d56280cc24"
    },
    {
      "barId": 282656,
      "path": "source-build-reference-packages",
      "remoteUri": "https://github.com/dotnet/source-build-reference-packages",
      "commitSha": "fdb961b0749fa58221e92915a7a7bbec65d40251"
    },
    {
      "barId": 277912,
      "path": "sourcelink",
      "remoteUri": "https://github.com/dotnet/sourcelink",
      "commitSha": "9b949eeb2d5dba635c06ae936b50d2141b0aabe2"
    },
    {
      "barId": 284900,
      "path": "symreader",
      "remoteUri": "https://github.com/dotnet/symreader",
      "commitSha": "26c6c313a35f020dc9fa8c7270a012bcd75fc81b"
    },
    {
      "barId": 285272,
      "path": "templating",
      "remoteUri": "https://github.com/dotnet/templating",
      "commitSha": "4c36907d7149f0b3b59c7178acea6330540df851"
    },
    {
      "barId": 285355,
      "path": "vstest",
      "remoteUri": "https://github.com/microsoft/vstest",
      "commitSha": "740c6833bf93da474c364c36b55fd616c8e9f3d0"
    },
    {
      "barId": 280421,
      "path": "windowsdesktop",
      "remoteUri": "https://github.com/dotnet/windowsdesktop",
      "commitSha": "e2dc1b239ab7828c6ccf3395db5f6e72af652549"
    },
    {
      "barId": 282630,
      "path": "winforms",
      "remoteUri": "https://github.com/dotnet/winforms",
      "commitSha": "2b9471644494f912a5ea1f559ed7e2d443a631aa"
    },
    {
      "barId": 284453,
      "path": "wpf",
      "remoteUri": "https://github.com/dotnet/wpf",
      "commitSha": "a94c8eb81ba1e5ea9f6e282a717cd52270548589"
    },
    {
      "barId": 278018,
      "path": "xdt",
      "remoteUri": "https://github.com/dotnet/xdt",
      "commitSha": "ec086785dfa9af4a0dc58eca3e5c969e3d0c6003"
    }
  ],
  "submodules": [
    {
      "path": "aspnetcore/src/submodules/googletest",
      "remoteUri": "https://github.com/google/googletest",
      "commitSha": "373af2e3df71599b87a40ce0e37164523849166b"
    },
    {
      "path": "aspnetcore/src/submodules/MessagePack-CSharp",
      "remoteUri": "https://github.com/aspnet/MessagePack-CSharp.git",
      "commitSha": "9aeb12b9bdb024512ffe2e4bddfa2785dca6e39e"
    },
    {
      "path": "nuget-client/submodules/NuGet.Build.Localization",
      "remoteUri": "https://github.com/NuGet/NuGet.Build.Localization.git",
      "commitSha": "f15db7b7c6f5affbea268632ef8333d2687c8031"
    },
    {
      "path": "source-build-reference-packages/src/externalPackages/src/abstractions-xunit",
      "remoteUri": "https://github.com/xunit/abstractions.xunit",
      "commitSha": "b75d54d73b141709f805c2001b16f3dd4d71539d"
    },
    {
      "path": "source-build-reference-packages/src/externalPackages/src/application-insights",
      "remoteUri": "https://github.com/microsoft/ApplicationInsights-dotnet",
      "commitSha": "2faa7e8b157a431daa2e71785d68abd5fa817b53"
    },
    {
      "path": "source-build-reference-packages/src/externalPackages/src/azure-activedirectory-identitymodel-extensions-for-dotnet",
      "remoteUri": "https://github.com/AzureAD/azure-activedirectory-identitymodel-extensions-for-dotnet.git",
      "commitSha": "e67b25be77532af9ba405670b34b4d263d505fde"
    },
    {
      "path": "source-build-reference-packages/src/externalPackages/src/cssparser",
      "remoteUri": "https://github.com/dotnet/cssparser",
      "commitSha": "0d59611784841735a7778a67aa6e9d8d000c861f"
    },
    {
      "path": "source-build-reference-packages/src/externalPackages/src/docker-creds-provider",
      "remoteUri": "https://github.com/mthalman/docker-creds-provider",
      "commitSha": "6e1ecd0a80755f9f0e88dc23b98b52f51a77c65e"
    },
    {
      "path": "source-build-reference-packages/src/externalPackages/src/humanizer",
      "remoteUri": "https://github.com/Humanizr/Humanizer",
      "commitSha": "3ebc38de585fc641a04b0e78ed69468453b0f8a1"
    },
    {
      "path": "source-build-reference-packages/src/externalPackages/src/MSBuildLocator",
      "remoteUri": "https://github.com/microsoft/MSBuildLocator",
      "commitSha": "6235ee4484ceb8f9db32826ae252b0a2aad0955e"
    },
    {
      "path": "source-build-reference-packages/src/externalPackages/src/newtonsoft-json",
      "remoteUri": "https://github.com/JamesNK/Newtonsoft.Json.git",
      "commitSha": "0a2e291c0d9c0c7675d445703e51750363a549ef"
    },
    {
      "path": "source-build-reference-packages/src/externalPackages/src/spectre-console",
      "remoteUri": "https://github.com/spectreconsole/spectre.console",
      "commitSha": "68fcfe0de4c0602b1c4d4c3cf58ea70e9f06388c"
    },
    {
      "path": "source-build-reference-packages/src/externalPackages/src/vs-solutionpersistence",
      "remoteUri": "https://github.com/microsoft/vs-solutionpersistence.git",
      "commitSha": "0b6f82a4073ce0ff0419991ea0cd6dd6898a51ac"
    }
  ]
}<|MERGE_RESOLUTION|>--- conflicted
+++ resolved
@@ -1,17 +1,10 @@
 {
   "repositories": [
     {
-<<<<<<< HEAD
       "barId": 286474,
       "path": "arcade",
       "remoteUri": "https://github.com/dotnet/arcade",
       "commitSha": "ba45f22d375e21c42fdc89695451932731d94552"
-=======
-      "barId": 286215,
-      "path": "arcade",
-      "remoteUri": "https://github.com/dotnet/arcade",
-      "commitSha": "7ff6478d902606d65aa33cb8cedc2730e1843fe1"
->>>>>>> 8656e755
     },
     {
       "barId": 286219,
