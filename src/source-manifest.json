--- conflicted
+++ resolved
@@ -99,19 +99,11 @@
       "commitSha": "533fde8c7c7b194b1a6e04f87c5ad8090cbafec6"
     },
     {
-<<<<<<< HEAD
       "packageVersion": "10.0.0-preview.25272.1",
       "barId": 269378,
       "path": "roslyn-analyzers",
       "remoteUri": "https://github.com/dotnet/roslyn-analyzers",
       "commitSha": "4fb3f0d1b006b6a58376518f3a9e5cf8f5d433df"
-=======
-      "packageVersion": "10.0.0-preview.25271.1",
-      "barId": 269218,
-      "path": "roslyn-analyzers",
-      "remoteUri": "https://github.com/dotnet/roslyn-analyzers",
-      "commitSha": "f8a8d38b820c57598d42c6da96f3111b4c4a40ba"
->>>>>>> 1ac2f115
     },
     {
       "packageVersion": "10.0.0-preview.5.25262.10",
