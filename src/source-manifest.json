{
  "repositories": [
    {
      "barId": 289702,
      "path": "arcade",
      "remoteUri": "https://github.com/dotnet/arcade",
      "commitSha": "987d1a73ea67d323c0fc7537bce8ec65d87eb43f"
    },
    {
      "barId": 291183,
      "path": "aspnetcore",
      "remoteUri": "https://github.com/dotnet/aspnetcore",
      "commitSha": "373d4826c58ac2f1c8d49fdaf31bc9eddf9e7437"
    },
    {
      "barId": 279211,
      "path": "cecil",
      "remoteUri": "https://github.com/dotnet/cecil",
      "commitSha": "27abc57253a0d3010418e877fdfb35f9fa6806b9"
    },
    {
      "barId": 290826,
      "path": "command-line-api",
      "remoteUri": "https://github.com/dotnet/command-line-api",
      "commitSha": "c7b5e07cfed85e88c162dc1c916efaff03742e6e"
    },
    {
      "barId": 290946,
      "path": "deployment-tools",
      "remoteUri": "https://github.com/dotnet/deployment-tools",
      "commitSha": "fc1554ce9a8ff286f4f53bc88d53613c2b3f9a32"
    },
    {
      "barId": 288647,
      "path": "diagnostics",
      "remoteUri": "https://github.com/dotnet/diagnostics",
      "commitSha": "73f1fdca8d9fb191297a7e687790b804f4e78ef5"
    },
    {
      "barId": 292732,
      "path": "efcore",
      "remoteUri": "https://github.com/dotnet/efcore",
      "commitSha": "b538a9fa99d58efea98e2f5f5981698de23405f3"
    },
    {
      "barId": 289621,
      "path": "emsdk",
      "remoteUri": "https://github.com/dotnet/emsdk",
      "commitSha": "c23cc3527adf1f65d58a2333e0fd206483f5f815"
    },
    {
      "barId": 289816,
      "path": "fsharp",
      "remoteUri": "https://github.com/dotnet/fsharp",
      "commitSha": "fdb422958deeb2aa06de8290328d57d0cf9e3fd2"
    },
    {
      "barId": 291143,
      "path": "msbuild",
      "remoteUri": "https://github.com/dotnet/msbuild",
      "commitSha": "43d976abfbe6c9169db5560913b38b5c3945181d"
    },
    {
      "barId": 286446,
      "path": "nuget-client",
      "remoteUri": "https://github.com/nuget/nuget.client",
      "commitSha": "5514d935e3e77d90d931758cf9e2589735b905a3"
    },
    {
      "barId": 287531,
      "path": "razor",
      "remoteUri": "https://github.com/dotnet/razor",
      "commitSha": "967dc4f230a5eea690b563d1526c4c07b89ea897"
    },
    {
      "barId": 292200,
      "path": "roslyn",
      "remoteUri": "https://github.com/dotnet/roslyn",
      "commitSha": "7f327e02b43a2486faa9cfdf0a1eae34c06e2d1a"
    },
    {
      "barId": 292452,
      "path": "runtime",
      "remoteUri": "https://github.com/dotnet/runtime",
      "commitSha": "baf4eb1e0b672338897fc20de49daffe5f84569c"
    },
    {
      "barId": 291014,
      "path": "scenario-tests",
      "remoteUri": "https://github.com/dotnet/scenario-tests",
      "commitSha": "f29ac531ec59b79ff12335835ae4a69cde51156a"
    },
    {
      "barId": 292565,
      "path": "sdk",
      "remoteUri": "https://github.com/dotnet/sdk",
      "commitSha": "ec69d0ead6f76f52a9ba8af07fa7302ffa1c81d9"
    },
    {
      "barId": 292752,
      "path": "source-build-reference-packages",
      "remoteUri": "https://github.com/dotnet/source-build-reference-packages",
      "commitSha": "adf19e6acfebfb5ba79f3e20f7d6e3b4c991b3f0"
    },
    {
      "barId": 292507,
      "path": "sourcelink",
      "remoteUri": "https://github.com/dotnet/sourcelink",
      "commitSha": "aac1618190641140df043b1197fbbbe30115df69"
    },
    {
      "barId": 291125,
      "path": "symreader",
      "remoteUri": "https://github.com/dotnet/symreader",
      "commitSha": "1536a1ca256a4e9f804b2073464ca8e4f4794702"
    },
    {
      "barId": 291374,
      "path": "templating",
      "remoteUri": "https://github.com/dotnet/templating",
      "commitSha": "117d1ec385c5303fc983dcc9680ef2f0a4851a4e"
    },
    {
      "barId": 287819,
      "path": "vstest",
      "remoteUri": "https://github.com/microsoft/vstest",
      "commitSha": "697c1270eebc92c531f27265dd0ff60211b088bb"
    },
    {
      "barId": 292668,
      "path": "windowsdesktop",
      "remoteUri": "https://github.com/dotnet/windowsdesktop",
      "commitSha": "f72890b0164df7c88ad19cecd453511a05d80761"
    },
    {
<<<<<<< HEAD
      "barId": 292889,
      "path": "winforms",
      "remoteUri": "https://github.com/dotnet/winforms",
      "commitSha": "e13e5feeebe07f1d711ea5c9de7ff12a1601850d"
=======
      "barId": 292334,
      "path": "winforms",
      "remoteUri": "https://github.com/dotnet/winforms",
      "commitSha": "f9ca34ff38e11eda610a4b380a41c30a1cd1dade"
>>>>>>> 7dedd353
    },
    {
      "barId": 291208,
      "path": "wpf",
      "remoteUri": "https://github.com/dotnet/wpf",
      "commitSha": "2a8aedc74281421f143b60c2cefd27eced989c27"
    },
    {
      "barId": 291267,
      "path": "xdt",
      "remoteUri": "https://github.com/dotnet/xdt",
      "commitSha": "84f52c3606bf07301b49baa1696cd039bf46b8a9"
    }
  ],
  "submodules": [
    {
      "path": "aspnetcore/src/submodules/googletest",
      "remoteUri": "https://github.com/google/googletest",
      "commitSha": "373af2e3df71599b87a40ce0e37164523849166b"
    },
    {
      "path": "aspnetcore/src/submodules/MessagePack-CSharp",
      "remoteUri": "https://github.com/aspnet/MessagePack-CSharp.git",
      "commitSha": "9aeb12b9bdb024512ffe2e4bddfa2785dca6e39e"
    },
    {
      "path": "nuget-client/submodules/NuGet.Build.Localization",
      "remoteUri": "https://github.com/NuGet/NuGet.Build.Localization.git",
      "commitSha": "f15db7b7c6f5affbea268632ef8333d2687c8031"
    },
    {
      "path": "source-build-reference-packages/src/externalPackages/src/abstractions-xunit",
      "remoteUri": "https://github.com/xunit/abstractions.xunit",
      "commitSha": "b75d54d73b141709f805c2001b16f3dd4d71539d"
    },
    {
      "path": "source-build-reference-packages/src/externalPackages/src/application-insights",
      "remoteUri": "https://github.com/microsoft/ApplicationInsights-dotnet",
      "commitSha": "2faa7e8b157a431daa2e71785d68abd5fa817b53"
    },
    {
      "path": "source-build-reference-packages/src/externalPackages/src/azure-activedirectory-identitymodel-extensions-for-dotnet",
      "remoteUri": "https://github.com/AzureAD/azure-activedirectory-identitymodel-extensions-for-dotnet.git",
      "commitSha": "e67b25be77532af9ba405670b34b4d263d505fde"
    },
    {
      "path": "source-build-reference-packages/src/externalPackages/src/cssparser",
      "remoteUri": "https://github.com/dotnet/cssparser",
      "commitSha": "0d59611784841735a7778a67aa6e9d8d000c861f"
    },
    {
      "path": "source-build-reference-packages/src/externalPackages/src/docker-creds-provider",
      "remoteUri": "https://github.com/mthalman/docker-creds-provider",
      "commitSha": "6e1ecd0a80755f9f0e88dc23b98b52f51a77c65e"
    },
    {
      "path": "source-build-reference-packages/src/externalPackages/src/humanizer",
      "remoteUri": "https://github.com/Humanizr/Humanizer",
      "commitSha": "3ebc38de585fc641a04b0e78ed69468453b0f8a1"
    },
    {
      "path": "source-build-reference-packages/src/externalPackages/src/MSBuildLocator",
      "remoteUri": "https://github.com/microsoft/MSBuildLocator",
      "commitSha": "694ff392b2dcf6ac58fe865afd1c982eb9449014"
    },
    {
      "path": "source-build-reference-packages/src/externalPackages/src/newtonsoft-json",
      "remoteUri": "https://github.com/JamesNK/Newtonsoft.Json.git",
      "commitSha": "0a2e291c0d9c0c7675d445703e51750363a549ef"
    },
    {
      "path": "source-build-reference-packages/src/externalPackages/src/spectre-console",
      "remoteUri": "https://github.com/spectreconsole/spectre.console",
      "commitSha": "68fcfe0de4c0602b1c4d4c3cf58ea70e9f06388c"
    },
    {
      "path": "source-build-reference-packages/src/externalPackages/src/vs-solutionpersistence",
      "remoteUri": "https://github.com/microsoft/vs-solutionpersistence.git",
      "commitSha": "0b6f82a4073ce0ff0419991ea0cd6dd6898a51ac"
    }
  ]
}<|MERGE_RESOLUTION|>--- conflicted
+++ resolved
@@ -133,17 +133,10 @@
       "commitSha": "f72890b0164df7c88ad19cecd453511a05d80761"
     },
     {
-<<<<<<< HEAD
       "barId": 292889,
       "path": "winforms",
       "remoteUri": "https://github.com/dotnet/winforms",
       "commitSha": "e13e5feeebe07f1d711ea5c9de7ff12a1601850d"
-=======
-      "barId": 292334,
-      "path": "winforms",
-      "remoteUri": "https://github.com/dotnet/winforms",
-      "commitSha": "f9ca34ff38e11eda610a4b380a41c30a1cd1dade"
->>>>>>> 7dedd353
     },
     {
       "barId": 291208,
