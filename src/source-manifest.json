--- conflicted
+++ resolved
@@ -73,17 +73,10 @@
       "commitSha": "e42cd30de6aaf566c1c489b66ed80904be5e890b"
     },
     {
-<<<<<<< HEAD
       "barId": 287430,
       "path": "roslyn",
       "remoteUri": "https://github.com/dotnet/roslyn",
       "commitSha": "f5dcba88147466b9f989f60bc873c9e083938bf1"
-=======
-      "barId": 286437,
-      "path": "roslyn",
-      "remoteUri": "https://github.com/dotnet/roslyn",
-      "commitSha": "a01d6a0838430706cea74ad38e054c2877ffbfa1"
->>>>>>> f6f9e150
     },
     {
       "barId": 285169,
