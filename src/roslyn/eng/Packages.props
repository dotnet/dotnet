<Project>
  <PropertyGroup>
    <!-- Versions used by several individual references below -->
    <RoslynDiagnosticsNugetPackageVersion>3.11.0-beta1.24081.1</RoslynDiagnosticsNugetPackageVersion>
    <MicrosoftCodeAnalysisTestingVersion>1.1.3-beta1.24319.1</MicrosoftCodeAnalysisTestingVersion>
    <MicrosoftVisualStudioExtensibilityTestingVersion>0.1.800-beta</MicrosoftVisualStudioExtensibilityTestingVersion>
    <_BasicReferenceAssembliesVersion>1.8.3</_BasicReferenceAssembliesVersion>
    <!-- CodeStyleAnalyzerVersion should we updated together with version of dotnet-format in dotnet-tools.json -->
    <CodeStyleAnalyzerVersion>4.8.0-3.final</CodeStyleAnalyzerVersion>
    <VisualStudioEditorPackagesVersion>18.0.332-preview</VisualStudioEditorPackagesVersion>
    <ILAsmPackageVersion>9.0.0-rc.2.24462.10</ILAsmPackageVersion>
    <ILDAsmPackageVersion>6.0.0-rtm.21518.12</ILDAsmPackageVersion>
    <MicrosoftILVerificationVersion>7.0.0-alpha.1.22060.1</MicrosoftILVerificationVersion>
    <!--
      VS .NET Runtime

      We should try to keep this version in sync with the version of app-local runtime in VS.
    -->
    <MicrosoftNetCoreAppRuntimePackagesVersion>8.0.10</MicrosoftNetCoreAppRuntimePackagesVersion>
    <MicrosoftWindowsDesktopAppRuntimePackagesVersion>8.0.10</MicrosoftWindowsDesktopAppRuntimePackagesVersion>
    <_xunitVersion>2.9.2</_xunitVersion>
    <SqliteVersion>2.1.0</SqliteVersion>
    <!-- HumanizerVersion is referenced from the Text.Analyzers.Package.csproj -->
    <HumanizerVersion>2.14.1</HumanizerVersion>
  </PropertyGroup>

  <!--
    MSBuild - need to use older packages when targeting net8.0 since the newer versions only support net472 and net9.0.
    When tareting the latest .NET the version must also be lower or equal to one specified in
    https://github.com/dotnet/sdk/blob/main/src/Layout/redist/minimumMSBuildVersion#L1
  -->

  <ItemGroup Condition="'$(DotNetBuildSourceOnly)' == 'true'">
<<<<<<< HEAD
    <PackageVersion Include="Microsoft.Build" Version="17.11.31" />
    <PackageVersion Include="Microsoft.Build.Framework" Version="17.11.31" />
    <PackageVersion Include="Microsoft.Build.Tasks.Core" Version="17.11.31" />
    <PackageVersion Include="Microsoft.Build.Utilities.Core" Version="17.11.31" />
  </ItemGroup>

  <ItemGroup Condition="'$(DotNetBuildSourceOnly)' != 'true' and '$(TargetFramework)' != 'net472'">
=======
>>>>>>> 45b2be28
    <PackageVersion Include="Microsoft.Build" Version="17.11.31" />
    <PackageVersion Include="Microsoft.Build.Framework" Version="17.11.31" />
    <PackageVersion Include="Microsoft.Build.Tasks.Core" Version="17.11.31" />
    <PackageVersion Include="Microsoft.Build.Utilities.Core" Version="17.11.31" />
  </ItemGroup>

  <ItemGroup Condition="'$(DotNetBuildSourceOnly)' != 'true' and '$(TargetFramework)' != 'net472'">
    <PackageVersion Include="Microsoft.Build" Version="17.11.48" />
    <PackageVersion Include="Microsoft.Build.Framework" Version="17.11.48" />
    <PackageVersion Include="Microsoft.Build.Tasks.Core" Version="17.11.48" />
    <PackageVersion Include="Microsoft.Build.Utilities.Core" Version="17.11.48" />
  </ItemGroup>

  <ItemGroup Condition="'$(DotNetBuildSourceOnly)' != 'true' and '$(TargetFramework)' == 'net472'">
    <PackageVersion Include="Microsoft.Build" Version="17.15.0-preview-25353-11" />
    <PackageVersion Include="Microsoft.Build.Framework" Version="17.15.0-preview-25353-11" />
    <PackageVersion Include="Microsoft.Build.Tasks.Core" Version="17.15.0-preview-25353-11" />
    <PackageVersion Include="Microsoft.Build.Utilities.Core" Version="17.15.0-preview-25353-11" />
  </ItemGroup>

  <ItemGroup>
    <!--
      BuildHost
    -->
    <PackageVersion Include="Microsoft.Build.Locator" Version="1.10.2" />

    <!--
      Visual Studio
    -->
    <PackageVersion Include="Microsoft.VisualStudio.SDK" Version="18.0.2101-preview.1" />
    <PackageVersion Include="Microsoft.Internal.VisualStudio.Shell.Framework" Version="18.0.1211-preview.1" />
    <PackageVersion Include="Microsoft.ServiceHub.Client" Version="4.6.3200" />
    <PackageVersion Include="Microsoft.VisualStudio.Extensibility.Sdk" Version="18.0.52-preview1" />
    <PackageVersion Include="Microsoft.VisualStudio.Extensibility" Version="18.0.52-preview1" />
    <PackageVersion Include="Microsoft.VisualStudio.Extensibility.JsonGenerators.Sdk" Version="18.0.52-preview1" />
    <PackageVersion Include="Microsoft.VSSDK.Debugger.VSDConfigTool" Version="17.13.1100801-preview" />
    <PackageVersion Include="Microsoft.VisualStudio.ProjectSystem" Version="17.0.77-pre-g62a6cb5699" />
    <PackageVersion Include="Microsoft.VisualStudio.CallHierarchy.Package.Definitions" Version="15.8.27812-alpha" />
    <PackageVersion Include="Microsoft.VisualStudio.CodeAnalysis.Sdk.UI" Version="15.8.27812-alpha" />
    <PackageVersion Include="Microsoft.VisualStudio.Language.CallHierarchy" Version="15.8.27812-alpha" />
    <PackageVersion Include="Microsoft.VisualStudio.LiveShare" Version="2.18.6" />
    <PackageVersion Include="Microsoft.VisualStudio.LiveShare.LanguageServices" Version="3.0.6" />
    <PackageVersion Include="Microsoft.VisualStudio.LiveShare.LanguageServices.Guest" Version="3.0.6" />
    <PackageVersion Include="Microsoft.VisualStudio.LiveShare.WebEditors" Version="3.0.8" />
    <PackageVersion Include="Microsoft.VisualStudio.InteractiveWindow" Version="4.0.0" />
    <PackageVersion Include="Microsoft.VisualStudio.VsInteractiveWindow" Version="4.0.0" />
    <PackageVersion Include="Microsoft.VisualStudio.Search" Version="17.14.39337" />
    <PackageVersion Include="Microsoft.VisualStudio.Shell.Styles" Version="18.0.2101-preview.1" />
    <PackageVersion Include="Microsoft.VisualStudio.WinForms.Interfaces" Version="17.0.0-previews-4-31709-430" />
    <PackageVersion Include="Microsoft.VisualStudio.Workspace.VSIntegration" Version="17.9.29-preview-0001" />
    <PackageVersion Include="Microsoft.VisualStudio.Copilot.Roslyn.SemanticSearch" Version="18.0.634-alpha" />
    <PackageVersion Include="VsWebSite.Interop" Version="8.0.50727" />
    <PackageVersion Include="NuGet.VisualStudio" Version="6.0.0-preview.0.15" />
    <PackageVersion Include="NuGet.VisualStudio.Contracts" Version="6.0.0-preview.0.15" />

    <!-- TODO: Move these to the generate-vssdk-versions.csx-generated versions (https://github.com/dotnet/roslyn/issues/71691) -->
    <PackageVersion Include="Microsoft.VisualStudio.Text.Internal" Version="$(VisualStudioEditorPackagesVersion)" />
    <PackageVersion Include="Microsoft.VisualStudio.Platform.VSEditor" Version="$(VisualStudioEditorPackagesVersion)" />

    <!--
      Subset of Microsoft.VisualStudio.Sdk meta-package (run `csi generate-vssdk-versions.csx` to update based on VSSDK meta-package).
      See https://github.com/dotnet/arcade/blob/main/Documentation/MirroringPackages.md if any of these packages fail to restore.
    -->
    <PackageVersion Include="Microsoft.ServiceHub.Framework" Version="4.9.11-beta" />
    <PackageVersion Include="Microsoft.VisualStudio.Composition" Version="17.13.50" />
    <PackageVersion Include="Microsoft.VisualStudio.Composition.Analyzers" Version="17.13.50" />
    <PackageVersion Include="Microsoft.VisualStudio.CoreUtility" Version="18.0.332-preview" />
    <PackageVersion Include="Microsoft.VisualStudio.Editor" Version="18.0.332-preview" />
    <PackageVersion Include="Microsoft.VisualStudio.ImageCatalog" Version="18.0.2101-preview.1" />
    <PackageVersion Include="Microsoft.VisualStudio.Imaging" Version="18.0.2101-preview.1" />
    <PackageVersion Include="Microsoft.VisualStudio.Imaging.Interop.14.0.DesignTime" Version="18.0.2077-preview.1" />
    <PackageVersion Include="Microsoft.VisualStudio.Language" Version="18.0.332-preview" />
    <PackageVersion Include="Microsoft.VisualStudio.Language.NavigateTo.Interfaces" Version="18.0.332-preview" />
    <PackageVersion Include="Microsoft.VisualStudio.Language.StandardClassification" Version="18.0.332-preview" />
    <PackageVersion Include="Microsoft.VisualStudio.LanguageServer.Client" Version="18.0.14-preview" />
    <PackageVersion Include="Microsoft.VisualStudio.RemoteControl" Version="16.3.52" />
    <PackageVersion Include="Microsoft.VisualStudio.RpcContracts" Version="17.15.25-pre" />
    <PackageVersion Include="Microsoft.VisualStudio.Shell.15.0" Version="18.0.2101-preview.1" />
    <PackageVersion Include="Microsoft.VisualStudio.Telemetry" Version="18.0.22" />
    <PackageVersion Include="Microsoft.VisualStudio.Text.Data" Version="18.0.332-preview" />
    <PackageVersion Include="Microsoft.VisualStudio.Text.Logic" Version="18.0.332-preview" />
    <PackageVersion Include="Microsoft.VisualStudio.Text.UI" Version="18.0.332-preview" />
    <PackageVersion Include="Microsoft.VisualStudio.Text.UI.Wpf" Version="18.0.332-preview" />
    <PackageVersion Include="Microsoft.VisualStudio.Threading" Version="17.15.20-alpha" />
    <PackageVersion Include="Microsoft.VisualStudio.Threading.Analyzers" Version="17.15.20-alpha" />
    <PackageVersion Include="Microsoft.VisualStudio.Utilities" Version="18.0.2101-preview.1" />
    <PackageVersion Include="Microsoft.VisualStudio.Utilities.Internal" Version="16.3.90" />
    <PackageVersion Include="Nerdbank.Streams" Version="2.12.87" />
    <PackageVersion Include="Newtonsoft.Json" Version="13.0.3" />
    <PackageVersion Include="StreamJsonRpc" Version="2.23.39-alpha" />
    <PackageVersion Include="MessagePack" Version="2.5.198" />

    <!--
      VS Debugger
    -->
    <PackageVersion Include="Microsoft.VisualStudio.Debugger.Contracts" Version="18.0.0-beta.25379.1" />
    <PackageVersion Include="Microsoft.VisualStudio.Debugger.Engine-implementation" Version="18.0.1082202-preview" />
    <PackageVersion Include="Microsoft.VisualStudio.Debugger.Metadata-implementation" Version="18.0.1082202-preview" />

    <!--
      VS .NET Runtime

      We should try to keep this version in sync with the version of app-local runtime in VS.
    -->

    <PackageVersion Include="Microsoft.NETCore.App.Runtime.win-arm64" Version="$(MicrosoftNetCoreAppRuntimePackagesVersion)" />
    <PackageVersion Include="Microsoft.NETCore.App.Runtime.win-x64" Version="$(MicrosoftNetCoreAppRuntimePackagesVersion)" />
    <PackageVersion Include="Microsoft.NETCore.App.crossgen2.win-x64" Version="$(MicrosoftNetCoreAppRuntimePackagesVersion)" />
    <PackageVersion Include="Microsoft.WindowsDesktop.App.Runtime.win-arm64" Version="$(MicrosoftWindowsDesktopAppRuntimePackagesVersion)" />
    <PackageVersion Include="Microsoft.WindowsDesktop.App.Runtime.win-x64" Version="$(MicrosoftWindowsDesktopAppRuntimePackagesVersion)" />

    <!--
      Language Server
    -->
    <PackageVersion Include="Microsoft.VisualStudio.LanguageServer.Client.Implementation" Version="17.10.72-preview" />
    <PackageVersion Include="NuGet.ProjectModel" Version="6.8.0-rc.112" />
    <PackageVersion Include="Microsoft.TestPlatform.TranslationLayer" Version="$(MicrosoftNETTestSdkVersion)" />
    <PackageVersion Include="Microsoft.TestPlatform.ObjectModel" Version="$(MicrosoftNETTestSdkVersion)" />

    <!--
      MSBuildWorkspace
    -->
    <PackageVersion Include="Microsoft.VisualStudio.SolutionPersistence" Version="1.0.52" />

    <!--
      Analyzers
    -->

    <!--
      Since the Microsoft.CodeAnalysis.Analyzers package is a public dependency of our NuGet
      packages we will keep it untied to the RoslynDiagnosticsNugetPackageVersion we use for
      other analyzers to ensure it stays on a release version.
    -->
    <PackageVersion Include="Microsoft.CodeAnalysis.Analyzers" Version="$(MicrosoftCodeAnalysisAnalyzersVersion)" />
    <PackageVersion Include="Microsoft.CodeAnalysis.NetAnalyzers" Version="$(MicrosoftCodeAnalysisNetAnalyzersVersion)" />
    <PackageVersion Include="Microsoft.CodeAnalysis.CSharp.CodeStyle" Version="$(CodeStyleAnalyzerVersion)" />
    <PackageVersion Include="Microsoft.CodeAnalysis.VisualBasic.CodeStyle" Version="$(CodeStyleAnalyzerVersion)" />
    <PackageVersion Include="Microsoft.CodeAnalysis.PerformanceSensitiveAnalyzers" Version="3.3.4-beta1.22504.1" />

    <!--
      Framework
    -->
    <PackageVersion Include="Microsoft.Bcl.AsyncInterfaces" Version="$(MicrosoftBclAsyncInterfacesVersion)" />
    <PackageVersion Include="Microsoft.CSharp" Version="4.7.0" />
    <PackageVersion Include="Microsoft.VisualBasic" Version="10.3.0" />
    <PackageVersion Include="Microsoft.DiaSymReader" Version="$(MicrosoftDiaSymReaderVersion)" />
    <PackageVersion Include="Microsoft.DiaSymReader.Native" Version="17.0.0-beta1.21524.1" />
    <PackageVersion Include="Microsoft.DiaSymReader.PortablePdb" Version="1.7.0-beta-21528-01" />
    <PackageVersion Include="Microsoft.Extensions.Configuration" Version="$(MicrosoftExtensionsConfigurationVersion)" />
    <PackageVersion Include="Microsoft.Extensions.DependencyInjection" Version="$(MicrosoftExtensionsDependencyInjectionVersion)" />
    <PackageVersion Include="Microsoft.Extensions.FileSystemGlobbing" Version="$(MicrosoftExtensionsFileSystemGlobbingVersion)" />
    <PackageVersion Include="Microsoft.Extensions.Logging" Version="$(MicrosoftExtensionsLoggingVersion)" />
    <PackageVersion Include="Microsoft.Extensions.Logging.Abstractions" Version="$(MicrosoftExtensionsLoggingAbstractionsVersion)" />
    <PackageVersion Include="Microsoft.Extensions.Logging.Console" Version="$(MicrosoftExtensionsLoggingConsoleVersion)" />
    <PackageVersion Include="Microsoft.Extensions.Options.ConfigurationExtension" Version="$(MicrosoftExtensionsOptionsConfigurationExtensionVersion)" />
    <PackageVersion Include="Microsoft.Extensions.Options" Version="$(MicrosoftExtensionsOptionsVersion)" />
    <PackageVersion Include="Microsoft.Extensions.Primitives" Version="$(MicrosoftExtensionsPrimitivesVersion)" />
    <PackageVersion Include="Microsoft.Internal.Performance.CodeMarkers.DesignTime" Version="15.8.27812-alpha" />
    <PackageVersion Include="Microsoft.NETFramework.ReferenceAssemblies.net472" Version="1.0.3" />
    <PackageVersion Include="Microsoft.NETFramework.ReferenceAssemblies.net461" Version="1.0.3" />
    <PackageVersion Include="Microsoft.NETFramework.ReferenceAssemblies.net45" Version="1.0.3" />
    <PackageVersion Include="System.Buffers" Version="$(SystemBuffersVersion)" />
    <PackageVersion Include="System.CommandLine" Version="$(SystemCommandLineVersion)" />
    <PackageVersion Include="System.Configuration.ConfigurationManager" Version="$(SystemConfigurationConfigurationManagerVersion)" />
    <PackageVersion Include="System.Composition" Version="$(SystemCompositionVersion)" />
    <PackageVersion Include="System.ComponentModel.Composition" Version="$(SystemComponentModelCompositionVersion)" />
    <PackageVersion Include="System.Diagnostics.DiagnosticSource" Version="$(SystemDiagnosticsDiagnosticSourceVersion)" />
    <PackageVersion Include="System.Diagnostics.EventLog" Version="$(SystemDiagnosticsEventLogVersion)" />
    <PackageVersion Include="System.IO.Hashing" Version="$(SystemIOHashingVersion)" />
    <PackageVersion Include="System.IO.Pipelines" Version="$(SystemIOPipelinesVersion)" />
    <PackageVersion Include="System.IO.Pipes.AccessControl" Version="5.0.0" />
    <PackageVersion Include="System.Memory" Version="$(SystemMemoryVersion)" />
    <PackageVersion Include="System.Numerics.Vectors" Version="$(SystemNumericsVectorsVersion)" />
    <PackageVersion Include="System.Resources.Extensions" Version="$(SystemResourcesExtensionsVersion)" />
    <PackageVersion Include="System.Runtime.CompilerServices.Unsafe" Version="$(SystemRuntimeCompilerServicesUnsafeVersion)" />
    <PackageVersion Include="System.Security.Cryptography.ProtectedData" Version="$(SystemSecurityCryptographyProtectedDataVersion)" />
    <PackageVersion Include="System.Security.Permissions" Version="$(SystemSecurityPermissionsVersion)" />
    <PackageVersion Include="System.Text.Encoding.CodePages" Version="8.0.0" />
    <PackageVersion Include="System.Threading.Tasks.Dataflow" Version="$(SystemThreadingTasksDataflowVersion)" />
    <PackageVersion Include="System.Threading.Tasks.Extensions" Version="$(SystemThreadingTasksExtensionsVersion)" />
    <PackageVersion Include="System.ValueTuple" Version="$(SystemValueTupleVersion)" />
    <PackageVersion Include="System.Windows.Extensions" Version="$(SystemWindowsExtensionsVersion)" />

    <!--
      When updating the S.C.I or S.R.M version please let the MSBuild team know in advance so they
      can update to the same version. Version changes require a VS test insertion for validation.
    -->
    <PackageVersion Include="System.Collections.Immutable" Version="$(SystemCollectionsImmutableVersion)" />
    <PackageVersion Include="System.Reflection.Metadata" Version="$(SystemReflectionMetadataVersion)" />

    <PackageVersion Include="System.Text.Encodings.Web" Version="$(SystemTextEncodingsWebVersion)" />
    <!-- Note: When updating SystemTextJsonVersion ensure that the version is no higher than what is used by MSBuild. -->
    <PackageVersion Include="System.Text.Json" Version="$(SystemTextJsonVersion)" />
    <PackageVersion Include="System.Threading.Channels" Version="8.0.0" />

    <PackageVersion Include="Microsoft.IO.Redist" Version="$(MicrosoftIORedistVersion)" />

    <PackageVersion Include="SQLitePCLRaw.core" Version="$(SqliteVersion)" />
    <PackageVersion Include="SQLitePCLRaw.bundle_green" Version="$(SqliteVersion)" />
    <PackageVersion Include="SQLitePCLRaw.lib.e_sqlite3" Version="$(SqliteVersion)" />
    <PackageVersion Include="SQLitePCLRaw.provider.dynamic_cdecl" Version="$(SqliteVersion)" />
    <PackageVersion Include="SQLitePCLRaw.lib.e_sqlite3.linux" Version="$(SqliteVersion)" />
    <PackageVersion Include="SQLitePCLRaw.lib.e_sqlite3.osx" Version="$(SqliteVersion)" />
    <PackageVersion Include="SQLitePCLRaw.lib.e_sqlite3.v110_xp" Version="$(SqliteVersion)" />
    <PackageVersion Include="SQLitePCLRaw.provider.e_sqlite3.net45" Version="$(SqliteVersion)" />

    <PackageVersion Include="Humanizer.Core" Version="$(HumanizerVersion)" />
    <PackageVersion Include="ICSharpCode.Decompiler" Version="9.1.0.7988" />
    <PackageVersion Include="Microsoft.CodeAnalysis.Elfie" Version="1.0.0" />

    <!--
      Testing.
    -->
    <PackageVersion Include="BenchmarkDotNet" Version="0.13.0" />
    <PackageVersion Include="BenchmarkDotNet.Diagnostics.Windows" Version="0.13.0" />
    <PackageVersion Include="BasicUndo" Version="0.9.3" />
    <PackageVersion Include="Microsoft.CodeAnalysis.CSharp.Analyzer.Testing.XUnit" Version="$(MicrosoftCodeAnalysisTestingVersion)" />
    <PackageVersion Include="Microsoft.CodeAnalysis.CSharp.CodeFix.Testing" Version="$(MicrosoftCodeAnalysisTestingVersion)" />
    <PackageVersion Include="Microsoft.CodeAnalysis.CSharp.CodeFix.Testing.XUnit" Version="$(MicrosoftCodeAnalysisTestingVersion)" />
    <PackageVersion Include="Microsoft.CodeAnalysis.CSharp.CodeRefactoring.Testing" Version="$(MicrosoftCodeAnalysisTestingVersion)" />
    <PackageVersion Include="Microsoft.CodeAnalysis.CSharp.CodeRefactoring.Testing.XUnit" Version="$(MicrosoftCodeAnalysisTestingVersion)" />
    <PackageVersion Include="Microsoft.CodeAnalysis.Test.Resources.Proprietary" Version="2.0.0-pre-20160714" />
    <PackageVersion Include="Microsoft.CodeAnalysis.VisualBasic.Analyzer.Testing.XUnit" Version="$(MicrosoftCodeAnalysisTestingVersion)" />
    <PackageVersion Include="Microsoft.CodeAnalysis.VisualBasic.CodeFix.Testing" Version="$(MicrosoftCodeAnalysisTestingVersion)" />
    <PackageVersion Include="Microsoft.CodeAnalysis.VisualBasic.CodeFix.Testing.XUnit" Version="$(MicrosoftCodeAnalysisTestingVersion)" />
    <PackageVersion Include="Microsoft.CodeAnalysis.VisualBasic.CodeRefactoring.Testing" Version="$(MicrosoftCodeAnalysisTestingVersion)" />
    <PackageVersion Include="Microsoft.CodeAnalysis.VisualBasic.CodeRefactoring.Testing.XUnit" Version="$(MicrosoftCodeAnalysisTestingVersion)" />
    <PackageVersion Include="Microsoft.DiaSymReader.Converter" Version="1.1.0-beta2-22302-02" />
    <PackageVersion Include="Microsoft.DiaSymReader.Converter.Xml" Version="1.1.0-beta2-22302-02" />
    <PackageVersion Include="Microsoft.Metadata.Visualizer" Version="2.0.0-beta1.25425.3" />
    <PackageVersion Include="Microsoft.ILVerification" Version="9.0.7" />
    <PackageVersion Include="Microsoft.NETCore.Platforms" Version="5.0.0" />
    <PackageVersion Include="Microsoft.VisualStudio.Cache" Version="17.3.26-alpha" />
    <PackageVersion Include="Microsoft.VisualStudio.Diagnostics.Measurement" Version="17.9.36343-preview.3" />
    <PackageVersion Include="Microsoft.VisualStudio.Diagnostics.PerformanceProvider" Version="17.8.36726" />
    <PackageVersion Include="Microsoft.VisualStudio.Extensibility.Testing.SourceGenerator" Version="$(MicrosoftVisualStudioExtensibilityTestingVersion)" />
    <PackageVersion Include="Microsoft.VisualStudio.Extensibility.Testing.Xunit" Version="$(MicrosoftVisualStudioExtensibilityTestingVersion)" />
    <PackageVersion Include="System.Management" Version="7.0.0" />
    <PackageVersion Include="System.Drawing.Common" Version="9.0.0" />
    <PackageVersion Include="NuGet.SolutionRestoreManager.Interop" Version="4.8.0" />
    <PackageVersion Include="Moq" Version="4.10.1" />
    <PackageVersion Include="System.CodeDom" Version="8.0.0" />
    <PackageVersion Include="InputSimulatorPlus" Version="1.0.7" />
    <PackageVersion Include="UIAComWrapper" Version="1.1.0.14" />
    <PackageVersion Include="DiffPlex" Version="1.7.2" />
    <PackageVersion Include="xunit" Version="$(_xunitVersion)" />
    <PackageVersion Include="xunit.analyzers" Version="1.17.0" />
    <PackageVersion Include="xunit.assert" Version="$(_xunitVersion)" />
    <PackageVersion Include="xunit.core" Version="$(_xunitVersion)" />
    <PackageVersion Include="Xunit.Combinatorial" Version="1.6.24" />
    <PackageVersion Include="xunit.extensibility.core" Version="$(_xunitVersion)" />
    <PackageVersion Include="xunit.runner.visualstudio" Version="3.1.3" />
    <PackageVersion Include="xunit.runner.utility" Version="$(_xunitVersion)" />
    <PackageVersion Include="xunit.abstractions" Version="2.0.3" />
    <PackageVersion Include="xunit.extensibility.execution" Version="$(_xunitVersion)" />
    <PackageVersion Include="XunitXml.TestLogger" Version="3.1.17" />
    <PackageVersion Include="runtime.win-x64.Microsoft.NETCore.ILDAsm" Version="$(ILDAsmPackageVersion)" />
    <PackageVersion Include="runtime.linux-arm64.Microsoft.NETCore.ILDAsm" Version="$(ILDAsmPackageVersion)" />
    <PackageVersion Include="runtime.linux-x64.Microsoft.NETCore.ILDAsm" Version="$(ILDAsmPackageVersion)" />
    <PackageVersion Include="runtime.osx-x64.Microsoft.NETCore.ILDAsm" Version="$(ILDAsmPackageVersion)" />
    <PackageVersion Include="runtime.win-x64.Microsoft.NETCore.ILAsm" Version="$(ILAsmPackageVersion)" />
    <PackageVersion Include="runtime.linux-arm64.Microsoft.NETCore.ILAsm" Version="$(ILAsmPackageVersion)" />
    <PackageVersion Include="runtime.linux-x64.Microsoft.NETCore.ILAsm" Version="$(ILAsmPackageVersion)" />
    <PackageVersion Include="runtime.osx-x64.Microsoft.NETCore.ILAsm" Version="$(ILAsmPackageVersion)" />
    <PackageVersion Include="Basic.CompilerLog.Util" Version="0.9.19" />
    <PackageVersion Include="Basic.Reference.Assemblies.NetStandard20" Version="$(_BasicReferenceAssembliesVersion)" />
    <PackageVersion Include="Basic.Reference.Assemblies.Net20" Version="$(_BasicReferenceAssembliesVersion)" />
    <PackageVersion Include="Basic.Reference.Assemblies.Net40" Version="$(_BasicReferenceAssembliesVersion)" />
    <PackageVersion Include="Basic.Reference.Assemblies.Net50" Version="$(_BasicReferenceAssembliesVersion)" />
    <PackageVersion Include="Basic.Reference.Assemblies.Net60" Version="$(_BasicReferenceAssembliesVersion)" />
    <PackageVersion Include="Basic.Reference.Assemblies.Net70" Version="$(_BasicReferenceAssembliesVersion)" />
    <PackageVersion Include="Basic.Reference.Assemblies.Net80" Version="$(_BasicReferenceAssembliesVersion)" />
    <PackageVersion Include="Basic.Reference.Assemblies.Net461" Version="$(_BasicReferenceAssembliesVersion)" />
    <PackageVersion Include="Basic.Reference.Assemblies.NetStandard13" Version="$(_BasicReferenceAssembliesVersion)" />
    <PackageVersion Include="Basic.Reference.Assemblies.Net90" Version="$(_BasicReferenceAssembliesVersion)" />
    <PackageVersion Include="Basic.Reference.Assemblies.Net100" Version="$(_BasicReferenceAssembliesVersion)" />
    <PackageVersion Include="Microsoft.TeamFoundationServer.Client" Version="19.232.0-preview" />
    <PackageVersion Include="System.Data.SqlClient" Version="$(SystemDataSqlClientVersion)" />
    <!-- fix of vulnerability in 6.0.0 coming via Microsoft.TeamFoundationServer.Client -->
    <PackageVersion Include="System.Security.Cryptography.Xml" Version="8.0.0" />
    <PackageVersion Include="System.Security.Cryptography.Pkcs" Version="8.0.0" />
    <!--
      Infra
    -->
    <PackageVersion Include="Microsoft.Win32.Registry" Version="5.0.0" />
    <PackageVersion Include="MSBuild.StructuredLogger" Version="2.3.71" />
    <PackageVersion Include="Mono.Options" Version="6.6.0.161" />
    <PackageVersion Include="Roslyn.Diagnostics.Analyzers" Version="$(RoslynDiagnosticsNugetPackageVersion)" />
    <PackageVersion Include="SourceBrowser" Version="1.0.21" />
    <PackageVersion Include="RoslynTools.VSIXExpInstaller" Version="1.1.0-beta3.22474.1" />
    <PackageVersion Include="MicroBuildPluginsSwixBuild" Version="1.1.87" />
    <PackageVersion Include="vswhere" Version="$(vswhereVersion)" />
    <!--
      The version of Roslyn we build Source Generators against that are built in this
      repository. This must be lower than MicrosoftNetCompilersToolsetVersion,
      but not higher than our minimum dogfoodable Visual Studio version, or else
      the generators we build would load on the command line but not load in IDEs.
    -->
    <PackageVersion Include="Microsoft.CodeAnalysis.Common" Version="4.12.0" />
    <!--
      The version of Roslyn used in the RoslynAnalyzers varies. These are defaults that
      will be overridden in the RoslynAnalyzer project files.
    -->
    <!--<PackageVersion Include="Microsoft.CodeAnalysis" Version="4.12.0" /> -->
    <PackageVersion Include="Microsoft.CodeAnalysis.CSharp" Version="4.12.0" />
    <PackageVersion Include="Microsoft.CodeAnalysis.CSharp.Workspaces" Version="4.12.0" />
    <PackageVersion Include="Microsoft.CodeAnalysis.VisualBasic" Version="4.12.0" />
    <PackageVersion Include="Microsoft.CodeAnalysis.VisualBasic.Workspaces" Version="4.12.0" />
    <PackageVersion Include="Microsoft.CodeAnalysis.Workspaces.Common" Version="4.12.0" />
 </ItemGroup>
</Project><|MERGE_RESOLUTION|>--- conflicted
+++ resolved
@@ -31,16 +31,6 @@
   -->
 
   <ItemGroup Condition="'$(DotNetBuildSourceOnly)' == 'true'">
-<<<<<<< HEAD
-    <PackageVersion Include="Microsoft.Build" Version="17.11.31" />
-    <PackageVersion Include="Microsoft.Build.Framework" Version="17.11.31" />
-    <PackageVersion Include="Microsoft.Build.Tasks.Core" Version="17.11.31" />
-    <PackageVersion Include="Microsoft.Build.Utilities.Core" Version="17.11.31" />
-  </ItemGroup>
-
-  <ItemGroup Condition="'$(DotNetBuildSourceOnly)' != 'true' and '$(TargetFramework)' != 'net472'">
-=======
->>>>>>> 45b2be28
     <PackageVersion Include="Microsoft.Build" Version="17.11.31" />
     <PackageVersion Include="Microsoft.Build.Framework" Version="17.11.31" />
     <PackageVersion Include="Microsoft.Build.Tasks.Core" Version="17.11.31" />
