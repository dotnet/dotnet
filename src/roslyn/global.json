{
  "sdk": {
    "version": "10.0.100-rc.1.25451.107",
    "allowPrerelease": false,
    "rollForward": "patch"
  },
  "tools": {
    "dotnet": "10.0.100-rc.1.25451.107",
    "vs": {
      "version": "17.14.0"
    },
    "vswhere": "3.1.7"
  },
  "msbuild-sdks": {
<<<<<<< HEAD
    "Microsoft.DotNet.Arcade.Sdk": "11.0.0-beta.25467.6",
    "Microsoft.DotNet.Helix.Sdk": "11.0.0-beta.25467.6",
=======
    "Microsoft.DotNet.Arcade.Sdk": "11.0.0-beta.25462.2",
    "Microsoft.DotNet.Helix.Sdk": "11.0.0-beta.25462.2",
>>>>>>> 3d4dbaed
    "Microsoft.Build.Traversal": "3.4.0"
  }
}<|MERGE_RESOLUTION|>--- conflicted
+++ resolved
@@ -12,13 +12,8 @@
     "vswhere": "3.1.7"
   },
   "msbuild-sdks": {
-<<<<<<< HEAD
     "Microsoft.DotNet.Arcade.Sdk": "11.0.0-beta.25467.6",
     "Microsoft.DotNet.Helix.Sdk": "11.0.0-beta.25467.6",
-=======
-    "Microsoft.DotNet.Arcade.Sdk": "11.0.0-beta.25462.2",
-    "Microsoft.DotNet.Helix.Sdk": "11.0.0-beta.25462.2",
->>>>>>> 3d4dbaed
     "Microsoft.Build.Traversal": "3.4.0"
   }
 }