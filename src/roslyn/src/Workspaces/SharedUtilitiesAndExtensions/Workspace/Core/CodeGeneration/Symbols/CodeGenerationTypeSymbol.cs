﻿// Licensed to the .NET Foundation under one or more agreements.
// The .NET Foundation licenses this file to you under the MIT license.
// See the LICENSE file in the project root for more information.

#nullable disable

using System.Collections.Immutable;
using Microsoft.CodeAnalysis.Editing;

namespace Microsoft.CodeAnalysis.CodeGeneration;

internal abstract class CodeGenerationTypeSymbol(
    IAssemblySymbol containingAssembly,
    INamedTypeSymbol containingType,
    ImmutableArray<AttributeData> attributes,
    Accessibility declaredAccessibility,
    DeclarationModifiers modifiers,
    string name,
    SpecialType specialType,
    NullableAnnotation nullableAnnotation)
    : CodeGenerationNamespaceOrTypeSymbol(containingAssembly, containingType, attributes, declaredAccessibility, modifiers, name), ITypeSymbol
{
    public SpecialType SpecialType { get; protected set; } = specialType;

    public abstract TypeKind TypeKind { get; }

    public virtual INamedTypeSymbol BaseType => null;

    public virtual ImmutableArray<INamedTypeSymbol> Interfaces
        => [];

    public ImmutableArray<INamedTypeSymbol> AllInterfaces
        => [];

    public bool IsReferenceType => false;

    public bool IsValueType => TypeKind is TypeKind.Struct or TypeKind.Enum;

    public bool IsAnonymousType => false;

    public bool IsTupleType => false;

    public bool IsNativeIntegerType => false;

<<<<<<< HEAD
=======
#if !ROSLYN_4_12_OR_LOWER
    bool ITypeSymbol.IsExtension => false;

    IParameterSymbol ITypeSymbol.ExtensionParameter => null;
#endif

>>>>>>> b0eeb505
    public static ImmutableArray<ITypeSymbol> TupleElementTypes => default;

    public static ImmutableArray<string> TupleElementNames => default;

    public new ITypeSymbol OriginalDefinition => this;

    public ISymbol FindImplementationForInterfaceMember(ISymbol interfaceMember) => null;

    public string ToDisplayString(NullableFlowState topLevelNullability, SymbolDisplayFormat format = null)
        => throw new System.NotImplementedException();

    public ImmutableArray<SymbolDisplayPart> ToDisplayParts(NullableFlowState topLevelNullability, SymbolDisplayFormat format = null)
        => throw new System.NotImplementedException();

    public string ToMinimalDisplayString(SemanticModel semanticModel, NullableFlowState topLevelNullability, int position, SymbolDisplayFormat format = null)
        => throw new System.NotImplementedException();

    public ImmutableArray<SymbolDisplayPart> ToMinimalDisplayParts(SemanticModel semanticModel, NullableFlowState topLevelNullability, int position, SymbolDisplayFormat format = null)
        => throw new System.NotImplementedException();

    public override bool IsNamespace => false;

    public override bool IsType => true;

    bool ITypeSymbol.IsRefLikeType => false;

    bool ITypeSymbol.IsUnmanagedType => throw new System.NotImplementedException();

    bool ITypeSymbol.IsReadOnly => Modifiers.IsReadOnly;

    public virtual bool IsRecord => false;

    public NullableAnnotation NullableAnnotation { get; } = nullableAnnotation;

    public ITypeSymbol WithNullableAnnotation(NullableAnnotation nullableAnnotation)
        => this.NullableAnnotation == nullableAnnotation ? this : CloneWithNullableAnnotation(nullableAnnotation);

    protected sealed override CodeGenerationSymbol Clone()
        => CloneWithNullableAnnotation(this.NullableAnnotation);

    protected abstract CodeGenerationTypeSymbol CloneWithNullableAnnotation(NullableAnnotation nullableAnnotation);
}<|MERGE_RESOLUTION|>--- conflicted
+++ resolved
@@ -42,15 +42,12 @@
 
     public bool IsNativeIntegerType => false;
 
-<<<<<<< HEAD
-=======
 #if !ROSLYN_4_12_OR_LOWER
     bool ITypeSymbol.IsExtension => false;
 
     IParameterSymbol ITypeSymbol.ExtensionParameter => null;
 #endif
 
->>>>>>> b0eeb505
     public static ImmutableArray<ITypeSymbol> TupleElementTypes => default;
 
     public static ImmutableArray<string> TupleElementNames => default;
