--- conflicted
+++ resolved
@@ -81,15 +81,12 @@
         /// </summary>
         bool IsNativeIntegerType { get; }
 
-<<<<<<< HEAD
-=======
         [Obsolete($"This API will be removed in the future. Use {nameof(INamedTypeSymbol)}.{nameof(INamedTypeSymbol.IsExtension)} instead.")]
         bool IsExtension { get; }
 
         [Obsolete($"This API will be removed in the future. Use {nameof(INamedTypeSymbol)}.{nameof(INamedTypeSymbol.ExtensionParameter)} instead.")]
         IParameterSymbol? ExtensionParameter { get; }
 
->>>>>>> b0eeb505
         /// <summary>
         /// The original definition of this symbol. If this symbol is constructed from another
         /// symbol by type substitution then <see cref="OriginalDefinition"/> gets the original symbol as it was defined in
