--- conflicted
+++ resolved
@@ -200,20 +200,12 @@
         /// <summary>
         /// Is this a symbol for an extension declaration.
         /// </summary>
-<<<<<<< HEAD
-        bool IsExtension { get; }
-=======
         new bool IsExtension { get; }
->>>>>>> b0eeb505
 
         /// <summary>
         /// The extension parameter if this is an extension declaration (<see cref="IsExtension"/> is true).
         /// Note: this may be null even if <see cref="IsExtension"/> is true, in error cases.
         /// </summary>
-<<<<<<< HEAD
-        IParameterSymbol? ExtensionParameter { get; }
-=======
         new IParameterSymbol? ExtensionParameter { get; }
->>>>>>> b0eeb505
     }
 }