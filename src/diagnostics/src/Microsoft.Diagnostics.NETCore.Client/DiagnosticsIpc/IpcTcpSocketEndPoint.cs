﻿// Licensed to the .NET Foundation under one or more agreements.
// The .NET Foundation licenses this file to you under the MIT license.

using System;
using System.Net;
using System.Net.Sockets;

namespace Microsoft.Diagnostics.NETCore.Client
{
    internal sealed class IpcTcpSocketEndPoint
    {
        public bool DualMode { get; }
        public IPEndPoint EndPoint { get; }

        public static bool IsTcpIpEndPoint(string endPoint)
        {
            bool result = true;

            try
            {
                ParseTcpIpEndPoint(endPoint, out _, out _);
            }
            catch (Exception)
            {
                result = false;
            }

            return result;
        }

        public static string NormalizeTcpIpEndPoint(string endPoint)
        {
            ParseTcpIpEndPoint(endPoint, out string host, out int port);
            return string.Format("{0}:{1}", host, port);
        }

        public IpcTcpSocketEndPoint(string endPoint)
        {
            ParseTcpIpEndPoint(endPoint, out string host, out int port);
            EndPoint = CreateEndPoint(host, port);
            DualMode = string.CompareOrdinal(host, "*") == 0;
        }

        public static implicit operator EndPoint(IpcTcpSocketEndPoint endPoint) => endPoint.EndPoint;

        private static void ParseTcpIpEndPoint(string endPoint, out string host, out int port)
        {
            host = "";
            port = -1;

            bool usesWildcardHost = false;
            string uriToParse = "";

            if (endPoint.Contains("://"))
            {
                // Host can contain wildcard (*) that is a reserved charachter in URI's.
                // Replace with dummy localhost representation just for parsing purpose.
<<<<<<< HEAD
#if NET
                if (endPoint.Contains("//*", StringComparison.Ordinal))
#else
                if (endPoint.IndexOf("//*", StringComparison.Ordinal) != -1)
#endif
=======
                if (endPoint.Contains("//*"))
>>>>>>> 092090dc
                {
                    usesWildcardHost = true;
                    uriToParse = endPoint.Replace("//*", "//localhost");
                }
                else
                {
                    uriToParse = endPoint;
                }
            }

            try
            {
                if (!string.IsNullOrEmpty(uriToParse) && Uri.TryCreate(uriToParse, UriKind.RelativeOrAbsolute, out Uri uri))
                {
                    if (!string.Equals(uri.Scheme, Uri.UriSchemeNetTcp, StringComparison.OrdinalIgnoreCase)
                        && !string.Equals(uri.Scheme, "tcp", StringComparison.OrdinalIgnoreCase))
                    {
                        throw new ArgumentException(string.Format("Unsupported Uri schema, \"{0}\"", uri.Scheme));
                    }

                    host = usesWildcardHost ? "*" : uri.Host;
                    port = uri.IsDefaultPort ? 0 : uri.Port;
                }
            }
            catch (InvalidOperationException)
            {
            }

            if (string.IsNullOrEmpty(host) || port == -1)
            {
                string[] segments = endPoint.Split(':');
                if (segments.Length > 2)
                {
                    host = string.Join(":", segments, 0, segments.Length - 1);
                    port = int.Parse(segments[segments.Length - 1]);
                }
                else if (segments.Length == 2)
                {
                    host = segments[0];
                    port = int.Parse(segments[1]);
                }

                if (string.CompareOrdinal(host, "*") != 0)
                {
                    if (!IPAddress.TryParse(host, out _))
                    {
                        if (!Uri.TryCreate(Uri.UriSchemeNetTcp + "://" + host + ":" + port, UriKind.RelativeOrAbsolute, out _))
                        {
                            host = "";
                            port = -1;
                        }
                    }
                }
            }

            if (string.IsNullOrEmpty(host) || port == -1)
            {
                throw new ArgumentException(string.Format("Could not parse {0} into host, port", endPoint));
            }
        }

        private static IPEndPoint CreateEndPoint(string host, int port)
        {
            IPAddress ipAddress = null;
            try
            {
                if (string.CompareOrdinal(host, "*") == 0)
                {
                    if (Socket.OSSupportsIPv6)
                    {
                        ipAddress = IPAddress.IPv6Any;
                    }
                    else
                    {
                        ipAddress = IPAddress.Any;
                    }
                }
                else if (!IPAddress.TryParse(host, out ipAddress))
                {
                    IPHostEntry hostEntry = Dns.GetHostEntry(host);
                    if (hostEntry.AddressList.Length > 0)
                    {
                        ipAddress = hostEntry.AddressList[0];
                    }
                }
            }
            catch (Exception)
            {
            }

            if (ipAddress == null)
            {
                throw new ArgumentException(string.Format("Could not resolve {0} into an IP address", host));
            }

            return new IPEndPoint(ipAddress, port);
        }
    }
}<|MERGE_RESOLUTION|>--- conflicted
+++ resolved
@@ -55,15 +55,7 @@
             {
                 // Host can contain wildcard (*) that is a reserved charachter in URI's.
                 // Replace with dummy localhost representation just for parsing purpose.
-<<<<<<< HEAD
-#if NET
-                if (endPoint.Contains("//*", StringComparison.Ordinal))
-#else
-                if (endPoint.IndexOf("//*", StringComparison.Ordinal) != -1)
-#endif
-=======
                 if (endPoint.Contains("//*"))
->>>>>>> 092090dc
                 {
                     usesWildcardHost = true;
                     uriToParse = endPoint.Replace("//*", "//localhost");
