﻿// Licensed to the .NET Foundation under one or more agreements.
// The .NET Foundation licenses this file to you under the MIT license.

#nullable disable

using System;
using System.Collections.Generic;
using System.Collections.Immutable;
using System.Diagnostics;
using System.Globalization;
using System.Linq;
using System.Runtime.CompilerServices;
using System.Runtime.InteropServices;
using Microsoft.AspNetCore.Razor.Language.Intermediate;
using Microsoft.AspNetCore.Razor.Utilities;

namespace Microsoft.AspNetCore.Razor.Language.CodeGeneration;

internal static class CodeWriterExtensions
{
    private const string InstanceMethodFormat = "{0}.{1}";

    private static readonly ReadOnlyMemory<char> s_true = "true".AsMemory();
    private static readonly ReadOnlyMemory<char> s_false = "false".AsMemory();

    private static readonly ReadOnlyMemory<char> s_zeroes = "0000000000".AsMemory(); // 10 zeros

    // This table contains string representations of numbers from 0 to 999.
    private static readonly ImmutableArray<ReadOnlyMemory<char>> s_integerTable = InitializeIntegerTable();

    private static readonly char[] CStyleStringLiteralEscapeChars =
    {
        '\r',
        '\t',
        '\"',
        '\'',
        '\\',
        '\0',
        '\n',
        '\u2028',
        '\u2029',
    };

    private static ImmutableArray<ReadOnlyMemory<char>> InitializeIntegerTable()
    {
        var array = new ReadOnlyMemory<char>[1000];

        // Fill entries 100 to 999.
        for (var i = 100; i < 1000; i++)
        {
            array[i] = i.ToString(CultureInfo.InvariantCulture).AsMemory();
        }

        // Fill entries 10 to 99 with two-digit strings sliced from entries 110 to 199.
        for (var i = 10; i < 100; i++)
        {
            array[i] = array[i + 100][^2..];
        }

        // Fill 1 to 9 with slices of the last character from entries 11 to 19.
        for (var i = 1; i < 10; i++)
        {
            array[i] = array[i + 10][^1..];
        }

        // Finally, fill the entry for 0 with a slice from s_zeroes.
        array[0] = s_zeroes[..1];

        return ImmutableCollectionsMarshal.AsImmutableArray(array);
    }

    public static bool IsAtBeginningOfLine(this CodeWriter writer)
    {
        return writer.LastChar is '\n';
    }

    public static CodeWriter WritePadding(this CodeWriter writer, int offset, SourceSpan? span, CodeRenderingContext context)
    {
        if (span == null)
        {
            return writer;
        }

        if (context.SourceDocument.FilePath != null &&
            !string.Equals(context.SourceDocument.FilePath, span.Value.FilePath, StringComparison.OrdinalIgnoreCase))
        {
            // We don't want to generate padding for nodes from imports.
            return writer;
        }

        var basePadding = CalculatePadding();
        var resolvedPadding = Math.Max(basePadding - offset, 0);

        writer.Indent(resolvedPadding);

        return writer;

        int CalculatePadding()
        {
            var spaceCount = 0;
            for (var i = span.Value.AbsoluteIndex - 1; i >= 0; i--)
            {
                var @char = context.SourceDocument.Text[i];
                if (@char == '\n' || @char == '\r')
                {
                    break;
                }
                else
                {
                    // Note that a tab is also replaced with a single space so character indices match.
                    spaceCount++;
                }
            }

            return spaceCount;
        }
    }

    public static CodeWriter WriteVariableDeclaration(this CodeWriter writer, string type, string name, string value)
    {
        writer.Write(type).Write(" ").Write(name);
        if (!string.IsNullOrEmpty(value))
        {
            writer.Write(" = ").Write(value);
        }
        else
        {
            writer.Write(" = null");
        }

        writer.WriteLine(";");

        return writer;
    }

    public static CodeWriter WriteBooleanLiteral(this CodeWriter writer, bool value)
    {
        return writer.Write(value ? s_true : s_false);
    }

    /// <summary>
    ///  Writes an integer literal to the code writer using optimized precomputed lookup tables
    ///  and efficient grouping for large numbers. This avoids string allocation and formatting overhead.
    /// </summary>
    /// <param name="writer">The code writer to write to.</param>
    /// <param name="value">The integer value to write as a literal.</param>
    /// <returns>
    ///  The code writer for method chaining.
    /// </returns>
    /// <remarks>
    ///  Performance optimizations:
    ///  <list type="bullet">
    ///   <item>Zero is written directly from a precomputed slice</item>
    ///   <item>Numbers -999 to 999 use a precomputed lookup table</item>
    ///   <item>Larger numbers are decomposed into groups of 3 digits, each using the lookup table</item>
    ///   <item>Uses long arithmetic to handle int.MinValue correctly (avoids overflow when negating)</item>
    ///  </list>
    /// </remarks>
    public static CodeWriter WriteIntegerLiteral(this CodeWriter writer, int value)
    {
        // Handle zero as a special case
        if (value == 0)
        {
            return writer.Write(s_integerTable[0]);
        }

        var isNegative = value < 0;
        if (isNegative)
        {
            // For negative numbers, write the minus sign first
            writer.Write("-");
        }

        // Fast path: For small numbers (-999 to 999), use the precomputed lookup table directly
        if (value is > -1000 and < 1000)
        {
            var index = isNegative ? -value : value;
            return writer.Write(s_integerTable[index]);
        }

        // Slow path: For larger numbers, decompose into groups of three digits using the precomputed table.
        // This approach avoids string formatting while maintaining readability of the output.

        // Extract digits and write groups from most significant to least significant.
        // Note: Use long to handle int.MinValue correctly. Math.Abs(int.MinValue) would throw.
        var remaining = isNegative ? -(long)value : value;
        long divisor = 1;

        // Find the highest power of 1000 needed (1, 1000, 1000000, 1000000000)
        // This determines how many 3-digit groups we need
        while (remaining >= divisor * 1000)
        {
            divisor *= 1000;
        }

        // Process each group of 3 digits from most significant to least significant
        var first = true;
        while (divisor > 0)
        {
            var group = (int)(remaining / divisor);
            remaining %= divisor;
            divisor /= 1000;

            Debug.Assert(group >= 0 && group < 1000, "Digit group should be in the range [0, 999]");

            if (group == 0)
            {
                Debug.Assert(!first, "The first group should never be 0.");

                // Entire group is zero: add "000" for proper place value
                writer.Write(s_zeroes[..3]);
                continue;
            }

            if (first)
            {
                // First group: no leading zeros needed (e.g., "123" not "0123")
                writer.Write(s_integerTable[group]);
                first = false;
                continue;
            }

            // Groups after the first one with values 1-99 need leading zeros for proper formatting
            // Example: 1234567 becomes "1" + "234" + "567", but 1000067 becomes "1" + "000" + "067"
            var leadingZeros = group switch
            {
                < 10 => 2,  // 1-9: needs "00" prefix (e.g., "007")
                < 100 => 1, // 10-99: needs "0" prefix (e.g., "067") 
                _ => 0      // 100-999: no leading zeros needed
            };

            if (leadingZeros > 0)
            {
                writer.Write(s_zeroes[..leadingZeros]); // Add "00" or "0"
            }

            writer.Write(s_integerTable[group]); // Add the actual digit group
        }

        return writer;
    }

    public static CodeWriter WriteStartAssignment(this CodeWriter writer, string name)
    {
        return writer.Write(name).Write(" = ");
    }

    public static CodeWriter WriteParameterSeparator(this CodeWriter writer)
    {
        return writer.Write(", ");
    }

    public static CodeWriter WriteStartNewObject(this CodeWriter writer, string typeName)
    {
        return writer.Write("new ").Write(typeName).Write("(");
    }

    public static CodeWriter WriteStringLiteral(this CodeWriter writer, string literal)
        => writer.WriteStringLiteral(literal.AsMemory());

    public static CodeWriter WriteStringLiteral(this CodeWriter writer, ReadOnlyMemory<char> literal)
    {
        if (literal.Length >= 256 && literal.Length <= 1500 && literal.Span.IndexOf('\0') == -1)
        {
            WriteVerbatimStringLiteral(writer, literal);
        }
        else
        {
            WriteCStyleStringLiteral(writer, literal);
        }

        return writer;
    }

    public static CodeWriter WriteUsing(this CodeWriter writer, string name)
    {
        return WriteUsing(writer, name, endLine: true);
    }

    public static CodeWriter WriteUsing(this CodeWriter writer, string name, bool endLine)
    {
        writer.Write("using ");
        writer.Write(name);

        if (endLine)
        {
            writer.WriteLine(";");
        }

        return writer;
    }

    public static CodeWriter WriteEnhancedLineNumberDirective(this CodeWriter writer, SourceSpan span, int characterOffset, bool ensurePathBackslashes)
    {
        // All values here need to be offset by 1 since #line uses a 1-indexed numbering system.
        writer.Write("#line (")
            .WriteIntegerLiteral(span.LineIndex + 1)
            .Write(",")
            .WriteIntegerLiteral(span.CharacterIndex + 1)
            .Write(")-(")
            .WriteIntegerLiteral(span.LineIndex + 1 + span.LineCount)
            .Write(",")
            .WriteIntegerLiteral(span.EndCharacterIndex + 1)
            .Write(") ");

        // an offset of zero is indicated by its absence.
        if (characterOffset != 0)
        {
            writer.WriteIntegerLiteral(characterOffset).Write(" ");
        }

        return writer.Write("\"").WriteFilePath(span.FilePath, ensurePathBackslashes).WriteLine("\"");
    }

    public static CodeWriter WriteLineNumberDirective(this CodeWriter writer, SourceSpan span, bool ensurePathBackslashes)
    {
        if (writer.Length >= writer.NewLine.Length && !IsAtBeginningOfLine(writer))
        {
            writer.WriteLine();
        }

        return writer
            .Write("#line ")
            .WriteIntegerLiteral(span.LineIndex + 1)
            .Write(" \"")
            .WriteFilePath(span.FilePath, ensurePathBackslashes)
            .WriteLine("\"");
    }

    private static CodeWriter WriteFilePath(this CodeWriter writer, string filePath, bool ensurePathBackslashes)
    {
        if (!ensurePathBackslashes)
        {
            return writer.Write(filePath);
        }

        // ISSUE: https://github.com/dotnet/razor/issues/9108
        // The razor tooling normalizes paths to be forward slash based, regardless of OS.
        // If you try and use the line pragma in the design time docs to map back to the original file it will fail,
        // as the path isn't actually valid on windows. As a workaround we apply a simple heuristic to switch the
        // paths back when writing out the design time paths.
        var filePathMemory = filePath.AsMemory();
        var forwardSlashIndex = filePathMemory.Span.IndexOf('/');
        while (forwardSlashIndex >= 0)
        {
            writer.Write(filePathMemory[..forwardSlashIndex]);
            writer.Write("\\");

            filePathMemory = filePathMemory[(forwardSlashIndex + 1)..];
            forwardSlashIndex = filePathMemory.Span.IndexOf('/');
        }

        writer.Write(filePathMemory);

        return writer;
    }

    public static CodeWriter WriteStartMethodInvocation(this CodeWriter writer, string methodName)
    {
        writer.Write(methodName);

        return writer.Write("(");
    }

    public static CodeWriter WriteStartMethodInvocation(
        this CodeWriter writer,
        [InterpolatedStringHandlerArgument(nameof(writer))] ref CodeWriter.WriteInterpolatedStringHandler handler)
    {
        writer.Write(ref handler);
<<<<<<< HEAD

=======
        
>>>>>>> f1bee172
        return writer.Write("(");
    }

    public static CodeWriter WriteEndMethodInvocation(this CodeWriter writer)
    {
        return WriteEndMethodInvocation(writer, endLine: true);
    }

    public static CodeWriter WriteEndMethodInvocation(this CodeWriter writer, bool endLine)
    {
        writer.Write(")");
        if (endLine)
        {
            writer.WriteLine(";");
        }

        return writer;
    }

    // Writes a method invocation for the given instance name.
    public static CodeWriter WriteInstanceMethodInvocation(
        this CodeWriter writer,
        string instanceName,
        string methodName,
        params string[] parameters)
    {
        if (instanceName == null)
        {
            throw new ArgumentNullException(nameof(instanceName));
        }

        if (methodName == null)
        {
            throw new ArgumentNullException(nameof(methodName));
        }

        return WriteInstanceMethodInvocation(writer, instanceName, methodName, endLine: true, parameters: parameters);
    }

    // Writes a method invocation for the given instance name.
    public static CodeWriter WriteInstanceMethodInvocation(
        this CodeWriter writer,
        string instanceName,
        string methodName,
        bool endLine,
        params string[] parameters)
    {
        if (instanceName == null)
        {
            throw new ArgumentNullException(nameof(instanceName));
        }

        if (methodName == null)
        {
            throw new ArgumentNullException(nameof(methodName));
        }

        return WriteMethodInvocation(
            writer,
            string.Format(CultureInfo.InvariantCulture, InstanceMethodFormat, instanceName, methodName),
            endLine,
            parameters);
    }

    public static CodeWriter WriteStartInstanceMethodInvocation(this CodeWriter writer, string instanceName, string methodName)
    {
        if (instanceName == null)
        {
            throw new ArgumentNullException(nameof(instanceName));
        }

        if (methodName == null)
        {
            throw new ArgumentNullException(nameof(methodName));
        }

        return WriteStartMethodInvocation(
            writer,
            string.Format(CultureInfo.InvariantCulture, InstanceMethodFormat, instanceName, methodName));
    }

    public static CodeWriter WriteField(
        this CodeWriter writer,
        ImmutableArray<string> suppressWarnings,
        ImmutableArray<string> modifiers,
        string type,
        string name)
    {
        if (!suppressWarnings.IsDefaultOrEmpty)
        {
            foreach (var suppressWarning in suppressWarnings)
            {
                writer.WriteLine($"#pragma warning disable {suppressWarning}");
            }
        }

        if (!modifiers.IsDefaultOrEmpty)
        {
            foreach (var modifier in modifiers)
            {
                writer.Write($"{modifier} ");
            }
        }

        writer.WriteLine($"{type} {name};");

        if (!suppressWarnings.IsDefaultOrEmpty)
        {
            for (var i = suppressWarnings.Length - 1; i >= 0; i--)
            {
                writer.WriteLine($"#pragma warning restore {suppressWarnings[i]}");
            }
        }

        return writer;
    }

    public static CodeWriter WriteMethodInvocation(this CodeWriter writer, string methodName, params string[] parameters)
    {
        return WriteMethodInvocation(writer, methodName, endLine: true, parameters: parameters);
    }

    public static CodeWriter WriteMethodInvocation(this CodeWriter writer, string methodName, bool endLine, params string[] parameters)
    {
        return
            WriteStartMethodInvocation(writer, methodName)
            .Write(string.Join(", ", parameters))
            .WriteEndMethodInvocation(endLine);
    }

    public static CodeWriter WritePropertyDeclaration(
        this CodeWriter writer,
        ImmutableArray<string> modifiers,
        IntermediateToken type,
        string name,
        string expressionBody,
        CodeRenderingContext context)
    {
        WritePropertyDeclarationPreamble(writer, modifiers, type.Content, name, type.Source, nameSpan: null, context);

        writer.WriteLine($" => {expressionBody};");

        return writer;
    }

    public static CodeWriter WriteAutoPropertyDeclaration(
        this CodeWriter writer,
        ImmutableArray<string> modifiers,
        string type,
        string name,
        SourceSpan? typeSpan = null,
        SourceSpan? nameSpan = null,
        CodeRenderingContext context = null,
        bool privateSetter = false,
        bool defaultValue = false)
    {
        WritePropertyDeclarationPreamble(writer, modifiers, type, name, typeSpan, nameSpan, context);

        writer.Write(" { get;");

        if (privateSetter)
        {
            writer.Write(" private");
        }

        writer.WriteLine(" set; }");

        if (defaultValue && context?.Options is { SuppressNullabilityEnforcement: false, DesignTime: false })
        {
            writer.WriteLine(" = default!;");
        }

        return writer;
    }

    private static void WritePropertyDeclarationPreamble(
        CodeWriter writer,
        ImmutableArray<string> modifiers,
        string type,
        string name,
        SourceSpan? typeSpan,
        SourceSpan? nameSpan,
        CodeRenderingContext context)
    {
        if (!modifiers.IsDefaultOrEmpty)
        {
            foreach (var modifier in modifiers)
            {
                writer.Write($"{modifier} ");
            }
        }

        WriteToken(writer, type, typeSpan, context);
        writer.Write(" ");
        WriteToken(writer, name, nameSpan, context);

        static void WriteToken(CodeWriter writer, string content, SourceSpan? span, CodeRenderingContext context)
        {
            if (span is not null && context?.Options.DesignTime == false)
            {
                using (writer.BuildEnhancedLinePragma(span, context))
                {
                    writer.Write(content);
                }
            }
            else
            {
                writer.Write(content);
            }
        }
    }

    /// <summary>
    /// Writes an "@" character if the provided identifier needs escaping in c#
    /// </summary>
    public static CodeWriter WriteIdentifierEscapeIfNeeded(this CodeWriter writer, string identifier)
    {
        if (IdentifierRequiresEscaping(identifier))
        {
            writer.Write("@");
        }
        return writer;
    }

    public static bool IdentifierRequiresEscaping(this string identifier)
    {
        return CodeAnalysis.CSharp.SyntaxFacts.GetKeywordKind(identifier) != CodeAnalysis.CSharp.SyntaxKind.None ||
            CodeAnalysis.CSharp.SyntaxFacts.GetContextualKeywordKind(identifier) != CodeAnalysis.CSharp.SyntaxKind.None;
    }

    public static CSharpCodeWritingScope BuildScope(this CodeWriter writer)
    {
        return new CSharpCodeWritingScope(writer);
    }

    public static CSharpCodeWritingScope BuildLambda(this CodeWriter writer)
        => writer.WriteLambdaHeader().BuildScope();

    public static CSharpCodeWritingScope BuildLambda(this CodeWriter writer, string parameterName)
        => writer.WriteLambdaHeader(parameterName).BuildScope();

    public static CSharpCodeWritingScope BuildLambda<T>(this CodeWriter writer, T parameterName)
        where T : IWriteableValue
        => writer.WriteLambdaHeader(parameterName).BuildScope();

    public static CSharpCodeWritingScope BuildAsyncLambda(this CodeWriter writer)
        => writer.WriteAsyncLambdaHeader().BuildScope();
<<<<<<< HEAD

    public static CSharpCodeWritingScope BuildAsyncLambda(this CodeWriter writer, string parameterName)
        => writer.WriteAsyncLambdaHeader(parameterName).BuildScope();

    public static CSharpCodeWritingScope BuildAsyncLambda<T>(this CodeWriter writer, T parameterName)
        where T : IWriteableValue
        => writer.WriteAsyncLambdaHeader(parameterName).BuildScope();

=======

    public static CSharpCodeWritingScope BuildAsyncLambda(this CodeWriter writer, string parameterName)
        => writer.WriteAsyncLambdaHeader(parameterName).BuildScope();

    public static CSharpCodeWritingScope BuildAsyncLambda<T>(this CodeWriter writer, T parameterName)
        where T : IWriteableValue
        => writer.WriteAsyncLambdaHeader(parameterName).BuildScope();

>>>>>>> f1bee172
    public static CodeWriter WriteLambdaHeader(this CodeWriter writer)
        => writer.Write("() => ");

    public static CodeWriter WriteLambdaHeader(this CodeWriter writer, string parameterName)
        => writer.Write($"({parameterName}) => ");

    public static CodeWriter WriteLambdaHeader<T>(this CodeWriter writer, T parameterName)
        where T : IWriteableValue
    {
        writer.Write("(");
        parameterName.WriteTo(writer);
        writer.Write(") => ");

        return writer;
    }

    public static CodeWriter WriteAsyncLambdaHeader(this CodeWriter writer)
        => writer.Write($"async() => ");

    public static CodeWriter WriteAsyncLambdaHeader(this CodeWriter writer, string parameterName)
        => writer.Write($"async({parameterName}) => ");

    public static CodeWriter WriteAsyncLambdaHeader<T>(this CodeWriter writer, T parameterName)
        where T : IWriteableValue
    {
        writer.Write("async(");
        parameterName.WriteTo(writer);
        writer.Write(") => ");

        return writer;
    }

#nullable enable
    public static CSharpCodeWritingScope BuildNamespace(this CodeWriter writer, string? name, SourceSpan? span, CodeRenderingContext context)
    {
        if (name.IsNullOrEmpty())
        {
            return new CSharpCodeWritingScope(writer, writeBraces: false);
        }

        writer.Write("namespace ");
        if (context.Options.DesignTime || span is null)
        {
            writer.WriteLine(name);
        }
        else
        {
            writer.WriteLine();
            using (writer.BuildEnhancedLinePragma(span, context))
            {
                writer.WriteLine(name);
            }
        }
        return new CSharpCodeWritingScope(writer);
    }
#nullable disable

    public static CSharpCodeWritingScope BuildClassDeclaration(
        this CodeWriter writer,
        ImmutableArray<string> modifiers,
        string name,
        BaseTypeWithModel baseType,
        ImmutableArray<IntermediateToken> interfaces,
        ImmutableArray<TypeParameter> typeParameters,
        CodeRenderingContext context,
        bool useNullableContext = false)
    {
        Debug.Assert(context == null || context.CodeWriter == writer);

        if (useNullableContext)
        {
            writer.WriteLine("#nullable restore");
        }

        foreach (var modifier in modifiers)
        {
            writer.Write(modifier);
            writer.Write(" ");
        }

        writer.Write("class ");
        writer.Write(name);

        if (!typeParameters.IsDefaultOrEmpty)
        {
            writer.Write("<");

            for (var i = 0; i < typeParameters.Length; i++)
            {
                var typeParameter = typeParameters[i];
                WriteToken(typeParameter.Name);

                // Write ',' between parameters, but not after them
                if (i < typeParameters.Length - 1)
                {
                    writer.Write(",");
                }
            }

            writer.Write(">");
        }

        var hasBaseType = !string.IsNullOrWhiteSpace(baseType?.BaseType.Content);
        var hasInterfaces = !interfaces.IsDefaultOrEmpty;

        if (hasBaseType || hasInterfaces)
        {
            writer.Write(" : ");

            if (hasBaseType)
            {
                WriteToken(baseType.BaseType);
                WriteOptionalToken(baseType.GreaterThan);
                WriteOptionalToken(baseType.ModelType);
                WriteOptionalToken(baseType.LessThan);

                if (hasInterfaces)
                {
                    WriteParameterSeparator(writer);
                }
            }

            if (hasInterfaces)
            {
                WriteToken(interfaces[0]);
                for (var i = 1; i < interfaces.Length; i++)
                {
                    writer.Write(", ");
                    WriteToken(interfaces[i]);
                }
            }
        }

        writer.WriteLine();

        if (!typeParameters.IsDefaultOrEmpty)
        {
            foreach (var typeParameter in typeParameters)
            {
                WriteOptionalToken(typeParameter.Constraints, addLineBreak: true);
            }
        }

        if (useNullableContext)
        {
            writer.WriteLine("#nullable disable");
        }

        return new CSharpCodeWritingScope(writer);

        void WriteOptionalToken(IntermediateToken token, bool addLineBreak = false)
        {
            if (token is not null)
            {
                WriteToken(token, addLineBreak);
            }
        }

        void WriteToken(IntermediateToken token, bool addLineBreak = false)
        {
            if (token.Source is { } source)
            {
                WriteWithPragma(writer, token.Content, context, source);
            }
            else
            {
                writer.Write(token.Content);

                if (addLineBreak)
                {
                    writer.WriteLine();
                }
            }
        }

        static void WriteWithPragma(CodeWriter writer, string content, CodeRenderingContext context, SourceSpan source)
        {
            if (context.Options.DesignTime)
            {
                using (writer.BuildLinePragma(source, context))
                {
                    context.AddSourceMappingFor(source);
                    writer.Write(content);
                }
            }
            else
            {
                using (writer.BuildEnhancedLinePragma(source, context))
                {
                    writer.Write(content);
                }
            }
        }
    }

    public static CSharpCodeWritingScope BuildMethodDeclaration(
        this CodeWriter writer,
        string accessibility,
        string returnType,
        string name,
        IEnumerable<KeyValuePair<string, string>> parameters)
    {
        writer.Write(accessibility)
            .Write(" ")
            .Write(returnType)
            .Write(" ")
            .Write(name)
            .Write("(")
            .Write(string.Join(", ", parameters.Select(p => p.Key + " " + p.Value)))
            .WriteLine(")");

        return new CSharpCodeWritingScope(writer);
    }

    public static IDisposable BuildLinePragma(this CodeWriter writer, SourceSpan? span, CodeRenderingContext context, bool suppressLineDefaultAndHidden = false)
    {
        if (string.IsNullOrEmpty(span?.FilePath))
        {
            // Can't build a valid line pragma without a file path.
            return NullDisposable.Default;
        }

        return new LinePragmaWriter(writer, span.Value, context, 0, useEnhancedLinePragma: false, suppressLineDefaultAndHidden);
    }

    public static IDisposable BuildEnhancedLinePragma(this CodeWriter writer, SourceSpan? span, CodeRenderingContext context, int characterOffset = 0, bool suppressLineDefaultAndHidden = false)
    {
        if (string.IsNullOrEmpty(span?.FilePath))
        {
            // Can't build a valid line pragma without a file path.
            return NullDisposable.Default;
        }

        return new LinePragmaWriter(writer, span.Value, context, characterOffset, useEnhancedLinePragma: true, suppressLineDefaultAndHidden);
    }

    private static void WriteVerbatimStringLiteral(CodeWriter writer, ReadOnlyMemory<char> literal)
    {
        writer.Write("@\"");

        // We need to suppress indenting during the writing of the string's content. A
        // verbatim string literal could contain newlines that don't get escaped.
        var oldIndent = writer.CurrentIndent;
        writer.CurrentIndent = 0;

        // We need to find the index of each '"' (double-quote) to escape it.
        int index;
        while ((index = literal.Span.IndexOf('"')) >= 0)
        {
            writer.Write(literal[..index]);
            writer.Write("\"\"");

            literal = literal[(index + 1)..];
        }

        Debug.Assert(index == -1); // We've hit all of the double-quotes.

        // Write the remainder after the last double-quote.
        writer.Write(literal);

        writer.Write("\"");

        writer.CurrentIndent = oldIndent;
    }

    private static void WriteCStyleStringLiteral(CodeWriter writer, ReadOnlyMemory<char> literal)
    {
        // From CSharpCodeGenerator.QuoteSnippetStringCStyle in CodeDOM
        writer.Write("\"");

        // We need to find the index of each escapable character to escape it.
        int index;
        while ((index = literal.Span.IndexOfAny(CStyleStringLiteralEscapeChars)) >= 0)
        {
            writer.Write(literal[..index]);

            switch (literal.Span[index])
            {
                case '\r':
                    writer.Write("\\r");
                    break;
                case '\t':
                    writer.Write("\\t");
                    break;
                case '\"':
                    writer.Write("\\\"");
                    break;
                case '\'':
                    writer.Write("\\\'");
                    break;
                case '\\':
                    writer.Write("\\\\");
                    break;
                case '\0':
                    writer.Write("\\\0");
                    break;
                case '\n':
                    writer.Write("\\n");
                    break;
                case '\u2028':
                    writer.Write("\\u2028");
                    break;
                case '\u2029':
                    writer.Write("\\u2029");
                    break;
                default:
                    Debug.Assert(false, "Unknown escape character.");
                    break;
            }

            literal = literal[(index + 1)..];
        }

        Debug.Assert(index == -1); // We've hit all of chars that need escaping.

        // Write the remainder after the last escaped char.
        writer.Write(literal);

        writer.Write("\"");
    }

    public struct CSharpCodeWritingScope : IDisposable
    {
        private readonly CodeWriter _writer;
        private readonly bool _autoSpace;
        private readonly bool _writeBraces;
        private readonly int _tabSize;
        private int _startIndent;

        public CSharpCodeWritingScope(CodeWriter writer, bool autoSpace = true, bool writeBraces = true)
        {
            _writer = writer;
            _autoSpace = autoSpace;
            _writeBraces = writeBraces;
            _tabSize = writer.TabSize;
            _startIndent = -1; // Set in WriteStartScope

            WriteStartScope();
        }

        public void Dispose()
        {
            if (_writer is null)
            {
                return;
            }

            WriteEndScope();
        }

        private void WriteStartScope()
        {
            TryAutoSpace(" ");

            if (_writeBraces)
            {
                _writer.WriteLine("{");
            }
            else
            {
                _writer.WriteLine();
            }

            _writer.CurrentIndent += _tabSize;
            _startIndent = _writer.CurrentIndent;
        }

        private void WriteEndScope()
        {
            TryAutoSpace(_writer.NewLine);

            // Ensure the scope hasn't been modified
            if (_writer.CurrentIndent == _startIndent)
            {
                _writer.CurrentIndent -= _tabSize;
            }

            if (_writeBraces)
            {
                _writer.WriteLine("}");
            }
            else
            {
                _writer.WriteLine();
            }
        }

        private void TryAutoSpace(string spaceCharacter)
        {
            if (_autoSpace &&
                _writer.LastChar is char ch &&
                !char.IsWhiteSpace(ch))
            {
                _writer.Write(spaceCharacter);
            }
        }
    }

    private class LinePragmaWriter : IDisposable
    {
        private readonly CodeWriter _writer;
        private readonly CodeRenderingContext _context;
        private readonly int _startIndent;
        private readonly int _startLineIndex;
        private readonly SourceSpan _span;
        private readonly bool _suppressLineDefaultAndHidden;

        public LinePragmaWriter(
            CodeWriter writer,
            SourceSpan span,
            CodeRenderingContext context,
            int characterOffset,
            bool useEnhancedLinePragma = false,
            bool suppressLineDefaultAndHidden = false)
        {
            Debug.Assert(context.Options.DesignTime || useEnhancedLinePragma, "Runtime generation should only use enhanced line pragmas");

            if (writer == null)
            {
                throw new ArgumentNullException(nameof(writer));
            }

            _writer = writer;
            _context = context;
            _suppressLineDefaultAndHidden = suppressLineDefaultAndHidden;
            _startIndent = _writer.CurrentIndent;
            _writer.CurrentIndent = 0;
            _span = span;

            var endsWithNewline = _writer.LastChar is '\n';
            if (!endsWithNewline)
            {
                _writer.WriteLine();
            }

            if (!_context.Options.SuppressNullabilityEnforcement)
            {
                _writer.WriteLine("#nullable restore");
            }

            var ensurePathBackslashes = context.Options.RemapLinePragmaPathsOnWindows && PlatformInformation.IsWindows;
            if (useEnhancedLinePragma && _context.Options.UseEnhancedLinePragma)
            {
                WriteEnhancedLineNumberDirective(writer, span, characterOffset, ensurePathBackslashes);
            }
            else
            {
                WriteLineNumberDirective(writer, span, ensurePathBackslashes);
            }

            // Capture the line index after writing the #line directive.
            _startLineIndex = writer.Location.LineIndex;

            if (useEnhancedLinePragma)
            {
                // If the caller requested an enhanced line directive, but we fell back to regular ones, write out the extra padding that is required
                if (!_context.Options.UseEnhancedLinePragma)
                {
                    context.CodeWriter.WritePadding(0, span, context);
                    characterOffset = 0;
                }

                context.AddSourceMappingFor(span, characterOffset);
            }
        }

        public void Dispose()
        {
            // Need to add an additional line at the end IF there wasn't one already written.
            // This is needed to work with the C# editor's handling of #line ...
            var endsWithNewline = _writer.LastChar is '\n';

            // Always write at least 1 empty line to potentially separate code from pragmas.
            _writer.WriteLine();

            // Check if the previous empty line wasn't enough to separate code from pragmas.
            if (!endsWithNewline)
            {
                _writer.WriteLine();
            }

            var lineCount = _writer.Location.LineIndex - _startLineIndex;
            var linePragma = new LinePragma(_span.LineIndex, lineCount, _span.FilePath, _span.EndCharacterIndex, _span.EndCharacterIndex, _span.CharacterIndex);
            _context.AddLinePragma(linePragma);

            if (!_suppressLineDefaultAndHidden)
            {
                _writer
                    .WriteLine("#line default")
                    .WriteLine("#line hidden");
            }

            if (!_context.Options.SuppressNullabilityEnforcement)
            {
                _writer.WriteLine("#nullable disable");
            }

            _writer.CurrentIndent = _startIndent;

        }
    }

    private class NullDisposable : IDisposable
    {
        public static readonly NullDisposable Default = new NullDisposable();

        private NullDisposable()
        {
        }

        public void Dispose()
        {
        }
    }
}<|MERGE_RESOLUTION|>--- conflicted
+++ resolved
@@ -367,11 +367,7 @@
         [InterpolatedStringHandlerArgument(nameof(writer))] ref CodeWriter.WriteInterpolatedStringHandler handler)
     {
         writer.Write(ref handler);
-<<<<<<< HEAD
-
-=======
         
->>>>>>> f1bee172
         return writer.Write("(");
     }
 
@@ -619,7 +615,6 @@
 
     public static CSharpCodeWritingScope BuildAsyncLambda(this CodeWriter writer)
         => writer.WriteAsyncLambdaHeader().BuildScope();
-<<<<<<< HEAD
 
     public static CSharpCodeWritingScope BuildAsyncLambda(this CodeWriter writer, string parameterName)
         => writer.WriteAsyncLambdaHeader(parameterName).BuildScope();
@@ -628,16 +623,6 @@
         where T : IWriteableValue
         => writer.WriteAsyncLambdaHeader(parameterName).BuildScope();
 
-=======
-
-    public static CSharpCodeWritingScope BuildAsyncLambda(this CodeWriter writer, string parameterName)
-        => writer.WriteAsyncLambdaHeader(parameterName).BuildScope();
-
-    public static CSharpCodeWritingScope BuildAsyncLambda<T>(this CodeWriter writer, T parameterName)
-        where T : IWriteableValue
-        => writer.WriteAsyncLambdaHeader(parameterName).BuildScope();
-
->>>>>>> f1bee172
     public static CodeWriter WriteLambdaHeader(this CodeWriter writer)
         => writer.Write("() => ");
 
