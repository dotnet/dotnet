--- conflicted
+++ resolved
@@ -76,7 +76,6 @@
         public bool AotUseKnownRuntimePackForTarget { get; set; }
 
         public string? RuntimeIdentifier { get; set; }
-<<<<<<< HEAD
 
         /// <summary>
         /// Since this Target is mostly focused on managing RID-specific assets, we massage the 'any' RID (which is platform-agnostic) into a 'null'
@@ -86,17 +85,6 @@
 
         public string[]? RuntimeIdentifiers { get; set; }
 
-=======
-
-        /// <summary>
-        /// Since this Target is mostly focused on managing RID-specific assets, we massage the 'any' RID (which is platform-agnostic) into a 'null'
-        /// value to make processing simpler.
-        /// </summary>
-        public string? EffectiveRuntimeIdentifier => RuntimeIdentifier == "any" ? null : RuntimeIdentifier;
-
-        public string[]? RuntimeIdentifiers { get; set; }
-
->>>>>>> 2dea164f
         public string? RuntimeFrameworkVersion { get; set; }
 
         public bool TargetLatestRuntimePatch { get; set; }
@@ -829,20 +817,10 @@
             {
                 var packNamePattern = knownPack.GetMetadata(packName + "PackNamePattern");
                 var packSupportedRuntimeIdentifiers = knownPack.GetMetadata(packName + "RuntimeIdentifiers").Split(';');
-                // When publishing for the non-portable RID that matches NETCoreSdkRuntimeIdentifier, prefer NETCoreSdkRuntimeIdentifier for the host.
+                var packSupportedPortableRuntimeIdentifiers = knownPack.GetMetadata(packName + "PortableRuntimeIdentifiers").Split(';');
+
+                // When publishing for a non-portable RID, prefer NETCoreSdkRuntimeIdentifier for the host.
                 // Otherwise prefer the NETCoreSdkPortableRuntimeIdentifier.
-<<<<<<< HEAD
-                // This makes non-portable SDKs behave the same as portable SDKs except for the specific case of targetting the non-portable RID.
-                // It also enables the non-portable ILCompiler to be packaged separately from the SDK and
-                // only required when publishing for the non-portable SDK RID.
-                string portableSdkRid = !string.IsNullOrEmpty(NETCoreSdkPortableRuntimeIdentifier) ? NETCoreSdkPortableRuntimeIdentifier : NETCoreSdkRuntimeIdentifier;
-                bool targetsNonPortableSdkRid = EffectiveRuntimeIdentifier == NETCoreSdkRuntimeIdentifier && NETCoreSdkRuntimeIdentifier != portableSdkRid;
-                string? hostRuntimeIdentifier = targetsNonPortableSdkRid ? NETCoreSdkRuntimeIdentifier : portableSdkRid;
-                Log.LogMessage(MessageImportance.Low, $"Determining best RID for '{knownPack.ItemSpec}@{packVersion}' for '{hostRuntimeIdentifier}' from among '{knownPack.GetMetadata(packName + "RuntimeIdentifiers")}'");
-                // Get the best RID for the host machine, which will be used to validate that we can run crossgen for the target platform and architecture
-                var runtimeGraph = new RuntimeGraphCache(this).GetRuntimeGraph(RuntimeGraphPath);
-                hostRuntimeIdentifier = NuGetUtils.GetBestMatchingRid(runtimeGraph, hostRuntimeIdentifier, packSupportedRuntimeIdentifiers, out bool wasInGraph);
-=======
                 // This makes non-portable SDKs behave the same as portable SDKs except for the specific case of targetting a non-portable RID.
                 // This ensures that targeting portable RIDs doesn't require any non-portable assets that aren't packaged in the SDK.
                 // Due to size concerns, the non-portable ILCompiler and Crossgen2 aren't included by default in non-portable SDK distributions.
@@ -866,7 +844,6 @@
                     ? NuGetUtils.GetBestMatchingRid(runtimeGraph, NETCoreSdkPortableRuntimeIdentifier!, packSupportedPortableRuntimeIdentifiers, out _)
                     : NuGetUtils.GetBestMatchingRid(runtimeGraph, NETCoreSdkRuntimeIdentifier!, packSupportedRuntimeIdentifiers, out _);
 
->>>>>>> 2dea164f
                 if (hostRuntimeIdentifier == null)
                 {
                     Log.LogMessage(MessageImportance.Low, $"No matching RID was found'");
