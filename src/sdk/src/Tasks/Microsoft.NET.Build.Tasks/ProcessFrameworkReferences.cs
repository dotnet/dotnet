--- conflicted
+++ resolved
@@ -817,26 +817,15 @@
             {
                 var packNamePattern = knownPack.GetMetadata(packName + "PackNamePattern");
                 var packSupportedRuntimeIdentifiers = knownPack.GetMetadata(packName + "RuntimeIdentifiers").Split(';');
-<<<<<<< HEAD
-                // When publishing for the non-portable RID that matches NETCoreSdkRuntimeIdentifier, prefer NETCoreSdkRuntimeIdentifier for the host.
-=======
                 var packSupportedPortableRuntimeIdentifiers = knownPack.GetMetadata(packName + "PortableRuntimeIdentifiers").Split(';');
 
                 // When publishing for a non-portable RID, prefer NETCoreSdkRuntimeIdentifier for the host.
->>>>>>> 2e100cd1
                 // Otherwise prefer the NETCoreSdkPortableRuntimeIdentifier.
                 // This makes non-portable SDKs behave the same as portable SDKs except for the specific case of targetting a non-portable RID.
                 // This ensures that targeting portable RIDs doesn't require any non-portable assets that aren't packaged in the SDK.
                 // Due to size concerns, the non-portable ILCompiler and Crossgen2 aren't included by default in non-portable SDK distributions.
                 string portableSdkRid = !string.IsNullOrEmpty(NETCoreSdkPortableRuntimeIdentifier) ? NETCoreSdkPortableRuntimeIdentifier : NETCoreSdkRuntimeIdentifier;
-<<<<<<< HEAD
-                bool targetsNonPortableSdkRid = EffectiveRuntimeIdentifier == NETCoreSdkRuntimeIdentifier && NETCoreSdkRuntimeIdentifier != portableSdkRid;
-                string? hostRuntimeIdentifier = targetsNonPortableSdkRid ? NETCoreSdkRuntimeIdentifier : portableSdkRid;
-                Log.LogMessage(MessageImportance.Low, $"Determining best RID for '{knownPack.ItemSpec}@{packVersion}' for '{hostRuntimeIdentifier}' from among '{knownPack.GetMetadata(packName + "RuntimeIdentifiers")}'");
-                // Get the best RID for the host machine, which will be used to validate that we can run crossgen for the target platform and architecture
-=======
-
->>>>>>> 2e100cd1
+
                 var runtimeGraph = new RuntimeGraphCache(this).GetRuntimeGraph(RuntimeGraphPath);
 
                 // Prefer portable when the "supported RID" for the tool pack is the same RID as the "supported portable RID".
@@ -849,12 +838,14 @@
                 bool usePortable = !string.IsNullOrEmpty(NETCoreSdkPortableRuntimeIdentifier) && supportedTargetRid == supportedPortableTargetRid;
 
                 // Get the best RID for the host machine, which will be used to validate that we can run crossgen for the target platform and architecture
+                Log.LogMessage(MessageImportance.Low, $"Determining best RID for '{knownPack.ItemSpec}@{packVersion}' for '{hostRuntimeIdentifier}' from among '{knownPack.GetMetadata(packName + "RuntimeIdentifiers")}'");
                 string hostRuntimeIdentifier = usePortable
                     ? NuGetUtils.GetBestMatchingRid(runtimeGraph, NETCoreSdkPortableRuntimeIdentifier, packSupportedPortableRuntimeIdentifiers, out _)
                     : NuGetUtils.GetBestMatchingRid(runtimeGraph, NETCoreSdkRuntimeIdentifier, packSupportedRuntimeIdentifiers, out _);
 
                 if (hostRuntimeIdentifier == null)
                 {
+                    Log.LogMessage(MessageImportance.Low, $"No matching RID was found'");
                     return ToolPackSupport.UnsupportedForHostRuntimeIdentifier;
                 }
                 Log.LogMessage(MessageImportance.Low, $"Best RID for '{knownPack.ItemSpec}@{packVersion}' is '{hostRuntimeIdentifier}'");
