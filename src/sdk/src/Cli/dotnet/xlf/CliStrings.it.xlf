--- conflicted
+++ resolved
@@ -90,8 +90,8 @@
         <note />
       </trans-unit>
       <trans-unit id="CmdEnvironmentVariableDescription">
-        <source>Sets the value of an environment variable. 
-Creates the variable if it does not exist, overrides if it does. 
+        <source>Sets the value of an environment variable.
+Creates the variable if it does not exist, overrides if it does.
 This argument can be specified multiple times to provide multiple variables.
 
 Examples:
@@ -100,8 +100,8 @@
 -e VARIABLE="value;seperated with;semicolons"
 -e VAR1=abc -e VAR2=def -e VAR3=ghi
 </source>
-        <target state="translated">Imposta il valore di una variabile di ambiente. 
-Crea la variabile se non esiste e la sostituisce se esiste. 
+        <target state="translated">Imposta il valore di una variabile di ambiente.
+Crea la variabile se non esiste e la sostituisce se esiste.
 È possibile specificare più volte l'argomento per fornire più variabili.
 
 Esempi:
@@ -118,9 +118,9 @@
         <note />
       </trans-unit>
       <trans-unit id="CmdTestEnvironmentVariableDescription">
-        <source>Sets the value of an environment variable. 
-Creates the variable if it does not exist, overrides if it does. 
-This will force the tests to be run in an isolated process. 
+        <source>Sets the value of an environment variable.
+Creates the variable if it does not exist, overrides if it does.
+This will force the tests to be run in an isolated process.
 This argument can be specified multiple times to provide multiple variables.
 
 Examples:
@@ -129,9 +129,9 @@
 -e VARIABLE="value;seperated with;semicolons"
 -e VAR1=abc -e VAR2=def -e VAR3=ghi
 </source>
-        <target state="translated">Imposta il valore di una variabile di ambiente. 
-Crea la variabile se non esiste e la sostituisce se esiste. 
-In questo modo forza l'esecuzione dei test in un processo isolato. 
+        <target state="translated">Imposta il valore di una variabile di ambiente.
+Crea la variabile se non esiste e la sostituisce se esiste.
+In questo modo forza l'esecuzione dei test in un processo isolato.
 È possibile specificare più volte questo argomento per fornire più variabili.
 
 Esempi:
@@ -374,11 +374,7 @@
       </trans-unit>
       <trans-unit id="Error_NU1302_HttpSourceUsed">
         <source>You are running the 'tool install' operation with an 'HTTP' source: {0}. NuGet requires HTTPS sources. To use an HTTP source, you must explicitly set 'allowInsecureConnections' to true in your NuGet.Config file. Refer to https://aka.ms/nuget-https-everywhere for more information.</source>
-<<<<<<< HEAD
         <target state="translated">L'operazione 'tool install' è in esecuzione con un'origine 'HTTP': {0}. NuGet richiede origini HTTPS. Per usare un’origine HTTP, è necessario impostare in modo esplicito ‘allowInsecureConnections’ su true nel file NuGet.Config. Vedere https://aka.ms/nuget-https-everywhere per altre informazioni.</target>
-=======
-        <target state="new">You are running the 'tool install' operation with an 'HTTP' source: {0}. NuGet requires HTTPS sources. To use an HTTP source, you must explicitly set 'allowInsecureConnections' to true in your NuGet.Config file. Refer to https://aka.ms/nuget-https-everywhere for more information.</target>
->>>>>>> 89c8f6a1
         <note />
       </trans-unit>
       <trans-unit id="ExpectDepsJsonAt">
