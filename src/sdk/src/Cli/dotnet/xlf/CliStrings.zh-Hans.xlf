--- conflicted
+++ resolved
@@ -90,8 +90,8 @@
         <note />
       </trans-unit>
       <trans-unit id="CmdEnvironmentVariableDescription">
-        <source>Sets the value of an environment variable. 
-Creates the variable if it does not exist, overrides if it does. 
+        <source>Sets the value of an environment variable.
+Creates the variable if it does not exist, overrides if it does.
 This argument can be specified multiple times to provide multiple variables.
 
 Examples:
@@ -118,9 +118,9 @@
         <note />
       </trans-unit>
       <trans-unit id="CmdTestEnvironmentVariableDescription">
-        <source>Sets the value of an environment variable. 
-Creates the variable if it does not exist, overrides if it does. 
-This will force the tests to be run in an isolated process. 
+        <source>Sets the value of an environment variable.
+Creates the variable if it does not exist, overrides if it does.
+This will force the tests to be run in an isolated process.
 This argument can be specified multiple times to provide multiple variables.
 
 Examples:
@@ -374,11 +374,7 @@
       </trans-unit>
       <trans-unit id="Error_NU1302_HttpSourceUsed">
         <source>You are running the 'tool install' operation with an 'HTTP' source: {0}. NuGet requires HTTPS sources. To use an HTTP source, you must explicitly set 'allowInsecureConnections' to true in your NuGet.Config file. Refer to https://aka.ms/nuget-https-everywhere for more information.</source>
-<<<<<<< HEAD
         <target state="translated">正在通过 "HTTP" 源运行“工具安装”操作: {0}。NuGet 需要 HTTPS 源。要使用 HTTP 源，必须在 NuGet.Config 文件中将 "allowInsecureConnections" 显式设置为 true。有关详细信息，请参阅 https://aka.ms/nuget-https-everywhere。</target>
-=======
-        <target state="new">You are running the 'tool install' operation with an 'HTTP' source: {0}. NuGet requires HTTPS sources. To use an HTTP source, you must explicitly set 'allowInsecureConnections' to true in your NuGet.Config file. Refer to https://aka.ms/nuget-https-everywhere for more information.</target>
->>>>>>> 89c8f6a1
         <note />
       </trans-unit>
       <trans-unit id="ExpectDepsJsonAt">
@@ -752,7 +748,7 @@
       <trans-unit id="NuGetPackagesRoot">
         <source>{0}: nuget packages root:
 {1}</source>
-        <target state="translated">{0}: nuget 包根目录: 
+        <target state="translated">{0}: nuget 包根目录:
 {1}</target>
         <note />
       </trans-unit>
