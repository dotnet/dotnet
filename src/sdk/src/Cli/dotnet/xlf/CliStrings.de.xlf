--- conflicted
+++ resolved
@@ -90,8 +90,8 @@
         <note />
       </trans-unit>
       <trans-unit id="CmdEnvironmentVariableDescription">
-        <source>Sets the value of an environment variable. 
-Creates the variable if it does not exist, overrides if it does. 
+        <source>Sets the value of an environment variable.
+Creates the variable if it does not exist, overrides if it does.
 This argument can be specified multiple times to provide multiple variables.
 
 Examples:
@@ -100,8 +100,8 @@
 -e VARIABLE="value;seperated with;semicolons"
 -e VAR1=abc -e VAR2=def -e VAR3=ghi
 </source>
-        <target state="translated">Legt den Wert einer Umgebungsvariablen fest. 
-Erstellt die Variable, wenn Sie nicht vorhanden ist, und setzt sie andernfalls außer Kraft. 
+        <target state="translated">Legt den Wert einer Umgebungsvariablen fest.
+Erstellt die Variable, wenn Sie nicht vorhanden ist, und setzt sie andernfalls außer Kraft.
 Dieses Argument kann mehrmals angegeben werden, um mehrere Variablen bereitzustellen.
 
 Beispiele:
@@ -118,9 +118,9 @@
         <note />
       </trans-unit>
       <trans-unit id="CmdTestEnvironmentVariableDescription">
-        <source>Sets the value of an environment variable. 
-Creates the variable if it does not exist, overrides if it does. 
-This will force the tests to be run in an isolated process. 
+        <source>Sets the value of an environment variable.
+Creates the variable if it does not exist, overrides if it does.
+This will force the tests to be run in an isolated process.
 This argument can be specified multiple times to provide multiple variables.
 
 Examples:
@@ -129,9 +129,9 @@
 -e VARIABLE="value;seperated with;semicolons"
 -e VAR1=abc -e VAR2=def -e VAR3=ghi
 </source>
-        <target state="translated">Legt den Wert einer Umgebungsvariablen fest. 
-Erstellt die Variable, wenn Sie nicht vorhanden ist, und setzt sie andernfalls außer Kraft. 
-Dadurch wird die Ausführung der Tests in einem isolierten Prozess erzwungen. 
+        <target state="translated">Legt den Wert einer Umgebungsvariablen fest.
+Erstellt die Variable, wenn Sie nicht vorhanden ist, und setzt sie andernfalls außer Kraft.
+Dadurch wird die Ausführung der Tests in einem isolierten Prozess erzwungen.
 Dieses Argument kann mehrmals angegeben werden, um mehrere Variablen bereitzustellen.
 
 Beispiele:
@@ -784,11 +784,7 @@
       </trans-unit>
       <trans-unit id="PackageIdentityArgumentDescription">
         <source>Package reference in the form of a package identifier like '{0}' or package identifier and version separated by '@' like '{0}@{1}'.</source>
-<<<<<<< HEAD
         <target state="translated">Paketverweis in Form eines Paketbezeichners wie {0} oder Paketbezeichner und -version getrennt durch „@“ wie „{0}@{1}“.</target>
-=======
-        <target state="new">Package reference in the form of a package identifier like '{0}' or package identifier and version separated by '@' like '{0}@{1}'.</target>
->>>>>>> f448387a
         <note />
       </trans-unit>
       <trans-unit id="PackageIdentityArgumentIdOrVersionIsNull">
