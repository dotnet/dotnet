﻿<?xml version="1.0" encoding="utf-8"?>
<xliff xmlns="urn:oasis:names:tc:xliff:document:1.2" xmlns:xsi="http://www.w3.org/2001/XMLSchema-instance" version="1.2" xsi:schemaLocation="urn:oasis:names:tc:xliff:document:1.2 xliff-core-1.2-transitional.xsd">
  <file datatype="xml" source-language="en" target-language="ru" original="../CliStrings.resx">
    <body>
      <trans-unit id="Add">
        <source>Add</source>
        <target state="translated">добавить</target>
        <note />
      </trans-unit>
      <trans-unit id="AmbiguousCommandName">
        <source>Ambiguous command name: {0}</source>
        <target state="translated">Неоднозначное имя команды: {0}</target>
        <note />
      </trans-unit>
      <trans-unit id="ArchArgumentName">
        <source>ARCH</source>
        <target state="translated">ARCH</target>
        <note />
      </trans-unit>
      <trans-unit id="ArchitectureOptionDescription">
        <source>The target architecture.</source>
        <target state="translated">Целевая архитектура.</target>
        <note />
      </trans-unit>
      <trans-unit id="ArtifactsPathArgumentName">
        <source>ARTIFACTS_DIR</source>
        <target state="translated">ARTIFACTS_DIR</target>
        <note />
      </trans-unit>
      <trans-unit id="ArtifactsPathOptionDescription">
        <source>The artifacts path. All output from the project, including build, publish, and pack output, will go in subfolders under the specified path.</source>
        <target state="translated">Путь к артефактам. Все выходные данные проекта, включая выходные данные сборки, публикации и упаковки, будут направляться во вложенные папки по указанному пути.</target>
        <note />
      </trans-unit>
      <trans-unit id="AttemptingToCreateCommandSpec">
        <source>{0}: attempting to create commandspec</source>
        <target state="translated">{0}: попытка создать спецификацию команды</target>
        <note />
      </trans-unit>
      <trans-unit id="AttemptingToFindCommand">
        <source>{0}: attempting to find command {1} in {2}</source>
        <target state="translated">{0}: попытка найти команду {1} в {2}</target>
        <note />
      </trans-unit>
      <trans-unit id="AttemptingToResolve">
        <source>{0}: attempting to resolve {1}</source>
        <target state="translated">{0}: попытка разрешить {1}</target>
        <note />
      </trans-unit>
      <trans-unit id="AttemptingToResolveCommandSpec">
        <source>{0}: Attempting to resolve command spec from tool {1}</source>
        <target state="translated">{0}: попытка разрешить спецификацию команды из средства {1}</target>
        <note />
      </trans-unit>
      <trans-unit id="BuildOutputPathDoesNotExist">
        <source>outputpathresolver: {0} does not exist</source>
        <target state="translated">outputpathresolver: {0} не существует.</target>
        <note />
      </trans-unit>
      <trans-unit id="CannotCreateShimForEmptyExecutablePath">
        <source>Cannot create shell shim for an empty executable path.</source>
        <target state="translated">Невозможно создать оболочку совместимости для пустого пути к исполняемому файлу.</target>
        <note />
      </trans-unit>
      <trans-unit id="CannotFindAManifestFile">
        <source>Cannot find a manifest file. The list of searched paths:
{0}</source>
        <target state="translated">Не удается найти файл манифеста. Список путей поиска:
{0}</target>
        <note />
      </trans-unit>
      <trans-unit id="CannotFindPackageIdInManifest">
        <source>Cannot find a package with the package id {0} in the manifest file.</source>
        <target state="translated">Не удается найти пакет с ИД {0} в файле манифеста.</target>
        <note />
      </trans-unit>
      <trans-unit id="CannotResolveRuntimeIdentifier">
        <source>Resolving the current runtime identifier failed.</source>
        <target state="translated">Не удалось разрешить текущий идентификатор среды выполнения.</target>
        <note />
      </trans-unit>
      <trans-unit id="CannotSpecifyBothRuntimeAndArchOptions">
        <source>Specifying both the `-r|--runtime` and `-a|--arch` options is not supported.</source>
        <target state="translated">Указание параметров "-r|--runtime" и "-a|--arch" не поддерживается.</target>
        <note />
      </trans-unit>
      <trans-unit id="CannotSpecifyBothRuntimeAndOsOptions">
        <source>Specifying both the `-r|--runtime` and `-os` options is not supported.</source>
        <target state="translated">Указание параметров "-r|--runtime" и "-os" не поддерживается.</target>
        <note />
      </trans-unit>
      <trans-unit id="CmdEnvironmentVariableDescription">
        <source>Sets the value of an environment variable. 
Creates the variable if it does not exist, overrides if it does. 
This argument can be specified multiple times to provide multiple variables.

Examples:
-e VARIABLE=abc
-e VARIABLE="value with spaces"
-e VARIABLE="value;seperated with;semicolons"
-e VAR1=abc -e VAR2=def -e VAR3=ghi
</source>
        <target state="translated">Устанавливает значение переменной среды. 
Если переменной среды не существует, она создается, если существует — переопределяется. 
Этот аргумент может быть указан несколько раз для указания нескольких переменных.

Примеры:
-e VARIABLE=abc
-e VARIABLE="значение с пробелами"
-e VARIABLE="значение;разделенное;точками;с;запятыми"
-e VAR1=abc -e VAR2=def -e VAR3=ghi
</target>
        <note />
      </trans-unit>
      <trans-unit id="CmdEnvironmentVariableExpression">
        <source>NAME="VALUE"</source>
        <target state="translated">NAME="VALUE"</target>
        <note />
      </trans-unit>
      <trans-unit id="CmdTestEnvironmentVariableDescription">
        <source>Sets the value of an environment variable. 
Creates the variable if it does not exist, overrides if it does. 
This will force the tests to be run in an isolated process. 
This argument can be specified multiple times to provide multiple variables.

Examples:
-e VARIABLE=abc
-e VARIABLE="value with spaces"
-e VARIABLE="value;seperated with;semicolons"
-e VAR1=abc -e VAR2=def -e VAR3=ghi
</source>
        <target state="translated">Устанавливает значение переменной среды. 
Если переменной среды не существует, она создается. Если переменная среды существует, она переопределяется. 
Этот аргумент подразумевает принудительное выполнение тестов в изолированном процессе. 
Этот аргумент может быть указан несколько раз для нескольких переменных среды.

Примеры:
-e VARIABLE=abc
-e VARIABLE="значение с пробелами"
-e VARIABLE="значение;разделенное;точками;с;запятыми"
-e VAR1=abc -e VAR2=def -e VAR3=ghi
</target>
        <note />
      </trans-unit>
      <trans-unit id="CmdVersionSuffixDescription">
        <source>Set the value of the $(VersionSuffix) property to use when building the project.</source>
        <target state="translated">Установка значения свойства $(VersionSuffix), используемого для сборки проекта.</target>
        <note />
      </trans-unit>
      <trans-unit id="ColumnMaxWidthMustBeGreaterThanZero">
        <source>Column maximum width must be greater than zero.</source>
        <target state="translated">Максимальная ширина столбца должна быть больше нуля.</target>
        <note />
      </trans-unit>
      <trans-unit id="CommandAssembliesNotFound">
        <source>The command executable for "{0}" was not found. The project may not have been restored or restore failed - run `dotnet restore`</source>
        <target state="translated">Исполняемый файл команды для "{0}" не найден. Возможно, проект не был восстановлен или его восстановление завершилось сбоем. Запустите команду "dotnet restore".</target>
        <note />
      </trans-unit>
      <trans-unit id="CommandInteractiveOptionDescription">
        <source>Allows the command to stop and wait for user input or action (for example to complete authentication).</source>
        <target state="translated">Позволяет остановить команду и ожидать ввода или действия пользователя (например, для проверки подлинности).</target>
        <note />
      </trans-unit>
      <trans-unit id="CommandPrereleaseOptionDescription">
        <source>Allows prerelease packages to be installed.</source>
        <target state="translated">Разрешает установку пакетов предварительного выпуска.</target>
        <note />
      </trans-unit>
      <trans-unit id="CommandSpecIsNull">
        <source>{0}: commandSpec is null.</source>
        <target state="translated">{0}: commandSpec имеет значение NULL.</target>
        <note />
      </trans-unit>
      <trans-unit id="CommonCmdFramework">
        <source>FRAMEWORK</source>
        <target state="translated">FRAMEWORK</target>
        <note />
      </trans-unit>
      <trans-unit id="CommonFileNotFound">
        <source>File `{0}` not found.</source>
        <target state="translated">Файл "{0}" не найден.</target>
        <note />
      </trans-unit>
      <trans-unit id="ConfigurationArgumentName">
        <source>CONFIGURATION</source>
        <target state="translated">CONFIGURATION</target>
        <note />
      </trans-unit>
      <trans-unit id="CouldNotFindAnyProjectInDirectory">
        <source>Could not find any project in `{0}`.</source>
        <target state="translated">Не удалось найти проекты в "{0}".</target>
        <note />
      </trans-unit>
      <trans-unit id="CouldNotFindProjectOrDirectory">
        <source>Could not find project or directory `{0}`.</source>
        <target state="translated">Не удалось найти проект или каталог "{0}".</target>
        <note />
      </trans-unit>
      <trans-unit id="CouldNotFindSolutionIn">
        <source>Specified solution file {0} does not exist, or there is no solution file in the directory.</source>
        <target state="translated">Указанный файл решения "{0}" не существует, или в каталоге нет файла решения.</target>
        <note />
      </trans-unit>
      <trans-unit id="CouldNotFindSolutionOrDirectory">
        <source>Could not find solution or directory `{0}`.</source>
        <target state="translated">Не удалось найти решение или каталог "{0}".</target>
        <note />
      </trans-unit>
      <trans-unit id="CouldNotFindToolRuntimeConfigFile">
        <source>{0}: Could not find runtimeconfig.json file for tool {1}</source>
        <target state="translated">{0}: не удалось найти файл runtimeconfig.json для средства {1}</target>
        <note />
      </trans-unit>
      <trans-unit id="Delete">
        <source>Delete</source>
        <target state="translated">Удалить</target>
        <note />
      </trans-unit>
      <trans-unit id="DepsJsonGeneratorProjectNotSet">
        <source>Unable to find deps.json generator project.</source>
        <target state="translated">Не удалось найти проект генератора deps.json.</target>
        <note />
      </trans-unit>
      <trans-unit id="DidNotFindAMatchingProject">
        <source>{0}: Did not find a matching project {1}.</source>
        <target state="translated">{0}: не найден подходящий проект {1}.</target>
        <note />
      </trans-unit>
      <trans-unit id="DidNotFindProject">
        <source>{0}: ProjectFactory did not find Project.</source>
        <target state="translated">{0}: фабрика проектов не нашла проект.</target>
        <note />
      </trans-unit>
      <trans-unit id="DidYouMean">
        <source>Did you mean the following command?</source>
        <target state="translated">Вы имели в виду следующую команду?</target>
        <note />
      </trans-unit>
      <trans-unit id="Directory">
        <source>Directory</source>
        <target state="translated">Каталог</target>
        <note />
      </trans-unit>
      <trans-unit id="DisableBuildServersOptionDescription">
        <source>Force the command to ignore any persistent build servers.</source>
        <target state="translated">Принудительно игнорировать все постоянные серверы сборки.</target>
        <note />
      </trans-unit>
      <trans-unit id="DoesNotExist">
        <source>{0}: {1} does not exist</source>
        <target state="translated">{0}: {1} не существует.</target>
        <note />
      </trans-unit>
      <trans-unit id="EnvironmentPathLinuxManualInstructions">
        <source>Tools directory '{0}' is not currently on the PATH environment variable.
If you are using bash, you can add it to your profile by running the following command:

cat &lt;&lt; \EOF &gt;&gt; ~/.bash_profile
# Add .NET Core SDK tools
export PATH="$PATH:{0}"
EOF

You can add it to the current session by running the following command:

export PATH="$PATH:{0}"
</source>
        <target state="translated">Каталог инструментов "{0}" сейчас не входит в переменную среды PATH.
Если вы используете Bash, можете добавить его в свой профиль, выполнив следующую команду:

cat &lt;&lt; \EOF &gt;&gt; ~/.bash_profile
# Добавление инструментов пакета SDK для .NET Core
export PATH="$PATH:{0}"
EOF

Вы можете добавить его в текущий сеанс, выполнив следующую команду:

export PATH="$PATH:{0}"
</target>
        <note />
      </trans-unit>
      <trans-unit id="EnvironmentPathLinuxNeedLogout">
        <source>Since you just installed the .NET SDK, you will need to logout or restart your session before running the tool you installed.</source>
        <target state="translated">Так как вы только что установили пакет SDK для .NET, перед его запуском нужно выйти из системы или перезапустить сеанс.</target>
        <note />
      </trans-unit>
      <trans-unit id="EnvironmentPathOSXBashManualInstructions">
        <source>Tools directory '{0}' is not currently on the PATH environment variable.
If you are using bash, you can add it to your profile by running the following command:

cat &lt;&lt; \EOF &gt;&gt; ~/.bash_profile
# Add .NET Core SDK tools
export PATH="$PATH:{0}"
EOF

You can add it to the current session by running the following command:

export PATH="$PATH:{0}"
</source>
        <target state="translated">Каталог инструментов "{0}" сейчас не входит в переменную среды PATH.
Если вы используете Bash, можете добавить его в свой профиль, выполнив следующую команду:

cat &lt;&lt; \EOF &gt;&gt; ~/.bash_profile
# Добавление инструментов пакета SDK для .NET Core
export PATH="$PATH:{0}"
EOF

Вы можете добавить его в текущий сеанс, выполнив следующую команду:

export PATH="$PATH:{0}"
</target>
        <note />
      </trans-unit>
      <trans-unit id="EnvironmentPathOSXNeedReopen">
        <source>Since you just installed the .NET SDK, you will need to reopen terminal before running the tool you installed.</source>
        <target state="translated">Так как вы только что установили пакет SDK для .NET, перед его запуском нужно заново открыть терминал.</target>
        <note />
      </trans-unit>
      <trans-unit id="EnvironmentPathOSXZshManualInstructions">
        <source>Tools directory '{0}' is not currently on the PATH environment variable.
If you are using zsh, you can add it to your profile by running the following command:

cat &lt;&lt; \EOF &gt;&gt; ~/.zprofile
# Add .NET Core SDK tools
export PATH="$PATH:{0}"
EOF

And run `zsh -l` to make it available for current session.

You can only add it to the current session by running the following command:

export PATH="$PATH:{0}"
</source>
        <target state="translated">Каталог инструментов "{0}" сейчас не входит в переменную среды PATH.
Если вы используете zsh, можете добавить его в свой профиль, выполнив следующую команду:

cat &lt;&lt; \EOF &gt;&gt; ~/.zprofile
# Добавление инструментов пакета SDK для .NET Core
export PATH="$PATH:{0}"
EOF

И выполните команду "zsh -l", чтобы сделать его доступным для текущего сеанса.

Вы можете добавить его только в текущий сеанс, выполнив следующую команду:

export PATH="$PATH:{0}"
</target>
        <note />
      </trans-unit>
      <trans-unit id="EnvironmentPathWindowsManualInstructions">
        <source>Tools directory '{0}' is not currently on the PATH environment variable.

You can add the directory to the PATH by running the following command:

setx PATH "%PATH%;{0}"
</source>
        <target state="translated">Каталог инструментов "{0}" сейчас отсутствует в переменной среды PATH.

Вы можете добавить каталог в PATH, выполнив следующую команду:

setx PATH "%PATH%;{0}"
</target>
        <note />
      </trans-unit>
      <trans-unit id="EnvironmentPathWindowsNeedReopen">
        <source>Since you just installed the .NET SDK, you will need to reopen the Command Prompt window before running the tool you installed.</source>
        <target state="translated">Так как вы только что установили пакет SDK для .NET, перед его запуском нужно заново открыть окно командной строки.</target>
        <note />
      </trans-unit>
      <trans-unit id="Error">
        <source>Error</source>
        <target state="translated">Ошибка</target>
        <note />
      </trans-unit>
      <trans-unit id="Error_NU1302_HttpSourceUsed">
        <source>You are running the 'tool install' operation with an 'HTTP' source: {0}. NuGet requires HTTPS sources. To use an HTTP source, you must explicitly set 'allowInsecureConnections' to true in your NuGet.Config file. Refer to https://aka.ms/nuget-https-everywhere for more information.</source>
        <target state="translated">Вы выполняете операцию "установка средства" с источником "HTTP": {0}. Для NuGet требуются источники HTTPS. Чтобы использовать источник HTTP, необходимо явно задать для параметра "allowInsecureConnections" значение true в файле NuGet.Config. Дополнительные сведения см. на странице https://aka.ms/nuget-https-everywhere.</target>
        <note />
      </trans-unit>
      <trans-unit id="ExpectDepsJsonAt">
        <source>{0}: expect deps.json at: {1}</source>
        <target state="translated">{0}: ожидается deps.json в: {1}.</target>
        <note />
      </trans-unit>
      <trans-unit id="FailedSettingShimPermissions">
        <source>Failed to set user executable permissions for shell shim: {0}</source>
        <target state="translated">Не удалось задать разрешения исполняемого файла пользователя для оболочки совместимости: {0}</target>
        <note />
      </trans-unit>
      <trans-unit id="FailedToCreateShellShim">
        <source>Failed to create tool shim for command '{0}': {1}</source>
        <target state="translated">Не удалось создать оболочку совместимости инструмента для команды "{0}": {1}</target>
        <note />
      </trans-unit>
      <trans-unit id="FailedToFindCommandPath">
        <source>{0}: failed to find commandPath {1}</source>
        <target state="translated">{0}: не удалось найти commandPath {1}.</target>
        <note />
      </trans-unit>
      <trans-unit id="FailedToFindLibraryInAssetsFile">
        <source>Failed to find library in NuGet assets file for tool package '{0}': {1}</source>
        <target state="translated">Не удалось найти библиотеку в файле ресурсов NuGet для пакета инструмента "{0}": {1}</target>
        <note />
      </trans-unit>
      <trans-unit id="FailedToFindSourceUnderPackageSourceMapping">
        <source>Package Source Mapping is enabled, but no source found under the specified package ID: {0}. See the documentation for Package Source Mapping at https://aka.ms/nuget-package-source-mapping for more details.</source>
        <target state="translated">Сопоставление источников пакетов включено, но не найден источник для указанного идентификатора пакета: {0}. Дополнительные сведения см. в документации по сопоставлению источников пакетов: https://aka.ms/nuget-package-source-mapping.</target>
        <note />
      </trans-unit>
      <trans-unit id="FailedToFindStagedToolPackage">
        <source>Failed to find staged tool package '{0}'.</source>
        <target state="translated">Не удалось найти промежуточный пакет инструментов "{0}".</target>
        <note />
      </trans-unit>
      <trans-unit id="FailedToFindToolAssembly">
        <source>{0}: failed to find toolAssembly for {1}</source>
        <target state="translated">{0}: не удалось найти toolAssembly для {1}.</target>
        <note />
      </trans-unit>
      <trans-unit id="FailedToLoadNuGetSource">
        <source>Failed to load NuGet source {0}</source>
        <target state="translated">Не удалось загрузить источник NuGet {0}</target>
        <note />
      </trans-unit>
      <trans-unit id="FailedToMapSourceUnderPackageSourceMapping">
        <source>Package Source Mapping is enabled, but no source mapped under the specified package ID: {0}. See the documentation for Package Source Mapping at https://aka.ms/nuget-package-source-mapping for more details.</source>
        <target state="translated">Сопоставление источников пакетов включено, но не сопоставлен источник для указанного идентификатора пакета: {0}. Дополнительные сведения см. в документации по сопоставлению источников пакетов: https://aka.ms/nuget-package-source-mapping.</target>
        <note />
      </trans-unit>
      <trans-unit id="FailedToReadNuGetLockFile">
        <source>Failed to read NuGet assets file for tool package '{0}': {1}</source>
        <target state="translated">Не удалось прочитать файл ресурсов NuGet для пакета инструмента "{0}": {1}</target>
        <note />
      </trans-unit>
      <trans-unit id="FailedToReadPidFile">
        <source>Failed to read pid file '{0}': {1}</source>
        <target state="translated">Не удалось считать файл идентификатора процесса "{0}": {1}</target>
        <note />
      </trans-unit>
      <trans-unit id="FailedToRemoveShellShim">
        <source>Failed to remove tool shim for command '{0}': {1}</source>
        <target state="translated">Не удалось удалить оболочку совместимости инструмента для команды "{0}": {1}</target>
        <note />
      </trans-unit>
      <trans-unit id="FailedToResolveCommandSpec">
        <source>{0}: failed to resolve commandspec from library.</source>
        <target state="translated">{0}: не удалось разрешить спецификацию команды из библиотеки.</target>
        <note />
      </trans-unit>
      <trans-unit id="FailedToRetrieveToolConfiguration">
        <source>Failed to retrieve tool configuration: {0}</source>
        <target state="translated">Не удалось получить конфигурацию инструмента: {0}</target>
        <note />
      </trans-unit>
      <trans-unit id="FailedToSetToolsPathEnvironmentVariable">
        <source>Failed to add '{0}' to the PATH environment variable. Add this directory to your PATH to use tools installed with 'dotnet tool install'.</source>
        <target state="translated">Не удалось добавить "{0}" в переменную среды PATH. Добавьте этот каталог в PATH, чтобы использовать средства, установленные с помощью команды dotnet tool install.</target>
        <note />
      </trans-unit>
      <trans-unit id="FailedToUninstallToolPackage">
        <source>Failed to uninstall tool package '{0}': {1}</source>
        <target state="translated">Не удалось удалить пакет инструментов "{0}": {1}</target>
        <note />
      </trans-unit>
      <trans-unit id="FailedToValidatePackageSigning">
        <source>Failed to validate package signing.
{0}</source>
        <target state="translated">Не удалось проверить подпись пакета.
{0}</target>
        <note />
      </trans-unit>
      <trans-unit id="FieldCommandsIsMissing">
        <source>Missing 'commands' entry.</source>
        <target state="translated">Отсутствует запись "commands".</target>
        <note />
      </trans-unit>
      <trans-unit id="File">
        <source>File</source>
        <target state="translated">Файл</target>
        <note />
      </trans-unit>
      <trans-unit id="FileArgumentDescription">
        <source>The file-based app to operate on.</source>
        <target state="translated">Приложение на основе файла для работы.</target>
        <note />
      </trans-unit>
      <trans-unit id="FormatVersionIsHigher">
        <source>Format version is higher than supported. This tool may not be supported in this SDK version. Update your SDK.</source>
        <target state="translated">Версия формата выше поддерживаемой. Возможно, средство не поддерживается в этой версии пакета SDK. Обновите пакет SDK.</target>
        <note />
      </trans-unit>
      <trans-unit id="FormatVersionIsMalformed">
        <source>Format version is malformed. This tool may not be supported in this SDK version. Contact the author of the tool.</source>
        <target state="translated">Версия формата имеет неправильный формат. Возможно, средство не поддерживается в этой версии пакета SDK. Обратитесь к автору средства.</target>
        <note />
      </trans-unit>
      <trans-unit id="FormatVersionIsMissing">
        <source>Format version is missing. This tool may not be supported in this SDK version. Contact the author of the tool.</source>
        <target state="translated">Версия формата отсутствует. Возможно, средство не поддерживается в этой версии пакета SDK. Обратитесь к автору средства.</target>
        <note />
      </trans-unit>
      <trans-unit id="FoundInvalidProject">
        <source>Found a project `{0}` but it is invalid.</source>
        <target state="translated">Найден проект "{0}", однако он недопустим.</target>
        <note />
      </trans-unit>
      <trans-unit id="FoundToolLockFile">
        <source>{0}: found tool lockfile at : {1}</source>
        <target state="translated">{0}: найден файл блокировки средства в: {1}.</target>
        <note />
      </trans-unit>
      <trans-unit id="FrameworkArgumentName">
        <source>FRAMEWORK</source>
        <target state="translated">FRAMEWORK</target>
        <note />
      </trans-unit>
      <trans-unit id="FrameworkDependentOptionDescription">
        <source>Publish your application as a framework dependent application. A compatible .NET runtime must be installed on the target machine to run your application.</source>
        <target state="translated">Опубликуйте приложение как зависимое от платформы. Для запуска приложения на целевом компьютере должна быть установлена совместимая среда выполнения .NET.</target>
        <note />
      </trans-unit>
      <trans-unit id="GeneratingDepsJson">
        <source>Generating deps.json at: {0}</source>
        <target state="translated">Выполняется создание deps.json в: {0}.</target>
        <note />
      </trans-unit>
      <trans-unit id="IgnoringPreferCLIRuntimeFile">
        <source>{0}: Ignoring prefercliruntime file as the tool target framework ({1}) has a different major version than the current CLI runtime ({2})</source>
        <target state="translated">{0}: файл prefercliruntime игнорируется, так как основные номера версии целевой платформы средства ({1}) и текущей среды выполнения CLI ({2}) различаются</target>
        <note />
      </trans-unit>
      <trans-unit id="InPackage">
        <source>In package {0}:
{1}</source>
        <target state="translated">В пакете {0}:
{1}</target>
        <note />
      </trans-unit>
      <trans-unit id="IncorrectlyFormattedEnvironmentVariables">
        <source>Incorrectly formatted environment variables: {0}</source>
        <target state="translated">Неправильный формат переменных среды: {0}</target>
        <note />
      </trans-unit>
      <trans-unit id="InvalidCommandResolverArguments">
        <source>{0}: invalid commandResolverArguments</source>
        <target state="translated">{0}: недопустимый commandResolverArguments</target>
        <note />
      </trans-unit>
      <trans-unit id="InvalidInputTypeInteger">
        <source>{0} should be an integer</source>
        <target state="translated">{0} должно быть целым числом.</target>
        <note />
      </trans-unit>
      <trans-unit id="InvalidManifestFilePrefix">
        <source>Invalid manifest file. Path {0}:
{1}</source>
        <target state="translated">Недопустимый файл манифеста. Путь {0}:
{1}</target>
        <note />
      </trans-unit>
      <trans-unit id="InvalidProject">
        <source>Invalid project `{0}`.</source>
        <target state="translated">Недопустимый проект "{0}".</target>
        <note />
      </trans-unit>
      <trans-unit id="InvalidProjectWithExceptionMessage">
        <source>Invalid project `{0}`. {1}.</source>
        <target state="translated">Недопустимый проект "{0}". {1}.</target>
        <note />
      </trans-unit>
      <trans-unit id="InvalidRuntimeIdentifier">
        <source>The runtime identifier {0} is invalid. Valid runtime identifiers are: {1}.</source>
        <target state="translated">Недопустимый идентификатор среды выполнения {0}. Допустимые идентификаторы среды выполнения: {1}.</target>
        <note />
      </trans-unit>
      <trans-unit id="InvalidSolutionFormatString">
        <source>Invalid solution `{0}`. {1}.</source>
        <target state="translated">Недопустимое решение "{0}". {1}.</target>
        <note />
      </trans-unit>
      <trans-unit id="InvalidVersion">
        <source>Invalid version string: {0}</source>
        <target state="translated">Недопустимая строка версии: {0}</target>
        <note />
      </trans-unit>
      <trans-unit id="IsNotFoundInNuGetFeeds">
        <source>{0} is not found in NuGet feeds {1}.</source>
        <target state="translated">{0} не найдено в веб-каналах NuGet {1}.</target>
        <note />
      </trans-unit>
      <trans-unit id="JsonParsingError">
        <source>Json parsing error in file {0} : {1}</source>
        <target state="translated">Ошибка анализа JSON в файле {0} : {1}</target>
        <note />
      </trans-unit>
      <trans-unit id="LevelArgumentName">
        <source>LEVEL</source>
        <target state="translated">LEVEL</target>
        <note />
      </trans-unit>
      <trans-unit id="Library">
        <source>Library</source>
        <target state="translated">Библиотека</target>
        <note />
      </trans-unit>
      <trans-unit id="LibraryNotFoundInLockFile">
        <source>{0}: library not found in lock file.</source>
        <target state="translated">{0}: не найдена библиотека в файле блокировки.</target>
        <note />
      </trans-unit>
      <trans-unit id="List">
        <source>List</source>
        <target state="translated">Список</target>
        <note />
      </trans-unit>
      <trans-unit id="LookingForPreferCliRuntimeFile">
        <source>{0}: Looking for prefercliruntime file at `{1}`</source>
        <target state="translated">{0}: поиск файла prefercliruntime в "{1}"</target>
        <note />
      </trans-unit>
      <trans-unit id="MSBuildAdditionalOptionTitle">
        <source>.NET Cli Options:</source>
        <target state="translated">Параметры CLI .NET:</target>
        <note />
      </trans-unit>
      <trans-unit id="MSBuildArgs">
        <source>MSBuild arguments: {0}</source>
        <target state="translated">Аргументы MSBuild: {0}</target>
        <note />
      </trans-unit>
      <trans-unit id="MSBuildExePath">
        <source>{0}: MSBUILD_EXE_PATH = {1}</source>
        <target state="translated">{0}: MSBUILD_EXE_PATH = {1}</target>
        <note />
      </trans-unit>
      <trans-unit id="MSBuildProjectPath">
        <source>{0}: MSBuild project path = {1}</source>
        <target state="translated">{0}: путь проекта MSBuild — {1}</target>
        <note />
      </trans-unit>
      <trans-unit id="MSBuildServer">
        <source>MSBuild server</source>
        <target state="translated">Сервер MSBuild</target>
        <note />
      </trans-unit>
      <trans-unit id="ManifestHasMarkOfTheWeb">
        <source>File {0} came from another computer and might be blocked to help protect this computer. For more information, including how to unblock, see https://aka.ms/motw</source>
        <target state="translated">Файл {0} получен с другого компьютера и может быть заблокирован для защиты этого компьютера. Дополнительные сведения, включая процедуру разблокировки, см. на странице https://aka.ms/motw</target>
        <note />
      </trans-unit>
      <trans-unit id="ManifestMissingIsRoot">
        <source>Missing 'isRoot' entry.</source>
        <target state="translated">Отсутствует запись "isRoot".</target>
        <note />
      </trans-unit>
      <trans-unit id="ManifestPackageIdCollision">
        <source>Cannot add package. Manifest file already contains version {0} of the package {1}. Uninstall/install or edit manifest file {2} to specify the new version {3}.</source>
        <target state="translated">Не удается добавить пакет. Файл манифеста уже содержит версию {0} пакета {1}. Удалите и установите либо измените файл манифеста {2}, чтобы указать новую версию {3}.</target>
        <note />
      </trans-unit>
      <trans-unit id="ManifestVersion0">
        <source>Manifest version 0 is not supported.</source>
        <target state="translated">Версия манифеста 0 не поддерживается.</target>
        <note />
      </trans-unit>
      <trans-unit id="ManifestVersionHigherThanSupported">
        <source>Manifest version is {0}. This manifest may not be supported in this SDK version that can support up to manifest version {1}.</source>
        <target state="translated">Версия манифеста имеет значение {0}. Этот манифест может не поддерживаться в этой версии пакета SDK, которая способна поддерживать версии манифеста вплоть до {1}.</target>
        <note />
      </trans-unit>
      <trans-unit id="MissingToolEntryPointFile">
        <source>Entry point file '{0}' for command '{1}' was not found in the package.</source>
        <target state="translated">Файл точки входа "{0}" для команды "{1}" не найден в пакете.</target>
        <note />
      </trans-unit>
      <trans-unit id="MissingToolSettingsFile">
        <source>Settings file 'DotnetToolSettings.xml' was not found in the package.</source>
        <target state="translated">Файл параметров "DotnetToolSettings.xml" не найден в пакете.</target>
        <note />
      </trans-unit>
      <trans-unit id="MoreThanOnePackagedShimAvailable">
        <source>More than one packaged shim is available: {0}.</source>
        <target state="translated">Доступно несколько упакованных оболочек совместимости: {0}.</target>
        <note />
      </trans-unit>
      <trans-unit id="MoreThanOneProjectInDirectory">
        <source>Found more than one project in `{0}`. Specify which one to use.</source>
        <target state="translated">Найдено несколько проектов в "{0}". Выберите один.</target>
        <note />
      </trans-unit>
      <trans-unit id="MoreThanOneSolutionInDirectory">
        <source>Found more than one solution file in {0}. Specify which one to use.</source>
        <target state="translated">Найдено несколько файлов решений в {0}. Выберите один.</target>
        <note />
      </trans-unit>
      <trans-unit id="MultipleProjectFilesFound">
        <source>Specify which project file to use because this '{0}' contains more than one project file.</source>
        <target state="translated">Укажите используемый файл проекта, так как этот "{0}" содержит несколько таких файлов.</target>
        <note />
      </trans-unit>
      <trans-unit id="MultipleSamePackageId">
        <source>More than one entry exists for package(s): {0}.</source>
        <target state="translated">Существует несколько записей для следующих пакетов: {0}.</target>
        <note />
      </trans-unit>
      <trans-unit id="NeedRunToolRestore">
        <source>Run "dotnet tool restore" to make the "{0}" command available.</source>
        <target state="translated">Запустите "dotnet tool restore", чтобы сделать команду "{0}" доступной.</target>
        <note />
      </trans-unit>
      <trans-unit id="New">
        <source>New</source>
        <target state="translated">Новое</target>
        <note />
      </trans-unit>
      <trans-unit id="NoProjectsFound">
        <source>No projects found in the solution.</source>
        <target state="translated">Проекты не найдены в решении.</target>
        <note />
      </trans-unit>
      <trans-unit id="NoReferencesFound">
        <source>There are no {0} references in project {1}.</source>
        <target state="translated">Нет ссылок {0} в проекте {1}.</target>
        <note />
      </trans-unit>
      <trans-unit id="NoRestoreDescription">
        <source>Do not restore the project before building.</source>
        <target state="translated">Не восстанавливать проект перед сборкой.</target>
        <note />
      </trans-unit>
      <trans-unit id="NonRetriableNugetSearchFailure">
        <source>Failed to search. NuGet Search API response detail:
    RequestUrl: {0}. ReasonPhrase: {1}. StatusCode: {2}.</source>
        <target state="translated">Не удалось выполнить поиск. Сведения об ответе API для поиска NuGet:
    RequestUrl: {0}. ReasonPhrase: {1}. StatusCode: {2}.</target>
        <note />
      </trans-unit>
      <trans-unit id="NuGetPackageShouldNotBeSigned">
        <source>Skipping signature verification for NuGet package "{0}" because it comes from a source that does not require signature validation.</source>
        <target state="translated">Пропуск проверки подписи для пакета NuGet "{0}", так как он получен из источника, который не требует проверки подписи.</target>
        <note />
      </trans-unit>
      <trans-unit id="NuGetPackageSignatureVerificationSkipped">
        <source>Skipping NuGet package signature verification.</source>
        <target state="translated">Пропуск проверки подписи пакета NuGet.</target>
        <note />
      </trans-unit>
      <trans-unit id="NuGetPackagesRoot">
        <source>{0}: nuget packages root:
{1}</source>
        <target state="translated">{0}: корень пакетов nuget:
{1}</target>
        <note />
      </trans-unit>
      <trans-unit id="OSArgumentName">
        <source>OS</source>
        <target state="translated">ОС</target>
        <note />
      </trans-unit>
      <trans-unit id="OnlyOneProjectAllowed">
        <source>Only one project can be specified at a time using the -p option.</source>
        <target state="translated">С помощью параметра -p можно указать только один проект за раз.</target>
        <note>{Locked="-p"}</note>
      </trans-unit>
      <trans-unit id="OperatingSystemOptionDescription">
        <source>The target operating system.</source>
        <target state="translated">Целевая операционная система.</target>
        <note />
      </trans-unit>
      <trans-unit id="P2P">
        <source>Project to Project</source>
        <target state="translated">Проект — проект</target>
        <note />
      </trans-unit>
      <trans-unit id="PackCmd_OneNuspecAllowed">
        <source>Only one .nuspec file can be packed at a time</source>
        <target state="translated">Одновременно можно упаковать только один файл .nuspec</target>
        <note />
      </trans-unit>
      <trans-unit id="Package">
        <source>Package</source>
        <target state="translated">Пакет</target>
        <note />
      </trans-unit>
      <trans-unit id="PackageIdentityArgumentDescription">
        <source>Package reference in the form of a package identifier like '{0}' or package identifier and version separated by '@' like '{0}@{1}'.</source>
<<<<<<< HEAD
        <target state="translated">Ссылка на пакет в виде идентификатора пакета, например "{0}", или идентификатора пакета и версии, разделенных "@", например "{0}@{1}".</target>
=======
        <target state="new">Package reference in the form of a package identifier like '{0}' or package identifier and version separated by '@' like '{0}@{1}'.</target>
>>>>>>> f448387a
        <note />
      </trans-unit>
      <trans-unit id="PackageIdentityArgumentIdOrVersionIsNull">
        <source>Package reference id and version must not be null.</source>
        <target state="translated">Идентификатор ссылки на пакет и версия не могут быть равны null.</target>
        <note />
      </trans-unit>
      <trans-unit id="PackageIdentityArgumentVersionOptionConflict">
        <source>Cannot specify --version when the package argument already contains a version.</source>
        <target state="translated">Невозможно указать --version, если аргумент пакета уже содержит версию.</target>
        <note>{Locked="--version"}</note>
      </trans-unit>
      <trans-unit id="PackageReference">
        <source>Package reference</source>
        <target state="translated">Ссылка на пакет</target>
        <note />
      </trans-unit>
      <trans-unit id="PackageVersionDescriptionDefault">
        <source>A version of {0} of package {1}</source>
        <target state="translated">Версия {0} пакета {1}</target>
        <note />
      </trans-unit>
      <trans-unit id="PackageVersionDescriptionForExactVersionMatch">
        <source>Version {0} of package {1}</source>
        <target state="translated">Версия {0} пакета {1}</target>
        <note />
      </trans-unit>
      <trans-unit id="PackageVersionDescriptionForVersionWithLowerAndUpperBounds">
        <source>A version between {0} and {1} of package {2}</source>
        <target state="translated">Версия от {0} до {1} пакета {2}</target>
        <note />
      </trans-unit>
      <trans-unit id="PackageVersionDescriptionForVersionWithLowerBound">
        <source>A version higher than {0} of package {1}</source>
        <target state="translated">Версия пакета {1} выше {0}</target>
        <note />
      </trans-unit>
      <trans-unit id="PackageVersionDescriptionForVersionWithUpperBound">
        <source>A version less than {0} of package {1}</source>
        <target state="translated">Версия пакета {1} ниже {0}</target>
        <note />
      </trans-unit>
      <trans-unit id="Project">
        <source>Project</source>
        <target state="translated">Проект</target>
        <note />
      </trans-unit>
      <trans-unit id="ProjectAddedToTheSolution">
        <source>Project `{0}` added to the solution.</source>
        <target state="translated">Проект "{0}" добавлен в решение.</target>
        <note />
      </trans-unit>
      <trans-unit id="ProjectAlreadyHasAreference">
        <source>Project already has a reference to `{0}`.</source>
        <target state="translated">Проект уже содержит ссылку на "{0}".</target>
        <note />
      </trans-unit>
      <trans-unit id="ProjectArgumentDescription">
        <source>The project file to operate on. If a file is not specified, the command will search the current directory for one.</source>
        <target state="translated">Обрабатываемый файл проекта. Если файл не указан, команда будет искать его в текущем каталоге.</target>
        <note />
      </trans-unit>
      <trans-unit id="ProjectArgumentName">
        <source>PROJECT</source>
        <target state="translated">PROJECT</target>
        <note />
      </trans-unit>
      <trans-unit id="ProjectCouldNotBeEvaluated">
        <source>Project `{0}` could not be evaluated. Evaluation failed with following error:
{1}.</source>
        <target state="translated">Не удалось оценить проект "{0}". Произошел сбой оценки со следующей ошибкой:
{1}.</target>
        <note />
      </trans-unit>
      <trans-unit id="ProjectDoesNotExist">
        <source>Project `{0}` does not exist.</source>
        <target state="translated">Проект "{0}" не существует.</target>
        <note />
      </trans-unit>
      <trans-unit id="ProjectDoesNotTargetFramework">
        <source>Project `{0}` does not target framework `{1}`.</source>
        <target state="translated">Проект "{0}" не нацелен на платформу "{1}".</target>
        <note />
      </trans-unit>
      <trans-unit id="ProjectIsInvalid">
        <source>Project `{0}` is invalid.</source>
        <target state="translated">Проект "{0}" недопустим.</target>
        <note />
      </trans-unit>
      <trans-unit id="ProjectNotCompatibleWithFrameworks">
        <source>Project `{0}` cannot be added due to incompatible targeted frameworks between the two projects. Review the project you are trying to add and verify that is compatible with the following targets:</source>
        <target state="translated">Не удается добавить проект "{0}" из-за несовместимости целевых платформ этих двух проектов. Просмотрите добавляемый проект и убедитесь, что он совместим со следующими целевыми платформами:</target>
        <note />
      </trans-unit>
      <trans-unit id="ProjectNotFoundInTheSolution">
        <source>Project `{0}` could not be found in the solution.</source>
        <target state="translated">Проект "{0}" не удалось найти в решении.</target>
        <note />
      </trans-unit>
      <trans-unit id="ProjectOrFileArgumentDescription">
        <source>The project file or C# file-based app to operate on. If a file is not specified, the command will search the current directory for a project file.</source>
        <target state="translated">Приложение на основе файла проекта или файла C# для работы. Если файл не указан, команда будет искать файл проекта в текущем каталоге.</target>
        <note />
      </trans-unit>
      <trans-unit id="ProjectOrFileArgumentName">
        <source>PROJECT | FILE</source>
        <target state="translated">ПРОЕКТ | ФАЙЛ</target>
        <note />
      </trans-unit>
      <trans-unit id="ProjectReference">
        <source>Project reference</source>
        <target state="translated">Ссылка на проект</target>
        <note />
      </trans-unit>
      <trans-unit id="ProjectReferenceCouldNotBeFound">
        <source>Project reference `{0}` could not be found.</source>
        <target state="translated">Не удалось найти ссылку на проект "{0}".</target>
        <note />
      </trans-unit>
      <trans-unit id="ProjectReferenceOneOrMore">
        <source>Project reference(s)</source>
        <target state="translated">Ссылки проекта</target>
        <note />
      </trans-unit>
      <trans-unit id="ProjectReferenceRemoved">
        <source>Project reference `{0}` removed.</source>
        <target state="translated">Ссылка на проект "{0}" удалена.</target>
        <note />
      </trans-unit>
      <trans-unit id="ProjectRemoved">
        <source>Project `{0}` removed from solution.</source>
        <target state="translated">Проект "{0}" удален из решения.</target>
        <note />
      </trans-unit>
      <trans-unit id="ProjectRemovedFromTheSolution">
        <source>Project `{0}` removed from the solution.</source>
        <target state="translated">Проект "{0}" удален из решения.</target>
        <note />
      </trans-unit>
      <trans-unit id="RazorServer">
        <source>Razor build server</source>
        <target state="translated">Сервер сборки Razor</target>
        <note />
      </trans-unit>
      <trans-unit id="Reference">
        <source>Reference</source>
        <target state="translated">Ссылка</target>
        <note />
      </trans-unit>
      <trans-unit id="ReferenceAddedToTheProject">
        <source>Reference `{0}` added to the project.</source>
        <target state="translated">Ссылка "{0}" добавлена в проект.</target>
        <note />
      </trans-unit>
      <trans-unit id="Remove">
        <source>Remove</source>
        <target state="translated">Удалить</target>
        <note />
      </trans-unit>
      <trans-unit id="RequiredCommandNotPassed">
        <source>Required command was not provided.</source>
        <target state="translated">Обязательная команда не указана.</target>
        <note />
      </trans-unit>
      <trans-unit id="ResolvingCommandSpec">
        <source>{0}: resolving commandspec from {1} Tool Libraries.</source>
        <target state="translated">{0}: разрешение спецификации команды из библиотек средств {1}.</target>
        <note />
      </trans-unit>
      <trans-unit id="ResponseFileNotFound">
        <source>Response file '{0}' does not exist.</source>
        <target state="translated">Файл отклика "{0}" не существует.</target>
        <note />
      </trans-unit>
      <trans-unit id="RetriableNugetSearchFailure">
        <source>Failed to search. Retry later may resolve the issue. NuGet Search API response detail:
    RequestUrl: {0}. ReasonPhrase: {1}. StatusCode: {2}.</source>
        <target state="translated">Не удалось выполнить поиск. Повторите попытку позже. Сведения об ответе API для поиска NuGet:
    RequestUrl: {0}. ReasonPhrase: {1}. StatusCode: {2}.</target>
        <note />
      </trans-unit>
      <trans-unit id="RuntimeIdentifierArgumentName">
        <source>RUNTIME_IDENTIFIER</source>
        <target state="translated">RUNTIME_IDENTIFIER</target>
        <note />
      </trans-unit>
      <trans-unit id="SDKDiagnosticsCommandDefinition">
        <source>Enable diagnostic output.</source>
        <target state="translated">Включение выходных данных диагностики.</target>
        <note />
      </trans-unit>
      <trans-unit id="SDKSchemaCommandDefinition">
        <source>Display the command schema as JSON.</source>
        <target state="translated">Отобразить схему команды в формате JSON.</target>
        <note />
      </trans-unit>
      <trans-unit id="SelfContainAndNoSelfContainedConflict">
        <source>The '--self-contained' and '--no-self-contained' options cannot be used together.</source>
        <target state="translated">Параметры "--self-contained" и "--no-self-contained" нельзя использовать вместе.</target>
        <note>{Locked="--self-contained"}{Locked="--no-self-contained"}</note>
      </trans-unit>
      <trans-unit id="SelfContainedOptionDescription">
        <source>Publish the .NET runtime with your application so the runtime doesn't need to be installed on the target machine.
The default is 'false.' However, when targeting .NET 7 or lower, the default is 'true' if a runtime identifier is specified.</source>
        <target state="translated">Публикация среды выполнения .NET вместе с вашим приложением, чтобы ее не пришлось устанавливать на целевом компьютере.
Значение по умолчанию — "false". Однако для .NET 7 или более ранней версии значение по умолчанию — "true", если указан идентификатор среды выполнения.</target>
        <note />
      </trans-unit>
      <trans-unit id="ShellShimConflict">
        <source>Command '{0}' conflicts with an existing command from another tool.</source>
        <target state="translated">Команда "{0}" конфликтует с существующей командой в другом инструменте.</target>
        <note />
      </trans-unit>
      <trans-unit id="ShortWorkloadSearchVersionDescription">
        <source>Search for available workload versions or what comprises a workload version. Use 'dotnet workload search version --help' for more information.</source>
        <target state="translated">Поиск доступных версий рабочей нагрузки или составных частей версии рабочей нагрузки. Используйте "dotnet workload search version --help" для получения дополнительных сведений.</target>
        <note>{Locked="dotnet workload search version --help"}</note>
      </trans-unit>
      <trans-unit id="ShowHelpDescription">
        <source>Show command line help.</source>
        <target state="translated">Показать справку командной строки.</target>
        <note />
      </trans-unit>
      <trans-unit id="ShutdownCommandFailed">
        <source>The shutdown command failed: {0}</source>
        <target state="translated">Команда завершения работы не выполнена: {0}</target>
        <note />
      </trans-unit>
      <trans-unit id="Solution">
        <source>Solution</source>
        <target state="translated">Решение</target>
        <note />
      </trans-unit>
      <trans-unit id="SolutionAlreadyContainsProject">
        <source>Solution {0} already contains project {1}.</source>
        <target state="translated">Решение {0} уже содержит проект {1}.</target>
        <note />
      </trans-unit>
      <trans-unit id="SolutionArgumentMisplaced">
        <source>Solution argument '{0}' is misplaced.</source>
        <target state="translated">Аргумент решения "{0}" размещен неправильно.</target>
        <note />
      </trans-unit>
      <trans-unit id="SolutionDoesNotExist">
        <source>Specified solution file {0} does not exist, or there is no solution file in the directory.</source>
        <target state="translated">Указанный файл решения "{0}" не существует, или в каталоге нет файла решения.</target>
        <note />
      </trans-unit>
      <trans-unit id="SolutionOrProjectArgumentDescription">
        <source>The project or solution file to operate on. If a file is not specified, the command will search the current directory for one.</source>
        <target state="translated">Файл проекта или решения. Если файл не указан, команда будет искать его в текущем каталоге.</target>
        <note />
      </trans-unit>
      <trans-unit id="SolutionOrProjectArgumentName">
        <source>PROJECT | SOLUTION</source>
        <target state="translated">PROJECT | SOLUTION</target>
        <note />
      </trans-unit>
      <trans-unit id="SolutionOrProjectOrFileArgumentDescription">
        <source>The project or solution or C# (file-based program) file to operate on. If a file is not specified, the command will search the current directory for a project or solution.</source>
        <target state="translated">Файл проекта, решения или файл C# (программа на основе файла) для работы. Если файл не указан, команда будет искать его в текущем каталоге для проекта или решения.</target>
        <note />
      </trans-unit>
      <trans-unit id="SolutionOrProjectOrFileArgumentName">
        <source>PROJECT | SOLUTION | FILE</source>
        <target state="translated">PROJECT | SOLUTION | FILE</target>
        <note />
      </trans-unit>
      <trans-unit id="SpecifyAtLeastOne">
        <source>Specify at least one {0}.</source>
        <target state="translated">Укажите хотя бы один "{0}".</target>
        <note />
      </trans-unit>
      <trans-unit id="SpecifyAtLeastOneProjectToAdd">
        <source>You must specify at least one project to add.</source>
        <target state="translated">Необходимо указать по крайней мере один добавляемый проект.</target>
        <note />
      </trans-unit>
      <trans-unit id="SpecifyAtLeastOneProjectToRemove">
        <source>You must specify at least one project to remove.</source>
        <target state="translated">Необходимо указать по крайней мере один удаляемый проект.</target>
        <note />
      </trans-unit>
      <trans-unit id="SpecifyAtLeastOneReferenceToRemove">
        <source>You must specify at least one reference to remove.</source>
        <target state="translated">Необходимо указать по крайней мере одну удаляемую ссылку.</target>
        <note />
      </trans-unit>
      <trans-unit id="ToolLibraryFound">
        <source>{0}: tool library found {1}</source>
        <target state="translated">{0}: найдена библиотека средств {1}.</target>
        <note />
      </trans-unit>
      <trans-unit id="ToolMissingVersion">
        <source>Missing 'version' entry.</source>
        <target state="translated">Отсутствует запись "version".</target>
        <note />
      </trans-unit>
      <trans-unit id="ToolPackageConflictPackageId">
        <source>Tool '{0}' (version '{1}') is already installed.</source>
        <target state="translated">Инструмент "{0}" (версия "{1}") уже установлен.</target>
        <note />
      </trans-unit>
      <trans-unit id="ToolPackageNotATool">
        <source>Package {0} is not a .NET tool.</source>
        <target state="translated">Пакет {0} не является средством .NET.</target>
        <note />
      </trans-unit>
      <trans-unit id="ToolSettingsInvalidCommandName">
        <source>Command '{0}' contains one or more of the following invalid characters: {1}.</source>
        <target state="translated">Команда "{0}" содержит следующие недопустимы символы: {1}.</target>
        <note />
      </trans-unit>
      <trans-unit id="ToolSettingsInvalidLeadingDotCommandName">
        <source>The command name '{0}' cannot begin with a leading dot (.).</source>
        <target state="translated">Имя команды "{0}" не может начинаться с точки (.).</target>
        <note />
      </trans-unit>
      <trans-unit id="ToolSettingsInvalidXml">
        <source>Invalid XML: {0}</source>
        <target state="translated">Недопустимый XML: {0}</target>
        <note />
      </trans-unit>
      <trans-unit id="ToolSettingsMissingCommandName">
        <source>Tool defines a command with a missing name setting.</source>
        <target state="translated">Инструмент определяет команду, для которой не задано имя.</target>
        <note />
      </trans-unit>
      <trans-unit id="ToolSettingsMissingEntryPoint">
        <source>Command '{0}' is missing an entry point setting.</source>
        <target state="translated">В команде "{0}" не задана точка входа.</target>
        <note />
      </trans-unit>
      <trans-unit id="ToolSettingsMoreThanOneCommand">
        <source>More than one command is defined for the tool.</source>
        <target state="translated">Для инструмента определено больше одной команды.</target>
        <note />
      </trans-unit>
      <trans-unit id="ToolSettingsUnsupportedRunner">
        <source>Tool '{0}' uses unsupported runner '{1}'."</source>
        <target state="translated">Инструмент "{0}" использует неподдерживаемое средство выполнения тестов "{1}"."</target>
        <note />
      </trans-unit>
      <trans-unit id="ToolUnsupportedRuntimeIdentifier">
        <source>The tool does not support the current architecture or operating system ({0}). Supported runtimes: {1}</source>
        <target state="translated">Инструмент не поддерживает текущую архитектуру или операционную систему ({0}). Поддерживаемые среды выполнения: {1}</target>
        <note />
      </trans-unit>
      <trans-unit id="Type">
        <source>Type</source>
        <target state="translated">Тип</target>
        <note />
      </trans-unit>
      <trans-unit id="UnableToCheckCertificateChainPolicy">
        <source>The requested certificate chain policy could not be checked: {0}</source>
        <target state="translated">Не удалось проверить запрошенную политику цепочки сертификатов {0}</target>
        <note />
      </trans-unit>
      <trans-unit id="UnableToDeleteTemporaryDepsJson">
        <source>unable to delete temporary deps.json file: {0}</source>
        <target state="translated">не удается удалить временный файл deps.json: {0}</target>
        <note />
      </trans-unit>
      <trans-unit id="UnableToGenerateDepsJson">
        <source>Unable to generate deps.json, it may have been already generated.  You can specify the "-d" option option after "dotnet" for diagnostic output (for example, "dotnet -d &lt;toolname&gt;": {0}</source>
        <target state="translated">Не удалось создать deps.json, возможно, он уже создан. Параметр "-d" можно указать после "dotnet" для диагностических выходных данных (например, "dotnet -d &lt;toolname&gt;": {0}</target>
        <note />
      </trans-unit>
      <trans-unit id="UnableToLocateDotnetMultiplexer">
        <source>Unable to locate dotnet multiplexer</source>
        <target state="translated">Не удается найти мультиплексор dotnet.</target>
        <note />
      </trans-unit>
      <trans-unit id="UnexpectedTypeInJson">
        <source>Expected a {0} for property '{1}'.</source>
        <target state="translated">Ожидается {0} для свойства "{1}".</target>
        <note />
      </trans-unit>
      <trans-unit id="UnrecognizedCommandOrArgument">
        <source>Unrecognized command or argument '{0}'</source>
        <target state="translated">Нераспознанная команда или аргумент "{0}"</target>
        <note />
      </trans-unit>
      <trans-unit id="UnsupportedProjectType">
        <source>Project '{0}' has an unknown project type and cannot be added to the solution file. Contact your SDK provider for support.</source>
        <target state="translated">Проект "{0}" имеет неизвестный тип и не может быть добавлен в файл решения. За поддержкой обратитесь к поставщику пакета SDK.</target>
        <note />
      </trans-unit>
      <trans-unit id="Update">
        <source>Update</source>
        <target state="translated">Обновить</target>
        <note />
      </trans-unit>
      <trans-unit id="VBCSCompilerServer">
        <source>VB/C# compiler server</source>
        <target state="translated">Сервер компилятора VB или C#</target>
        <note />
      </trans-unit>
      <trans-unit id="Value">
        <source>Value</source>
        <target state="translated">Значение</target>
        <note />
      </trans-unit>
      <trans-unit id="VerbosityOptionDescription">
        <source>Set the MSBuild verbosity level. Allowed values are q[uiet], m[inimal], n[ormal], d[etailed], and diag[nostic].</source>
        <target state="translated">Установка уровня детализации MSBuild. Допустимые значения: q[uiet], m[inimal], n[ormal], d[etailed] и diag[nostic].</target>
        <note />
      </trans-unit>
      <trans-unit id="VerifyingNuGetPackageSignature">
        <source>Verified that the NuGet package "{0}" has a valid signature.</source>
        <target state="translated">Проверено, что пакет NuGet "{0}" содержит допустимую подпись.</target>
        <note />
      </trans-unit>
      <trans-unit id="VersionForPackageCouldNotBeResolved">
        <source>Version for package `{0}` could not be resolved.</source>
        <target state="translated">Не удалось разрешить версию для пакета "{0}".</target>
        <note />
      </trans-unit>
      <trans-unit id="VersionIsInvalid">
        <source>Version {0} is invalid.</source>
        <target state="translated">Версия {0} не является допустимой.</target>
        <note />
      </trans-unit>
      <trans-unit id="VersionSuffixArgumentName">
        <source>VERSION_SUFFIX</source>
        <target state="translated">VERSION_SUFFIX</target>
        <note />
      </trans-unit>
      <trans-unit id="WorkloadIntegrityCheckError">
        <source>An issue was encountered verifying workloads. For more information, run "dotnet workload update".</source>
        <target state="translated">При проверке рабочих нагрузок возникла проблема. Для получения дополнительных сведений выполните команду "dotnet workload update".</target>
        <note>{Locked="dotnet workload update"}</note>
      </trans-unit>
      <trans-unit id="YesOptionDescription">
        <source>Accept all confirmation prompts using "yes."</source>
        <target state="translated">Принимать все запросы подтверждения с помощью "да".</target>
        <note />
      </trans-unit>
    </body>
  </file>
</xliff><|MERGE_RESOLUTION|>--- conflicted
+++ resolved
@@ -90,8 +90,8 @@
         <note />
       </trans-unit>
       <trans-unit id="CmdEnvironmentVariableDescription">
-        <source>Sets the value of an environment variable. 
-Creates the variable if it does not exist, overrides if it does. 
+        <source>Sets the value of an environment variable.
+Creates the variable if it does not exist, overrides if it does.
 This argument can be specified multiple times to provide multiple variables.
 
 Examples:
@@ -100,8 +100,8 @@
 -e VARIABLE="value;seperated with;semicolons"
 -e VAR1=abc -e VAR2=def -e VAR3=ghi
 </source>
-        <target state="translated">Устанавливает значение переменной среды. 
-Если переменной среды не существует, она создается, если существует — переопределяется. 
+        <target state="translated">Устанавливает значение переменной среды.
+Если переменной среды не существует, она создается, если существует — переопределяется.
 Этот аргумент может быть указан несколько раз для указания нескольких переменных.
 
 Примеры:
@@ -118,9 +118,9 @@
         <note />
       </trans-unit>
       <trans-unit id="CmdTestEnvironmentVariableDescription">
-        <source>Sets the value of an environment variable. 
-Creates the variable if it does not exist, overrides if it does. 
-This will force the tests to be run in an isolated process. 
+        <source>Sets the value of an environment variable.
+Creates the variable if it does not exist, overrides if it does.
+This will force the tests to be run in an isolated process.
 This argument can be specified multiple times to provide multiple variables.
 
 Examples:
@@ -129,9 +129,9 @@
 -e VARIABLE="value;seperated with;semicolons"
 -e VAR1=abc -e VAR2=def -e VAR3=ghi
 </source>
-        <target state="translated">Устанавливает значение переменной среды. 
-Если переменной среды не существует, она создается. Если переменная среды существует, она переопределяется. 
-Этот аргумент подразумевает принудительное выполнение тестов в изолированном процессе. 
+        <target state="translated">Устанавливает значение переменной среды.
+Если переменной среды не существует, она создается. Если переменная среды существует, она переопределяется.
+Этот аргумент подразумевает принудительное выполнение тестов в изолированном процессе.
 Этот аргумент может быть указан несколько раз для нескольких переменных среды.
 
 Примеры:
@@ -784,11 +784,7 @@
       </trans-unit>
       <trans-unit id="PackageIdentityArgumentDescription">
         <source>Package reference in the form of a package identifier like '{0}' or package identifier and version separated by '@' like '{0}@{1}'.</source>
-<<<<<<< HEAD
         <target state="translated">Ссылка на пакет в виде идентификатора пакета, например "{0}", или идентификатора пакета и версии, разделенных "@", например "{0}@{1}".</target>
-=======
-        <target state="new">Package reference in the form of a package identifier like '{0}' or package identifier and version separated by '@' like '{0}@{1}'.</target>
->>>>>>> f448387a
         <note />
       </trans-unit>
       <trans-unit id="PackageIdentityArgumentIdOrVersionIsNull">
