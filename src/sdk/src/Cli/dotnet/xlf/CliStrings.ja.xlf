--- conflicted
+++ resolved
@@ -90,8 +90,8 @@
         <note />
       </trans-unit>
       <trans-unit id="CmdEnvironmentVariableDescription">
-        <source>Sets the value of an environment variable. 
-Creates the variable if it does not exist, overrides if it does. 
+        <source>Sets the value of an environment variable.
+Creates the variable if it does not exist, overrides if it does.
 This argument can be specified multiple times to provide multiple variables.
 
 Examples:
@@ -118,9 +118,9 @@
         <note />
       </trans-unit>
       <trans-unit id="CmdTestEnvironmentVariableDescription">
-        <source>Sets the value of an environment variable. 
-Creates the variable if it does not exist, overrides if it does. 
-This will force the tests to be run in an isolated process. 
+        <source>Sets the value of an environment variable.
+Creates the variable if it does not exist, overrides if it does.
+This will force the tests to be run in an isolated process.
 This argument can be specified multiple times to provide multiple variables.
 
 Examples:
@@ -374,11 +374,7 @@
       </trans-unit>
       <trans-unit id="Error_NU1302_HttpSourceUsed">
         <source>You are running the 'tool install' operation with an 'HTTP' source: {0}. NuGet requires HTTPS sources. To use an HTTP source, you must explicitly set 'allowInsecureConnections' to true in your NuGet.Config file. Refer to https://aka.ms/nuget-https-everywhere for more information.</source>
-<<<<<<< HEAD
         <target state="translated">'tool install' 操作を、HTTP ソース {0} を使用して実行しています。NuGet には HTTPS ソースが必要です。HTTP ソースを使用するには、NuGet.Config ファイルで 'allowInsecureConnections' を true に明示的に設定する必要があります。詳しくは、https://aka.ms/nuget-https-everywhere を参照してください。</target>
-=======
-        <target state="new">You are running the 'tool install' operation with an 'HTTP' source: {0}. NuGet requires HTTPS sources. To use an HTTP source, you must explicitly set 'allowInsecureConnections' to true in your NuGet.Config file. Refer to https://aka.ms/nuget-https-everywhere for more information.</target>
->>>>>>> 89c8f6a1
         <note />
       </trans-unit>
       <trans-unit id="ExpectDepsJsonAt">
