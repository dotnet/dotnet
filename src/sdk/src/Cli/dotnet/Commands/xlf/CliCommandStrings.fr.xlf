--- conflicted
+++ resolved
@@ -1164,20 +1164,12 @@
       </trans-unit>
       <trans-unit id="DotnetTestCommandMTPDescription">
         <source>.NET Test Command for Microsoft.Testing.Platform (opted-in via 'global.json' file). This only supports Microsoft.Testing.Platform and doesn't support VSTest. For more information, see https://aka.ms/dotnet-test.</source>
-<<<<<<< HEAD
         <target state="translated">Commande de test .NET pour Microsoft.Testing.Platform (activée via le fichier « global.json »). Cela prend uniquement en charge Microsoft.Testing.Platform et ne prend pas en charge VSTest. Pour plus d'informations, consultez https://aka.ms/dotnet-test.</target>
-=======
-        <target state="new">.NET Test Command for Microsoft.Testing.Platform (opted-in via 'global.json' file). This only supports Microsoft.Testing.Platform and doesn't support VSTest. For more information, see https://aka.ms/dotnet-test.</target>
->>>>>>> 498fa572
         <note>{Locked="global.json"}{Locked="Microsoft.Testing.Platform"}{Locked="VSTest"}</note>
       </trans-unit>
       <trans-unit id="DotnetTestCommandVSTestDescription">
         <source>.NET Test Command for VSTest. To use Microsoft.Testing.Platform, opt-in to the Microsoft.Testing.Platform-based command via global.json. For more information, see https://aka.ms/dotnet-test.</source>
-<<<<<<< HEAD
         <target state="translated">Commande de test .NET pour VSTest. Pour utiliser Microsoft.Testing.Platform, optez pour la commande basée sur Microsoft.Testing.Platform via global.json. Pour plus d'informations, consultez https://aka.ms/dotnet-test.</target>
-=======
-        <target state="new">.NET Test Command for VSTest. To use Microsoft.Testing.Platform, opt-in to the Microsoft.Testing.Platform-based command via global.json. For more information, see https://aka.ms/dotnet-test.</target>
->>>>>>> 498fa572
         <note>{Locked="global.json"}{Locked="Microsoft.Testing.Platform"}{Locked="VSTest"}</note>
       </trans-unit>
       <trans-unit id="DotnetTestIncompatibleHandshakeVersion">
@@ -1234,7 +1226,7 @@
         <source>There are several launch profiles with case-sensitive names, which isn't permitted:
 {0}
 Make the profile names distinct.</source>
-        <target state="translated">Il existe plusieurs profils de lancement avec des noms sensibles à la casse, ce qui n'est pas autorisé : 
+        <target state="translated">Il existe plusieurs profils de lancement avec des noms sensibles à la casse, ce qui n'est pas autorisé :
 {0}
 Faites en sorte que les noms de profil soient distincts.</target>
         <note />
@@ -1246,20 +1238,12 @@
       </trans-unit>
       <trans-unit id="DurationColon">
         <source>duration:</source>
-<<<<<<< HEAD
         <target state="translated">durée :</target>
-=======
-        <target state="new">duration:</target>
->>>>>>> 498fa572
         <note />
       </trans-unit>
       <trans-unit id="ErrorColon">
         <source>error:</source>
-<<<<<<< HEAD
         <target state="translated">erreur :</target>
-=======
-        <target state="new">error:</target>
->>>>>>> 498fa572
         <note />
       </trans-unit>
       <trans-unit id="ErrorRunningTestModule">
@@ -1314,11 +1298,7 @@
       </trans-unit>
       <trans-unit id="FailedColon">
         <source>failed:</source>
-<<<<<<< HEAD
         <target state="translated">échec :</target>
-=======
-        <target state="new">failed:</target>
->>>>>>> 498fa572
         <note />
       </trans-unit>
       <trans-unit id="FailedLowercase">
@@ -2719,11 +2699,7 @@
       </trans-unit>
       <trans-unit id="Retried">
         <source>retried</source>
-<<<<<<< HEAD
         <target state="translated">réessayé</target>
-=======
-        <target state="new">retried</target>
->>>>>>> 498fa572
         <note />
       </trans-unit>
       <trans-unit id="RollForwardDefinition">
@@ -2781,7 +2757,7 @@
       <trans-unit id="RunCommandExceptionCouldNotLocateALaunchSettingsFile">
         <source>Cannot use launch profile '{0}' because the launch settings file could not be located. Locations tried:
 {1}</source>
-        <target state="translated">Impossible d’utiliser le profil de lancement « {0} », car le fichier de paramètres de lancement est introuvable. Emplacements essayés : 
+        <target state="translated">Impossible d’utiliser le profil de lancement « {0} », car le fichier de paramètres de lancement est introuvable. Emplacements essayés :
 {1}</target>
         <note />
       </trans-unit>
@@ -3007,11 +2983,7 @@
       </trans-unit>
       <trans-unit id="SkippedColon">
         <source>skipped:</source>
-<<<<<<< HEAD
         <target state="translated">ignoré :</target>
-=======
-        <target state="new">skipped:</target>
->>>>>>> 498fa572
         <note />
       </trans-unit>
       <trans-unit id="SkippedLowercase">
@@ -3151,11 +3123,7 @@
       </trans-unit>
       <trans-unit id="SucceededColon">
         <source>succeeded:</source>
-<<<<<<< HEAD
         <target state="translated">réussie :</target>
-=======
-        <target state="new">succeeded:</target>
->>>>>>> 498fa572
         <note />
       </trans-unit>
       <trans-unit id="Summary">
@@ -3621,11 +3589,7 @@
       </trans-unit>
       <trans-unit id="TotalColon">
         <source>total:</source>
-<<<<<<< HEAD
         <target state="translated">total :</target>
-=======
-        <target state="new">total:</target>
->>>>>>> 498fa572
         <note />
       </trans-unit>
       <trans-unit id="Try">
