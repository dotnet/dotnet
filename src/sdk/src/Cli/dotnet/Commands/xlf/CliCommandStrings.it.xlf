--- conflicted
+++ resolved
@@ -1164,20 +1164,12 @@
       </trans-unit>
       <trans-unit id="DotnetTestCommandMTPDescription">
         <source>.NET Test Command for Microsoft.Testing.Platform (opted-in via 'global.json' file). This only supports Microsoft.Testing.Platform and doesn't support VSTest. For more information, see https://aka.ms/dotnet-test.</source>
-<<<<<<< HEAD
         <target state="translated">Comando di test .NET per Microsoft.Testing.Platform (attivato tramite il file 'global.json'). Supporta solo Microsoft.Testing.Platform e non VSTest. Per altre informazioni, vedere https://aka.ms/dotnet-test.</target>
-=======
-        <target state="new">.NET Test Command for Microsoft.Testing.Platform (opted-in via 'global.json' file). This only supports Microsoft.Testing.Platform and doesn't support VSTest. For more information, see https://aka.ms/dotnet-test.</target>
->>>>>>> 498fa572
         <note>{Locked="global.json"}{Locked="Microsoft.Testing.Platform"}{Locked="VSTest"}</note>
       </trans-unit>
       <trans-unit id="DotnetTestCommandVSTestDescription">
         <source>.NET Test Command for VSTest. To use Microsoft.Testing.Platform, opt-in to the Microsoft.Testing.Platform-based command via global.json. For more information, see https://aka.ms/dotnet-test.</source>
-<<<<<<< HEAD
         <target state="translated">Comando di test .NET per VSTest. Per usare Microsoft.Testing.Platform, attivare il comando basato su Microsoft.Testing.Platform tramite global.json. Per altre informazioni, vedere https://aka.ms/dotnet-test.</target>
-=======
-        <target state="new">.NET Test Command for VSTest. To use Microsoft.Testing.Platform, opt-in to the Microsoft.Testing.Platform-based command via global.json. For more information, see https://aka.ms/dotnet-test.</target>
->>>>>>> 498fa572
         <note>{Locked="global.json"}{Locked="Microsoft.Testing.Platform"}{Locked="VSTest"}</note>
       </trans-unit>
       <trans-unit id="DotnetTestIncompatibleHandshakeVersion">
@@ -1246,20 +1238,12 @@
       </trans-unit>
       <trans-unit id="DurationColon">
         <source>duration:</source>
-<<<<<<< HEAD
         <target state="translated">durata:</target>
-=======
-        <target state="new">duration:</target>
->>>>>>> 498fa572
         <note />
       </trans-unit>
       <trans-unit id="ErrorColon">
         <source>error:</source>
-<<<<<<< HEAD
         <target state="translated">errore:</target>
-=======
-        <target state="new">error:</target>
->>>>>>> 498fa572
         <note />
       </trans-unit>
       <trans-unit id="ErrorRunningTestModule">
@@ -1314,11 +1298,7 @@
       </trans-unit>
       <trans-unit id="FailedColon">
         <source>failed:</source>
-<<<<<<< HEAD
         <target state="translated">non riuscito:</target>
-=======
-        <target state="new">failed:</target>
->>>>>>> 498fa572
         <note />
       </trans-unit>
       <trans-unit id="FailedLowercase">
@@ -2719,11 +2699,7 @@
       </trans-unit>
       <trans-unit id="Retried">
         <source>retried</source>
-<<<<<<< HEAD
         <target state="translated">ripetuto</target>
-=======
-        <target state="new">retried</target>
->>>>>>> 498fa572
         <note />
       </trans-unit>
       <trans-unit id="RollForwardDefinition">
@@ -2781,7 +2757,7 @@
       <trans-unit id="RunCommandExceptionCouldNotLocateALaunchSettingsFile">
         <source>Cannot use launch profile '{0}' because the launch settings file could not be located. Locations tried:
 {1}</source>
-        <target state="translated">Non è possibile usare il profilo di avvio "{0}" perché il file delle impostazioni di avvio non è stato trovato. Posizioni tentate: 
+        <target state="translated">Non è possibile usare il profilo di avvio "{0}" perché il file delle impostazioni di avvio non è stato trovato. Posizioni tentate:
 {1}</target>
         <note />
       </trans-unit>
@@ -3007,11 +2983,7 @@
       </trans-unit>
       <trans-unit id="SkippedColon">
         <source>skipped:</source>
-<<<<<<< HEAD
         <target state="translated">ignorato:</target>
-=======
-        <target state="new">skipped:</target>
->>>>>>> 498fa572
         <note />
       </trans-unit>
       <trans-unit id="SkippedLowercase">
@@ -3151,11 +3123,7 @@
       </trans-unit>
       <trans-unit id="SucceededColon">
         <source>succeeded:</source>
-<<<<<<< HEAD
         <target state="translated">operazione completata:</target>
-=======
-        <target state="new">succeeded:</target>
->>>>>>> 498fa572
         <note />
       </trans-unit>
       <trans-unit id="Summary">
@@ -3621,11 +3589,7 @@
       </trans-unit>
       <trans-unit id="TotalColon">
         <source>total:</source>
-<<<<<<< HEAD
         <target state="translated">totale:</target>
-=======
-        <target state="new">total:</target>
->>>>>>> 498fa572
         <note />
       </trans-unit>
       <trans-unit id="Try">
