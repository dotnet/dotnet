﻿﻿// Licensed to the .NET Foundation under one or more agreements.
// The .NET Foundation licenses this file to you under the MIT license.

using System.Globalization;
using Microsoft.Build.Framework;
using Microsoft.DotNet.Cli.Telemetry;
using Microsoft.DotNet.Cli.Utils;
using Microsoft.DotNet.Configurer;

namespace Microsoft.DotNet.Cli.Commands.MSBuild;

public sealed class MSBuildLogger : INodeLogger
{
    private readonly IFirstTimeUseNoticeSentinel _sentinel =
        new FirstTimeUseNoticeSentinel();
<<<<<<< HEAD
    private readonly ITelemetry? _telemetry;
=======
    private readonly ITelemetry? _telemetry = null;
>>>>>>> 89c8f6a1

    internal const string TargetFrameworkTelemetryEventName = "targetframeworkeval";
    internal const string BuildTelemetryEventName = "build";
    internal const string LoggingConfigurationTelemetryEventName = "loggingConfiguration";
    internal const string BuildcheckAcquisitionFailureEventName = "buildcheck/acquisitionfailure";
    internal const string BuildcheckRunEventName = "buildcheck/run";
    internal const string BuildcheckRuleStatsEventName = "buildcheck/rule";

    // These two events are aggregated and sent at the end of the build.
    internal const string TaskFactoryTelemetryAggregatedEventName = "build/tasks/taskfactory";
    internal const string TasksTelemetryAggregatedEventName = "build/tasks";

    internal const string SdkTaskBaseCatchExceptionTelemetryEventName = "taskBaseCatchException";
    internal const string PublishPropertiesTelemetryEventName = "PublishProperties";
    internal const string WorkloadPublishPropertiesTelemetryEventName = "WorkloadPublishProperties";
    internal const string ReadyToRunTelemetryEventName = "ReadyToRun";

    internal const string TargetFrameworkVersionTelemetryPropertyKey = "TargetFrameworkVersion";
    internal const string RuntimeIdentifierTelemetryPropertyKey = "RuntimeIdentifier";
    internal const string SelfContainedTelemetryPropertyKey = "SelfContained";
    internal const string UseApphostTelemetryPropertyKey = "UseApphost";
    internal const string OutputTypeTelemetryPropertyKey = "OutputType";
    internal const string UseArtifactsOutputTelemetryPropertyKey = "UseArtifactsOutput";
    internal const string ArtifactsPathLocationTypeTelemetryPropertyKey = "ArtifactsPathLocationType";

    /// <summary>
    /// This is defined in <see cref="ComputeDotnetBaseImageAndTag.cs"/>
    /// </summary>
    internal const string SdkContainerPublishBaseImageInferenceEventName = "sdk/container/inference";
    /// <summary>
    /// This is defined in <see cref="CreateNewImage.cs"/>
    /// </summary>
    internal const string SdkContainerPublishSuccessEventName = "sdk/container/publish/success";
    /// <summary>
    /// This is defined in <see cref="CreateNewImage.cs"/>
    /// </summary>
    internal const string SdkContainerPublishErrorEventName = "sdk/container/publish/error";

    /// <summary>
    /// Stores aggregated telemetry data by event name and property name.
    /// </summary>
    /// <remarks>
    /// Key: event name, Value: property name to aggregated count.
    /// Aggregation is very basic. Only integer properties are aggregated by summing values. Non-integer properties are ignored.
    /// </remarks>
    private Dictionary<string, Dictionary<string, int>> _aggregatedEvents = new();

    public MSBuildLogger()
    {
        try
        {
            string? sessionId =
                Environment.GetEnvironmentVariable(MSBuildForwardingApp.TelemetrySessionIdEnvironmentVariableName);

            if (sessionId != null)
            {
                // senderCount: 0 to disable sender.
                // When senders in different process running at the same
                // time they will read from the same global queue and cause
                // sending duplicated events. Disable sender to reduce it.
                _telemetry = new Telemetry.Telemetry(
                    _sentinel,
                    sessionId,
                    senderCount: 0);
            }
        }
        catch (Exception)
        {
            // Exceptions during telemetry shouldn't cause anything else to fail
        }
    }

    /// <summary>
    /// Constructor for testing purposes.
    /// </summary>
    internal MSBuildLogger(ITelemetry telemetry)
    {
        _telemetry = telemetry;
    }

    public void Initialize(IEventSource eventSource, int nodeCount)
    {
        Initialize(eventSource);
    }

    public void Initialize(IEventSource eventSource)
    {
        // Declare lack of dependency on having properties/items in ProjectStarted events
        // (since this logger doesn't ever care about those events it's irrelevant)
        if (eventSource is IEventSource4 eventSource4)
        {
            eventSource4.IncludeEvaluationPropertiesAndItems();
        }

        try
        {
            if (_telemetry != null && _telemetry.Enabled)
            {
                if (eventSource is IEventSource2 eventSource2)
                {
                    eventSource2.TelemetryLogged += OnTelemetryLogged;
                }

                eventSource.BuildFinished += OnBuildFinished;
            }

            eventSource.BuildFinished += OnBuildFinished;
        }
        catch (Exception)
        {
            // Exceptions during telemetry shouldn't cause anything else to fail
        }
    }

    private void OnBuildFinished(object sender, BuildFinishedEventArgs e)
    {
        SendAggregatedEventsOnBuildFinished(_telemetry);
    }

    internal void SendAggregatedEventsOnBuildFinished(ITelemetry? telemetry)
    {
        if (telemetry is null) return;
        if (_aggregatedEvents.TryGetValue(TaskFactoryTelemetryAggregatedEventName, out var taskFactoryData))
        {
<<<<<<< HEAD
            Dictionary<string, string?> taskFactoryProperties = ConvertToStringDictionary(taskFactoryData);
=======
            var taskFactoryProperties = ConvertToStringDictionary(taskFactoryData);
>>>>>>> 89c8f6a1

            TrackEvent(telemetry, $"msbuild/{TaskFactoryTelemetryAggregatedEventName}", taskFactoryProperties, toBeHashed: [], toBeMeasured: []);
            _aggregatedEvents.Remove(TaskFactoryTelemetryAggregatedEventName);
        }

        if (_aggregatedEvents.TryGetValue(TasksTelemetryAggregatedEventName, out var tasksData))
        {
<<<<<<< HEAD
            Dictionary<string, string?> tasksProperties = ConvertToStringDictionary(tasksData);
=======
            var tasksProperties = ConvertToStringDictionary(tasksData);
>>>>>>> 89c8f6a1

            TrackEvent(telemetry, $"msbuild/{TasksTelemetryAggregatedEventName}", tasksProperties, toBeHashed: [], toBeMeasured: []);
            _aggregatedEvents.Remove(TasksTelemetryAggregatedEventName);
        }
    }

    private static Dictionary<string, string?> ConvertToStringDictionary(Dictionary<string, int> properties)
    {
        Dictionary<string, string?> stringProperties = new();
        foreach (var kvp in properties)
        {
            stringProperties[kvp.Key] = kvp.Value.ToString(CultureInfo.InvariantCulture);
        }

        return stringProperties;
    }

    internal void AggregateEvent(TelemetryEventArgs args)
    {
<<<<<<< HEAD
        if (args.EventName is null) return;
        if (!_aggregatedEvents.TryGetValue(args.EventName, out Dictionary<string, int>? eventData) || eventData is null)
=======
        if (args.EventName == null || args.Properties == null)
        {
            return;
        }

        if (!_aggregatedEvents.TryGetValue(args.EventName, out Dictionary<string, int>? eventData))
>>>>>>> 89c8f6a1
        {
            eventData = new Dictionary<string, int>();
            _aggregatedEvents[args.EventName] = eventData;
        }

        foreach (var kvp in args.Properties)
        {
            if (int.TryParse(kvp.Value, CultureInfo.InvariantCulture, out int count))
            {
                if (!eventData.ContainsKey(kvp.Key))
                {
                    eventData[kvp.Key] = count;
                }
                else
                {
                    eventData[kvp.Key] += count;
                }
            }
        }
    }

    internal static void FormatAndSend(ITelemetry? telemetry, TelemetryEventArgs args)
    {
        switch (args.EventName)
        {
            case TargetFrameworkTelemetryEventName:
<<<<<<< HEAD
                TrackEvent(telemetry, $"msbuild/{TargetFrameworkTelemetryEventName}", args.Properties);
=======
                TrackEvent(telemetry, $"msbuild/{TargetFrameworkTelemetryEventName}", args.Properties, [], []);
>>>>>>> 89c8f6a1
                break;
            case BuildTelemetryEventName:
                TrackEvent(telemetry, $"msbuild/{BuildTelemetryEventName}", args.Properties,
                    toBeHashed: ["ProjectPath", "BuildTarget"],
                    toBeMeasured: ["BuildDurationInMilliseconds", "InnerBuildDurationInMilliseconds"]
                );
                break;
            case LoggingConfigurationTelemetryEventName:
                TrackEvent(telemetry, $"msbuild/{LoggingConfigurationTelemetryEventName}", args.Properties,
                    toBeMeasured: ["FileLoggersCount"]
                );
                break;
            case BuildcheckAcquisitionFailureEventName:
                TrackEvent(telemetry, $"msbuild/{BuildcheckAcquisitionFailureEventName}", args.Properties,
                    toBeHashed: ["AssemblyName", "ExceptionType", "ExceptionMessage"]
                );
                break;
            case BuildcheckRunEventName:
                TrackEvent(telemetry, $"msbuild/{BuildcheckRunEventName}", args.Properties,
                    toBeMeasured: ["TotalRuntimeInMilliseconds"]
                );
                break;
            case BuildcheckRuleStatsEventName:
                TrackEvent(telemetry, $"msbuild/{BuildcheckRuleStatsEventName}", args.Properties,
                    toBeHashed: ["RuleId", "CheckFriendlyName"],
                    toBeMeasured: ["TotalRuntimeInMilliseconds"]
                );
                break;
            // Pass through events that don't need special handling
            case SdkTaskBaseCatchExceptionTelemetryEventName:
            case PublishPropertiesTelemetryEventName:
            case ReadyToRunTelemetryEventName:
            case WorkloadPublishPropertiesTelemetryEventName:
            case SdkContainerPublishBaseImageInferenceEventName:
            case SdkContainerPublishSuccessEventName:
            case SdkContainerPublishErrorEventName:
                TrackEvent(telemetry, args.EventName, args.Properties);
                break;
            default:
                // Ignore unknown events
                break;
        }
    }

<<<<<<< HEAD
    private static void TrackEvent(ITelemetry? telemetry, string eventName, IDictionary<string, string?> eventProperties, string[]? toBeHashed = null, string[]? toBeMeasured = null)
=======
    private static void TrackEvent(ITelemetry? telemetry, string eventName, IDictionary<string, string?> eventProperties, string[]? toBeHashed, string[]? toBeMeasured)
>>>>>>> 89c8f6a1
    {
        if (telemetry == null || !telemetry.Enabled)
        {
            return;
        }
<<<<<<< HEAD

        Dictionary<string, string?>? properties = null;
        Dictionary<string, double>? measurements = null;

=======

        Dictionary<string, string?>? properties = null;
        Dictionary<string, double>? measurements = null;

>>>>>>> 89c8f6a1
        if (toBeHashed is not null)
        {
            foreach (var propertyToBeHashed in toBeHashed)
            {
                if (eventProperties.TryGetValue(propertyToBeHashed, out var value))
                {
                    // Lets lazy allocate in case there is tons of telemetry
<<<<<<< HEAD
                    properties ??= new(eventProperties);
=======
                    properties ??= new Dictionary<string, string?>(eventProperties);
>>>>>>> 89c8f6a1
                    properties[propertyToBeHashed] = Sha256Hasher.HashWithNormalizedCasing(value!);
                }
            }
        }

        if (toBeMeasured is not null)
        {
            foreach (var propertyToBeMeasured in toBeMeasured)
            {
<<<<<<< HEAD
                if (eventProperties.TryGetValue(propertyToBeMeasured, out var value))
                {
                    // Lets lazy allocate in case there is tons of telemetry
                    properties ??= new(eventProperties);
=======
                if (eventProperties.TryGetValue(propertyToBeMeasured, out string? value))
                {
                    // Lets lazy allocate in case there is tons of telemetry
                    properties ??= new Dictionary<string, string?>(eventProperties);
>>>>>>> 89c8f6a1
                    properties.Remove(propertyToBeMeasured);
                    if (double.TryParse(value, CultureInfo.InvariantCulture, out double realValue))
                    {
                        // Lets lazy allocate in case there is tons of telemetry
                        measurements ??= [];
                        measurements[propertyToBeMeasured] = realValue;
                    }
                }
            }
        }

        telemetry.TrackEvent(eventName, properties ?? eventProperties, measurements);
    }

    private void OnTelemetryLogged(object sender, TelemetryEventArgs args)
    {
        if (args.EventName == TaskFactoryTelemetryAggregatedEventName || args.EventName == TasksTelemetryAggregatedEventName)
        {
            AggregateEvent(args);
        }
        else
        {
            FormatAndSend(_telemetry, args);
        }
    }

    public void Shutdown()
    {
        try
        {
            _sentinel?.Dispose();
        }
        catch (Exception)
        {
            // Exceptions during telemetry shouldn't cause anything else to fail
        }
    }

    public LoggerVerbosity Verbosity { get; set; }
<<<<<<< HEAD

=======
>>>>>>> 89c8f6a1
    public string? Parameters { get; set; }
}<|MERGE_RESOLUTION|>--- conflicted
+++ resolved
@@ -13,11 +13,7 @@
 {
     private readonly IFirstTimeUseNoticeSentinel _sentinel =
         new FirstTimeUseNoticeSentinel();
-<<<<<<< HEAD
     private readonly ITelemetry? _telemetry;
-=======
-    private readonly ITelemetry? _telemetry = null;
->>>>>>> 89c8f6a1
 
     internal const string TargetFrameworkTelemetryEventName = "targetframeworkeval";
     internal const string BuildTelemetryEventName = "build";
@@ -142,11 +138,7 @@
         if (telemetry is null) return;
         if (_aggregatedEvents.TryGetValue(TaskFactoryTelemetryAggregatedEventName, out var taskFactoryData))
         {
-<<<<<<< HEAD
             Dictionary<string, string?> taskFactoryProperties = ConvertToStringDictionary(taskFactoryData);
-=======
-            var taskFactoryProperties = ConvertToStringDictionary(taskFactoryData);
->>>>>>> 89c8f6a1
 
             TrackEvent(telemetry, $"msbuild/{TaskFactoryTelemetryAggregatedEventName}", taskFactoryProperties, toBeHashed: [], toBeMeasured: []);
             _aggregatedEvents.Remove(TaskFactoryTelemetryAggregatedEventName);
@@ -154,11 +146,7 @@
 
         if (_aggregatedEvents.TryGetValue(TasksTelemetryAggregatedEventName, out var tasksData))
         {
-<<<<<<< HEAD
             Dictionary<string, string?> tasksProperties = ConvertToStringDictionary(tasksData);
-=======
-            var tasksProperties = ConvertToStringDictionary(tasksData);
->>>>>>> 89c8f6a1
 
             TrackEvent(telemetry, $"msbuild/{TasksTelemetryAggregatedEventName}", tasksProperties, toBeHashed: [], toBeMeasured: []);
             _aggregatedEvents.Remove(TasksTelemetryAggregatedEventName);
@@ -178,17 +166,8 @@
 
     internal void AggregateEvent(TelemetryEventArgs args)
     {
-<<<<<<< HEAD
         if (args.EventName is null) return;
         if (!_aggregatedEvents.TryGetValue(args.EventName, out Dictionary<string, int>? eventData) || eventData is null)
-=======
-        if (args.EventName == null || args.Properties == null)
-        {
-            return;
-        }
-
-        if (!_aggregatedEvents.TryGetValue(args.EventName, out Dictionary<string, int>? eventData))
->>>>>>> 89c8f6a1
         {
             eventData = new Dictionary<string, int>();
             _aggregatedEvents[args.EventName] = eventData;
@@ -215,11 +194,7 @@
         switch (args.EventName)
         {
             case TargetFrameworkTelemetryEventName:
-<<<<<<< HEAD
                 TrackEvent(telemetry, $"msbuild/{TargetFrameworkTelemetryEventName}", args.Properties);
-=======
-                TrackEvent(telemetry, $"msbuild/{TargetFrameworkTelemetryEventName}", args.Properties, [], []);
->>>>>>> 89c8f6a1
                 break;
             case BuildTelemetryEventName:
                 TrackEvent(telemetry, $"msbuild/{BuildTelemetryEventName}", args.Properties,
@@ -264,59 +239,37 @@
         }
     }
 
-<<<<<<< HEAD
     private static void TrackEvent(ITelemetry? telemetry, string eventName, IDictionary<string, string?> eventProperties, string[]? toBeHashed = null, string[]? toBeMeasured = null)
-=======
-    private static void TrackEvent(ITelemetry? telemetry, string eventName, IDictionary<string, string?> eventProperties, string[]? toBeHashed, string[]? toBeMeasured)
->>>>>>> 89c8f6a1
     {
         if (telemetry == null || !telemetry.Enabled)
         {
             return;
         }
-<<<<<<< HEAD
 
         Dictionary<string, string?>? properties = null;
         Dictionary<string, double>? measurements = null;
 
-=======
-
-        Dictionary<string, string?>? properties = null;
-        Dictionary<string, double>? measurements = null;
-
->>>>>>> 89c8f6a1
         if (toBeHashed is not null)
         {
             foreach (var propertyToBeHashed in toBeHashed)
             {
                 if (eventProperties.TryGetValue(propertyToBeHashed, out var value))
-                {
-                    // Lets lazy allocate in case there is tons of telemetry
-<<<<<<< HEAD
-                    properties ??= new(eventProperties);
-=======
-                    properties ??= new Dictionary<string, string?>(eventProperties);
->>>>>>> 89c8f6a1
-                    properties[propertyToBeHashed] = Sha256Hasher.HashWithNormalizedCasing(value!);
-                }
-            }
-        }
-
-        if (toBeMeasured is not null)
-        {
-            foreach (var propertyToBeMeasured in toBeMeasured)
-            {
-<<<<<<< HEAD
-                if (eventProperties.TryGetValue(propertyToBeMeasured, out var value))
                 {
                     // Lets lazy allocate in case there is tons of telemetry
                     properties ??= new(eventProperties);
-=======
-                if (eventProperties.TryGetValue(propertyToBeMeasured, out string? value))
+                    properties[propertyToBeHashed] = Sha256Hasher.HashWithNormalizedCasing(value!);
+                }
+            }
+        }
+
+        if (toBeMeasured is not null)
+        {
+            foreach (var propertyToBeMeasured in toBeMeasured)
+            {
+                if (eventProperties.TryGetValue(propertyToBeMeasured, out var value))
                 {
                     // Lets lazy allocate in case there is tons of telemetry
-                    properties ??= new Dictionary<string, string?>(eventProperties);
->>>>>>> 89c8f6a1
+                    properties ??= new(eventProperties);
                     properties.Remove(propertyToBeMeasured);
                     if (double.TryParse(value, CultureInfo.InvariantCulture, out double realValue))
                     {
@@ -356,9 +309,5 @@
     }
 
     public LoggerVerbosity Verbosity { get; set; }
-<<<<<<< HEAD
-
-=======
->>>>>>> 89c8f6a1
     public string? Parameters { get; set; }
 }