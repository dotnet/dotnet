﻿﻿// Licensed to the .NET Foundation under one or more agreements.
// The .NET Foundation licenses this file to you under the MIT license.

using System.Globalization;
using Microsoft.Build.Framework;
using Microsoft.DotNet.Cli.Telemetry;
using Microsoft.DotNet.Cli.Utils;
using Microsoft.DotNet.Configurer;

namespace Microsoft.DotNet.Cli.Commands.MSBuild;

public sealed class MSBuildLogger : INodeLogger
{
    private readonly IFirstTimeUseNoticeSentinel _sentinel =
        new FirstTimeUseNoticeSentinel();
    private readonly ITelemetry? _telemetry;

    internal const string TargetFrameworkTelemetryEventName = "targetframeworkeval";
    internal const string BuildTelemetryEventName = "build";
    internal const string LoggingConfigurationTelemetryEventName = "loggingConfiguration";
    internal const string BuildcheckAcquisitionFailureEventName = "buildcheck/acquisitionfailure";
    internal const string BuildcheckRunEventName = "buildcheck/run";
    internal const string BuildcheckRuleStatsEventName = "buildcheck/rule";

    // These two events are aggregated and sent at the end of the build.
    internal const string TaskFactoryTelemetryAggregatedEventName = "build/tasks/taskfactory";
    internal const string TasksTelemetryAggregatedEventName = "build/tasks";

    internal const string SdkTaskBaseCatchExceptionTelemetryEventName = "taskBaseCatchException";
    internal const string PublishPropertiesTelemetryEventName = "PublishProperties";
    internal const string WorkloadPublishPropertiesTelemetryEventName = "WorkloadPublishProperties";
    internal const string ReadyToRunTelemetryEventName = "ReadyToRun";

    internal const string TargetFrameworkVersionTelemetryPropertyKey = "TargetFrameworkVersion";
    internal const string RuntimeIdentifierTelemetryPropertyKey = "RuntimeIdentifier";
    internal const string SelfContainedTelemetryPropertyKey = "SelfContained";
    internal const string UseApphostTelemetryPropertyKey = "UseApphost";
    internal const string OutputTypeTelemetryPropertyKey = "OutputType";
    internal const string UseArtifactsOutputTelemetryPropertyKey = "UseArtifactsOutput";
    internal const string ArtifactsPathLocationTypeTelemetryPropertyKey = "ArtifactsPathLocationType";

    /// <summary>
    /// This is defined in <see cref="ComputeDotnetBaseImageAndTag.cs"/>
    /// </summary>
    internal const string SdkContainerPublishBaseImageInferenceEventName = "sdk/container/inference";
    /// <summary>
    /// This is defined in <see cref="CreateNewImage.cs"/>
    /// </summary>
    internal const string SdkContainerPublishSuccessEventName = "sdk/container/publish/success";
    /// <summary>
    /// This is defined in <see cref="CreateNewImage.cs"/>
    /// </summary>
    internal const string SdkContainerPublishErrorEventName = "sdk/container/publish/error";

    /// <summary>
    /// Stores aggregated telemetry data by event name and property name.
    /// </summary>
    /// <remarks>
    /// Key: event name, Value: property name to aggregated count.
    /// Aggregation is very basic. Only integer properties are aggregated by summing values. Non-integer properties are ignored.
    /// </remarks>
    private Dictionary<string, Dictionary<string, int>> _aggregatedEvents = new();

    public MSBuildLogger()
    {
        try
        {
            string? sessionId =
                Environment.GetEnvironmentVariable(MSBuildForwardingApp.TelemetrySessionIdEnvironmentVariableName);

            if (sessionId != null)
            {
                // senderCount: 0 to disable sender.
                // When senders in different process running at the same
                // time they will read from the same global queue and cause
                // sending duplicated events. Disable sender to reduce it.
                _telemetry = new Telemetry.Telemetry(
                    _sentinel,
                    sessionId,
                    senderCount: 0);
            }
        }
        catch (Exception)
        {
            // Exceptions during telemetry shouldn't cause anything else to fail
        }
    }

    /// <summary>
    /// Constructor for testing purposes.
    /// </summary>
    internal MSBuildLogger(ITelemetry telemetry)
    {
        _telemetry = telemetry;
    }

    public void Initialize(IEventSource eventSource, int nodeCount)
    {
        Initialize(eventSource);
    }

    public void Initialize(IEventSource eventSource)
    {
        // Declare lack of dependency on having properties/items in ProjectStarted events
        // (since this logger doesn't ever care about those events it's irrelevant)
        if (eventSource is IEventSource4 eventSource4)
        {
            eventSource4.IncludeEvaluationPropertiesAndItems();
        }

        try
        {
            if (_telemetry != null && _telemetry.Enabled)
            {
                if (eventSource is IEventSource2 eventSource2)
                {
                    eventSource2.TelemetryLogged += OnTelemetryLogged;
                }

                eventSource.BuildFinished += OnBuildFinished;
            }

            eventSource.BuildFinished += OnBuildFinished;
        }
        catch (Exception)
        {
            // Exceptions during telemetry shouldn't cause anything else to fail
        }
    }

    private void OnBuildFinished(object sender, BuildFinishedEventArgs e)
    {
        SendAggregatedEventsOnBuildFinished(_telemetry);
    }

    internal void SendAggregatedEventsOnBuildFinished(ITelemetry? telemetry)
    {
        if (telemetry is null) return;
        if (_aggregatedEvents.TryGetValue(TaskFactoryTelemetryAggregatedEventName, out var taskFactoryData))
        {
<<<<<<< HEAD
            Dictionary<string, string?> taskFactoryProperties = ConvertToStringDictionary(taskFactoryData);
=======
            var taskFactoryProperties = ConvertToStringDictionary(taskFactoryData);
>>>>>>> f448387a

            TrackEvent(telemetry, $"msbuild/{TaskFactoryTelemetryAggregatedEventName}", taskFactoryProperties, toBeHashed: [], toBeMeasured: []);
            _aggregatedEvents.Remove(TaskFactoryTelemetryAggregatedEventName);
        }

        if (_aggregatedEvents.TryGetValue(TasksTelemetryAggregatedEventName, out var tasksData))
        {
<<<<<<< HEAD
            Dictionary<string, string?> tasksProperties = ConvertToStringDictionary(tasksData);
=======
            var tasksProperties = ConvertToStringDictionary(tasksData);
>>>>>>> f448387a

            TrackEvent(telemetry, $"msbuild/{TasksTelemetryAggregatedEventName}", tasksProperties, toBeHashed: [], toBeMeasured: []);
            _aggregatedEvents.Remove(TasksTelemetryAggregatedEventName);
        }
    }

    private static Dictionary<string, string?> ConvertToStringDictionary(Dictionary<string, int> properties)
    {
        Dictionary<string, string?> stringProperties = new();
        foreach (var kvp in properties)
        {
            stringProperties[kvp.Key] = kvp.Value.ToString(CultureInfo.InvariantCulture);
        }

        return stringProperties;
    }

    internal void AggregateEvent(TelemetryEventArgs args)
    {
<<<<<<< HEAD
        if (args.EventName is null) return;
        if (!_aggregatedEvents.TryGetValue(args.EventName, out Dictionary<string, int>? eventData) || eventData is null)
=======
        if (args.EventName == null || args.Properties == null)
>>>>>>> f448387a
        {
            return;
        }

        if (!_aggregatedEvents.TryGetValue(args.EventName, out var eventData))
        {
            eventData = [];
            _aggregatedEvents[args.EventName] = eventData;
        }

        foreach (var kvp in args.Properties)
        {
            if (int.TryParse(kvp.Value, CultureInfo.InvariantCulture, out int count))
            {
                if (!eventData.ContainsKey(kvp.Key))
                {
                    eventData[kvp.Key] = count;
                }
                else
                {
                    eventData[kvp.Key] += count;
                }
            }
        }
    }

    internal static void FormatAndSend(ITelemetry? telemetry, TelemetryEventArgs args)
    {
        switch (args.EventName)
        {
            case TargetFrameworkTelemetryEventName:
                TrackEvent(telemetry, $"msbuild/{TargetFrameworkTelemetryEventName}", args.Properties);
                break;
            case BuildTelemetryEventName:
                TrackEvent(telemetry, $"msbuild/{BuildTelemetryEventName}", args.Properties,
                    toBeHashed: ["ProjectPath", "BuildTarget"],
                    toBeMeasured: ["BuildDurationInMilliseconds", "InnerBuildDurationInMilliseconds"]
                );
                break;
            case LoggingConfigurationTelemetryEventName:
                TrackEvent(telemetry, $"msbuild/{LoggingConfigurationTelemetryEventName}", args.Properties,
                    toBeMeasured: ["FileLoggersCount"]
                );
                break;
            case BuildcheckAcquisitionFailureEventName:
                TrackEvent(telemetry, $"msbuild/{BuildcheckAcquisitionFailureEventName}", args.Properties,
                    toBeHashed: ["AssemblyName", "ExceptionType", "ExceptionMessage"]
                );
                break;
            case BuildcheckRunEventName:
                TrackEvent(telemetry, $"msbuild/{BuildcheckRunEventName}", args.Properties,
                    toBeMeasured: ["TotalRuntimeInMilliseconds"]
                );
                break;
            case BuildcheckRuleStatsEventName:
                TrackEvent(telemetry, $"msbuild/{BuildcheckRuleStatsEventName}", args.Properties,
                    toBeHashed: ["RuleId", "CheckFriendlyName"],
                    toBeMeasured: ["TotalRuntimeInMilliseconds"]
                );
                break;
            // Pass through events that don't need special handling
            case SdkTaskBaseCatchExceptionTelemetryEventName:
            case PublishPropertiesTelemetryEventName:
            case ReadyToRunTelemetryEventName:
            case WorkloadPublishPropertiesTelemetryEventName:
            case SdkContainerPublishBaseImageInferenceEventName:
            case SdkContainerPublishSuccessEventName:
            case SdkContainerPublishErrorEventName:
                TrackEvent(telemetry, args.EventName, args.Properties);
                break;
            default:
                // Ignore unknown events
                break;
        }
    }

    private static void TrackEvent(ITelemetry? telemetry, string eventName, IDictionary<string, string?> eventProperties, string[]? toBeHashed = null, string[]? toBeMeasured = null)
    {
        if (telemetry == null || !telemetry.Enabled)
        {
            return;
        }

        Dictionary<string, string?>? properties = null;
        Dictionary<string, double>? measurements = null;

        if (toBeHashed is not null)
        {
            foreach (var propertyToBeHashed in toBeHashed)
            {
                if (eventProperties.TryGetValue(propertyToBeHashed, out var value))
                {
                    // Lets lazy allocate in case there is tons of telemetry
                    properties ??= new(eventProperties);
                    properties[propertyToBeHashed] = Sha256Hasher.HashWithNormalizedCasing(value!);
                }
            }
        }

        if (toBeMeasured is not null)
        {
            foreach (var propertyToBeMeasured in toBeMeasured)
            {
                if (eventProperties.TryGetValue(propertyToBeMeasured, out var value))
                {
                    // Lets lazy allocate in case there is tons of telemetry
                    properties ??= new(eventProperties);
                    properties.Remove(propertyToBeMeasured);
                    if (double.TryParse(value, CultureInfo.InvariantCulture, out double realValue))
                    {
                        // Lets lazy allocate in case there is tons of telemetry
                        measurements ??= [];
                        measurements[propertyToBeMeasured] = realValue;
                    }
                }
            }
        }

        telemetry.TrackEvent(eventName, properties ?? eventProperties, measurements);
    }

    private void OnTelemetryLogged(object sender, TelemetryEventArgs args)
    {
        if (args.EventName == TaskFactoryTelemetryAggregatedEventName || args.EventName == TasksTelemetryAggregatedEventName)
        {
            AggregateEvent(args);
        }
        else
        {
            FormatAndSend(_telemetry, args);
        }
    }

    public void Shutdown()
    {
        try
        {
            _sentinel?.Dispose();
        }
        catch (Exception)
        {
            // Exceptions during telemetry shouldn't cause anything else to fail
        }
    }

    public LoggerVerbosity Verbosity { get; set; }

    public string? Parameters { get; set; }
}<|MERGE_RESOLUTION|>--- conflicted
+++ resolved
@@ -138,11 +138,7 @@
         if (telemetry is null) return;
         if (_aggregatedEvents.TryGetValue(TaskFactoryTelemetryAggregatedEventName, out var taskFactoryData))
         {
-<<<<<<< HEAD
             Dictionary<string, string?> taskFactoryProperties = ConvertToStringDictionary(taskFactoryData);
-=======
-            var taskFactoryProperties = ConvertToStringDictionary(taskFactoryData);
->>>>>>> f448387a
 
             TrackEvent(telemetry, $"msbuild/{TaskFactoryTelemetryAggregatedEventName}", taskFactoryProperties, toBeHashed: [], toBeMeasured: []);
             _aggregatedEvents.Remove(TaskFactoryTelemetryAggregatedEventName);
@@ -150,11 +146,7 @@
 
         if (_aggregatedEvents.TryGetValue(TasksTelemetryAggregatedEventName, out var tasksData))
         {
-<<<<<<< HEAD
             Dictionary<string, string?> tasksProperties = ConvertToStringDictionary(tasksData);
-=======
-            var tasksProperties = ConvertToStringDictionary(tasksData);
->>>>>>> f448387a
 
             TrackEvent(telemetry, $"msbuild/{TasksTelemetryAggregatedEventName}", tasksProperties, toBeHashed: [], toBeMeasured: []);
             _aggregatedEvents.Remove(TasksTelemetryAggregatedEventName);
@@ -174,12 +166,8 @@
 
     internal void AggregateEvent(TelemetryEventArgs args)
     {
-<<<<<<< HEAD
         if (args.EventName is null) return;
         if (!_aggregatedEvents.TryGetValue(args.EventName, out Dictionary<string, int>? eventData) || eventData is null)
-=======
-        if (args.EventName == null || args.Properties == null)
->>>>>>> f448387a
         {
             return;
         }
