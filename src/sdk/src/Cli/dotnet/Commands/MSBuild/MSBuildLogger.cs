--- conflicted
+++ resolved
@@ -126,15 +126,12 @@
         }
     }
 
-<<<<<<< HEAD
-    internal static void FormatAndSend(ITelemetry? telemetry, TelemetryEventArgs args)
-=======
     private void OnBuildFinished(object sender, BuildFinishedEventArgs e)
     {
         SendAggregatedEventsOnBuildFinished(_telemetry);
     }
 
-    internal void SendAggregatedEventsOnBuildFinished(ITelemetry telemetry)
+    internal void SendAggregatedEventsOnBuildFinished(ITelemetry? telemetry)
     {
         if (_aggregatedEvents.TryGetValue(TaskFactoryTelemetryAggregatedEventName, out var taskFactoryData))
         {
@@ -188,8 +185,7 @@
         }
     }
 
-    internal static void FormatAndSend(ITelemetry telemetry, TelemetryEventArgs args)
->>>>>>> da4ecc4c
+    internal static void FormatAndSend(ITelemetry? telemetry, TelemetryEventArgs args)
     {
         switch (args.EventName)
         {
