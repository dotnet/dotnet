﻿// Licensed to the .NET Foundation under one or more agreements.
// The .NET Foundation licenses this file to you under the MIT license.

using System.CommandLine;
using Microsoft.DotNet.Cli.Commands.Restore;
using Microsoft.DotNet.Cli.Commands.Run;
using Microsoft.DotNet.Cli.Extensions;

namespace Microsoft.DotNet.Cli.Commands.Build;

public static class BuildCommand
{
    public static CommandBase FromArgs(string[] args, string? msbuildPath = null)
    {
        var parser = Parser.Instance;
        var parseResult = parser.ParseFrom("dotnet build", args);
        return FromParseResult(parseResult, msbuildPath);
    }

    public static CommandBase FromParseResult(ParseResult parseResult, string? msbuildPath = null)
    {
        parseResult.ShowHelpOrErrorIfAppropriate();

        CommonOptions.ValidateSelfContainedOptions(
            parseResult.HasOption(BuildCommandParser.SelfContainedOption),
            parseResult.HasOption(BuildCommandParser.NoSelfContainedOption));

<<<<<<< HEAD
        string[] args = parseResult.GetValue(BuildCommandParser.SlnOrProjectOrFileArgument) ?? [];

        LoggerUtility.SeparateBinLogArguments(args, out var binLogArgs, out var nonBinLogArgs);

        string[] forwardedOptions = parseResult.OptionValuesToBeForwarded(BuildCommandParser.GetCommand()).ToArray();

        bool noRestore = parseResult.HasOption(BuildCommandParser.NoRestoreOption);

        bool noIncremental = parseResult.HasOption(BuildCommandParser.NoIncrementalOption);

        CommandBase command;

        if (nonBinLogArgs is [{ } arg] && VirtualProjectBuildingCommand.IsValidEntryPointPath(arg))
        {
            command = new VirtualProjectBuildingCommand(
                entryPointFileFullPath: Path.GetFullPath(arg),
                msbuildArgs: [.. forwardedOptions, .. binLogArgs])
=======
        bool noRestore = parseResult.GetResult(BuildCommandParser.NoRestoreOption) is not null;

        return CommandFactory.CreateVirtualOrPhysicalCommand(
            BuildCommandParser.GetCommand(),
            BuildCommandParser.SlnOrProjectOrFileArgument,
            (msbuildArgs, appFilePath) => new VirtualProjectBuildingCommand(
                entryPointFileFullPath: Path.GetFullPath(appFilePath),
                msbuildArgs: msbuildArgs
            )
>>>>>>> d8cf50d2
            {
                NoRestore = noRestore,
                NoCache = true,
            },
            (msbuildArgs, msbuildPath) => new RestoringCommand(
                msbuildArgs: msbuildArgs.CloneWithAdditionalArgs("-consoleloggerparameters:Summary"),
                noRestore: noRestore,
                msbuildPath: msbuildPath
            ),
            [CommonOptions.PropertiesOption, CommonOptions.RestorePropertiesOption, BuildCommandParser.TargetOption],
            parseResult,
            msbuildPath
        );
    }

    public static int Run(ParseResult parseResult)
    {
        parseResult.HandleDebugSwitch();

        return FromParseResult(parseResult).Execute();
    }
}<|MERGE_RESOLUTION|>--- conflicted
+++ resolved
@@ -1,4 +1,4 @@
-﻿// Licensed to the .NET Foundation under one or more agreements.
+// Licensed to the .NET Foundation under one or more agreements.
 // The .NET Foundation licenses this file to you under the MIT license.
 
 using System.CommandLine;
@@ -25,26 +25,7 @@
             parseResult.HasOption(BuildCommandParser.SelfContainedOption),
             parseResult.HasOption(BuildCommandParser.NoSelfContainedOption));
 
-<<<<<<< HEAD
-        string[] args = parseResult.GetValue(BuildCommandParser.SlnOrProjectOrFileArgument) ?? [];
-
-        LoggerUtility.SeparateBinLogArguments(args, out var binLogArgs, out var nonBinLogArgs);
-
-        string[] forwardedOptions = parseResult.OptionValuesToBeForwarded(BuildCommandParser.GetCommand()).ToArray();
-
         bool noRestore = parseResult.HasOption(BuildCommandParser.NoRestoreOption);
-
-        bool noIncremental = parseResult.HasOption(BuildCommandParser.NoIncrementalOption);
-
-        CommandBase command;
-
-        if (nonBinLogArgs is [{ } arg] && VirtualProjectBuildingCommand.IsValidEntryPointPath(arg))
-        {
-            command = new VirtualProjectBuildingCommand(
-                entryPointFileFullPath: Path.GetFullPath(arg),
-                msbuildArgs: [.. forwardedOptions, .. binLogArgs])
-=======
-        bool noRestore = parseResult.GetResult(BuildCommandParser.NoRestoreOption) is not null;
 
         return CommandFactory.CreateVirtualOrPhysicalCommand(
             BuildCommandParser.GetCommand(),
@@ -53,7 +34,6 @@
                 entryPointFileFullPath: Path.GetFullPath(appFilePath),
                 msbuildArgs: msbuildArgs
             )
->>>>>>> d8cf50d2
             {
                 NoRestore = noRestore,
                 NoCache = true,
