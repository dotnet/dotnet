--- conflicted
+++ resolved
@@ -383,15 +383,7 @@
       <Uri>https://github.com/dotnet/dotnet</Uri>
       <Sha>7f2a07b481a3d24677ebcf6a45e7e27c8ff95a4e</Sha>
     </Dependency>
-<<<<<<< HEAD
-    <Dependency Name="Microsoft.CodeAnalysis.NetAnalyzers" Version="10.0.0-preview.25411.109">
-      <Uri>https://github.com/dotnet/dotnet</Uri>
-      <Sha>520c71b5277fc1f72dbec14da03ca55205d6c8e5</Sha>
-    </Dependency>
     <Dependency Name="Microsoft.CodeAnalysis.PublicApiAnalyzers" Version="5.0.0-2.25416.109">
-=======
-    <Dependency Name="Microsoft.CodeAnalysis.PublicApiAnalyzers" Version="5.0.0-2.25411.109">
->>>>>>> d8c27032
       <Uri>https://github.com/dotnet/dotnet</Uri>
       <Sha>7f2a07b481a3d24677ebcf6a45e7e27c8ff95a4e</Sha>
     </Dependency>
@@ -519,9 +511,9 @@
       <Uri>https://github.com/dotnet/dotnet</Uri>
       <Sha>7f2a07b481a3d24677ebcf6a45e7e27c8ff95a4e</Sha>
     </Dependency>
-    <Dependency Name="System.ComponentModel.Composition" Version="10.0.0-preview.7.25377.103">
-      <Uri>https://github.com/dotnet/dotnet</Uri>
-      <Sha>87e4c823cc62a13a3e8afbddc78bf718971f376c</Sha>
+    <Dependency Name="System.ComponentModel.Composition" Version="10.0.0-rc.2.25416.109">
+      <Uri>https://github.com/dotnet/dotnet</Uri>
+      <Sha>7f2a07b481a3d24677ebcf6a45e7e27c8ff95a4e</Sha>
     </Dependency>
   </ProductDependencies>
   <ToolsetDependencies>
@@ -561,7 +553,6 @@
       <Uri>https://github.com/dotnet/dotnet</Uri>
       <Sha>7f2a07b481a3d24677ebcf6a45e7e27c8ff95a4e</Sha>
     </Dependency>
-<<<<<<< HEAD
     <Dependency Name="Microsoft.Testing.Platform" Version="1.9.0-preview.25425.5">
       <Uri>https://github.com/microsoft/testfx</Uri>
       <Sha>0956f7bd3e0fdf2aa34dd392bdefe1dd7619603a</Sha>
@@ -569,15 +560,6 @@
     <Dependency Name="MSTest" Version="3.11.0-preview.25425.5">
       <Uri>https://github.com/microsoft/testfx</Uri>
       <Sha>0956f7bd3e0fdf2aa34dd392bdefe1dd7619603a</Sha>
-=======
-    <Dependency Name="Microsoft.Testing.Platform" Version="1.9.0-preview.25414.4">
-      <Uri>https://github.com/microsoft/testfx</Uri>
-      <Sha>26e9583afe1c21c3d4fb89ca3628f80a298e8f30</Sha>
-    </Dependency>
-    <Dependency Name="MSTest" Version="3.11.0-preview.25414.4">
-      <Uri>https://github.com/microsoft/testfx</Uri>
-      <Sha>26e9583afe1c21c3d4fb89ca3628f80a298e8f30</Sha>
->>>>>>> d8c27032
     </Dependency>
     <Dependency Name="Microsoft.Extensions.Configuration.Ini" Version="10.0.0-rc.2.25416.109">
       <Uri>https://github.com/dotnet/dotnet</Uri>
