--- conflicted
+++ resolved
@@ -84,15 +84,11 @@
       <Uri>https://github.com/dotnet/dotnet</Uri>
       <Sha>7ac1ca67bb1fb8a381c1c94a9f82a97725f0ccf3</Sha>
     </Dependency>
-<<<<<<< HEAD
-    <Dependency Name="Microsoft.Net.BuildServerUtils" Version="5.0.0-2.25414.103">
-      <Uri>https://github.com/dotnet/dotnet</Uri>
-      <Sha>5088919af0e4a144ce5b294542f472bf668c9cc8</Sha>
-    </Dependency>
-    <Dependency Name="Microsoft.Net.Compilers.Toolset" Version="5.0.0-2.25414.103">
-=======
+    <Dependency Name="Microsoft.Net.BuildServerUtils" Version="5.0.0-2.25427.104">
+      <Uri>https://github.com/dotnet/dotnet</Uri>
+      <Sha>7ac1ca67bb1fb8a381c1c94a9f82a97725f0ccf3</Sha>
+    </Dependency>
     <Dependency Name="Microsoft.Net.Compilers.Toolset" Version="5.0.0-2.25427.104">
->>>>>>> 92464d46
       <Uri>https://github.com/dotnet/dotnet</Uri>
       <Sha>7ac1ca67bb1fb8a381c1c94a9f82a97725f0ccf3</Sha>
     </Dependency>
