--- conflicted
+++ resolved
@@ -120,7 +120,6 @@
       <Uri>https://github.com/dotnet/dotnet</Uri>
       <Sha>1add0c55b8beeb1b1de4d81e362fad8978c4c8c8</Sha>
     </Dependency>
-<<<<<<< HEAD
     <Dependency Name="Microsoft.Build.NuGetSdkResolver" Version="7.0.0-preview.1.46">
       <Uri>https://github.com/nuget/nuget.client</Uri>
       <Sha>795d8b1beea2359a394e30d21f5faddbd3788ac7</Sha>
@@ -201,88 +200,6 @@
     <Dependency Name="Microsoft.TestPlatform.Build" Version="18.0.0-preview-25373-106">
       <Uri>https://github.com/dotnet/dotnet</Uri>
       <Sha>1add0c55b8beeb1b1de4d81e362fad8978c4c8c8</Sha>
-=======
-    <Dependency Name="Microsoft.Build.NuGetSdkResolver" Version="7.0.0-preview.1.28">
-      <Uri>https://github.com/nuget/nuget.client</Uri>
-      <Sha>c21ba3b47e224cf84490bdc53b89e7f9ebcc1841</Sha>
-    </Dependency>
-    <Dependency Name="NuGet.Build.Tasks" Version="7.0.0-preview.1.28">
-      <Uri>https://github.com/nuget/nuget.client</Uri>
-      <Sha>c21ba3b47e224cf84490bdc53b89e7f9ebcc1841</Sha>
-      <SourceBuildTarball RepoName="nuget-client" ManagedOnly="true" />
-    </Dependency>
-    <Dependency Name="NuGet.Build.Tasks.Console" Version="7.0.0-preview.1.28">
-      <Uri>https://github.com/nuget/nuget.client</Uri>
-      <Sha>c21ba3b47e224cf84490bdc53b89e7f9ebcc1841</Sha>
-    </Dependency>
-    <Dependency Name="NuGet.Build.Tasks.Pack" Version="7.0.0-preview.1.28">
-      <Uri>https://github.com/nuget/nuget.client</Uri>
-      <Sha>c21ba3b47e224cf84490bdc53b89e7f9ebcc1841</Sha>
-    </Dependency>
-    <Dependency Name="NuGet.Commands" Version="7.0.0-preview.1.28">
-      <Uri>https://github.com/nuget/nuget.client</Uri>
-      <Sha>c21ba3b47e224cf84490bdc53b89e7f9ebcc1841</Sha>
-    </Dependency>
-    <Dependency Name="NuGet.CommandLine.XPlat" Version="7.0.0-preview.1.28">
-      <Uri>https://github.com/nuget/nuget.client</Uri>
-      <Sha>c21ba3b47e224cf84490bdc53b89e7f9ebcc1841</Sha>
-    </Dependency>
-    <Dependency Name="NuGet.Common" Version="7.0.0-preview.1.28">
-      <Uri>https://github.com/nuget/nuget.client</Uri>
-      <Sha>c21ba3b47e224cf84490bdc53b89e7f9ebcc1841</Sha>
-    </Dependency>
-    <Dependency Name="NuGet.Configuration" Version="7.0.0-preview.1.28">
-      <Uri>https://github.com/nuget/nuget.client</Uri>
-      <Sha>c21ba3b47e224cf84490bdc53b89e7f9ebcc1841</Sha>
-    </Dependency>
-    <Dependency Name="NuGet.Credentials" Version="7.0.0-preview.1.28">
-      <Uri>https://github.com/nuget/nuget.client</Uri>
-      <Sha>c21ba3b47e224cf84490bdc53b89e7f9ebcc1841</Sha>
-    </Dependency>
-    <Dependency Name="NuGet.DependencyResolver.Core" Version="7.0.0-preview.1.28">
-      <Uri>https://github.com/nuget/nuget.client</Uri>
-      <Sha>c21ba3b47e224cf84490bdc53b89e7f9ebcc1841</Sha>
-    </Dependency>
-    <Dependency Name="NuGet.Frameworks" Version="7.0.0-preview.1.28">
-      <Uri>https://github.com/nuget/nuget.client</Uri>
-      <Sha>c21ba3b47e224cf84490bdc53b89e7f9ebcc1841</Sha>
-    </Dependency>
-    <Dependency Name="NuGet.LibraryModel" Version="7.0.0-preview.1.28">
-      <Uri>https://github.com/nuget/nuget.client</Uri>
-      <Sha>c21ba3b47e224cf84490bdc53b89e7f9ebcc1841</Sha>
-    </Dependency>
-    <Dependency Name="NuGet.ProjectModel" Version="7.0.0-preview.1.28">
-      <Uri>https://github.com/nuget/nuget.client</Uri>
-      <Sha>c21ba3b47e224cf84490bdc53b89e7f9ebcc1841</Sha>
-    </Dependency>
-    <Dependency Name="NuGet.Protocol" Version="7.0.0-preview.1.28">
-      <Uri>https://github.com/nuget/nuget.client</Uri>
-      <Sha>c21ba3b47e224cf84490bdc53b89e7f9ebcc1841</Sha>
-    </Dependency>
-    <Dependency Name="NuGet.Packaging" Version="7.0.0-preview.1.28">
-      <Uri>https://github.com/nuget/nuget.client</Uri>
-      <Sha>c21ba3b47e224cf84490bdc53b89e7f9ebcc1841</Sha>
-    </Dependency>
-    <Dependency Name="NuGet.Versioning" Version="7.0.0-preview.1.28">
-      <Uri>https://github.com/nuget/nuget.client</Uri>
-      <Sha>c21ba3b47e224cf84490bdc53b89e7f9ebcc1841</Sha>
-    </Dependency>
-    <Dependency Name="NuGet.Localization" Version="7.0.0-preview.1.28">
-      <Uri>https://github.com/nuget/nuget.client</Uri>
-      <Sha>c21ba3b47e224cf84490bdc53b89e7f9ebcc1841</Sha>
-    </Dependency>
-    <Dependency Name="Microsoft.NET.Test.Sdk" Version="18.0.0-preview-25366-05">
-      <Uri>https://github.com/microsoft/vstest</Uri>
-      <Sha>ab6e14292ec4aac0c228a6c75e420f0a0461b0e1</Sha>
-    </Dependency>
-    <Dependency Name="Microsoft.TestPlatform.CLI" Version="18.0.0-preview-25366-05">
-      <Uri>https://github.com/microsoft/vstest</Uri>
-      <Sha>ab6e14292ec4aac0c228a6c75e420f0a0461b0e1</Sha>
-    </Dependency>
-    <Dependency Name="Microsoft.TestPlatform.Build" Version="18.0.0-preview-25366-05">
-      <Uri>https://github.com/microsoft/vstest</Uri>
-      <Sha>ab6e14292ec4aac0c228a6c75e420f0a0461b0e1</Sha>
->>>>>>> 2dfd0aa2
     </Dependency>
     <Dependency Name="Microsoft.NET.ILLink.Tasks" Version="10.0.0-preview.7.25373.106">
       <Uri>https://github.com/dotnet/dotnet</Uri>
@@ -321,11 +238,7 @@
          - Microsoft.Dotnet.WinForms.ProjectTemplates - Microsoft.NETCore.Platforms
          - Microsoft.DotNet.Wpf.ProjectTemplates - Microsoft.NETCore.Platforms
     -->
-<<<<<<< HEAD
     <Dependency Name="Microsoft.WindowsDesktop.App.Ref" Version="10.0.0-preview.7.25373.106">
-=======
-    <Dependency Name="Microsoft.WindowsDesktop.App.Ref" Version="10.0.0-preview.7.25359.101">
->>>>>>> 2dfd0aa2
       <Uri>https://github.com/dotnet/dotnet</Uri>
       <Sha>1add0c55b8beeb1b1de4d81e362fad8978c4c8c8</Sha>
     </Dependency>
@@ -337,19 +250,7 @@
       <Uri>https://github.com/dotnet/dotnet</Uri>
       <Sha>1add0c55b8beeb1b1de4d81e362fad8978c4c8c8</Sha>
     </Dependency>
-<<<<<<< HEAD
     <Dependency Name="Microsoft.AspNetCore.App.Ref" Version="10.0.0-preview.7.25373.106">
-=======
-    <Dependency Name="Microsoft.Dotnet.WinForms.ProjectTemplates" Version="10.0.0-preview.7.25359.101">
-      <Uri>https://github.com/dotnet/dotnet</Uri>
-      <Sha>f451e5d3036a4f140a989e0a7f3f1ae432420e71</Sha>
-    </Dependency>
-    <Dependency Name="Microsoft.DotNet.Wpf.ProjectTemplates" Version="10.0.0-preview.7.25359.101">
-      <Uri>https://github.com/dotnet/dotnet</Uri>
-      <Sha>f451e5d3036a4f140a989e0a7f3f1ae432420e71</Sha>
-    </Dependency>
-    <Dependency Name="Microsoft.AspNetCore.App.Ref" Version="10.0.0-preview.7.25359.101">
->>>>>>> 2dfd0aa2
       <Uri>https://github.com/dotnet/dotnet</Uri>
       <Sha>1add0c55b8beeb1b1de4d81e362fad8978c4c8c8</Sha>
     </Dependency>
@@ -474,7 +375,6 @@
       <Uri>https://github.com/dotnet/dotnet</Uri>
       <Sha>1add0c55b8beeb1b1de4d81e362fad8978c4c8c8</Sha>
     </Dependency>
-<<<<<<< HEAD
     <Dependency Name="Microsoft.Web.Xdt" Version="3.2.0-preview.25373.106">
       <Uri>https://github.com/dotnet/dotnet</Uri>
       <Sha>1add0c55b8beeb1b1de4d81e362fad8978c4c8c8</Sha>
@@ -484,9 +384,6 @@
       <Sha>1add0c55b8beeb1b1de4d81e362fad8978c4c8c8</Sha>
     </Dependency>
     <Dependency Name="Microsoft.CodeAnalysis.PublicApiAnalyzers" Version="5.0.0-2.25373.106">
-=======
-    <Dependency Name="Microsoft.Web.Xdt" Version="3.2.0-preview.25359.101">
->>>>>>> 2dfd0aa2
       <Uri>https://github.com/dotnet/dotnet</Uri>
       <Sha>1add0c55b8beeb1b1de4d81e362fad8978c4c8c8</Sha>
     </Dependency>
@@ -594,15 +491,11 @@
       <Uri>https://github.com/dotnet/dotnet</Uri>
       <Sha>1add0c55b8beeb1b1de4d81e362fad8978c4c8c8</Sha>
     </Dependency>
-<<<<<<< HEAD
+    <Dependency Name="System.Diagnostics.DiagnosticSource" Version="10.0.0-preview.7.25373.10">
+      <Uri>https://github.com/dotnet/dotnet</Uri>
+      <Sha>1add0c55b8beeb1b1de4d81e362fad8978c4c8c8</Sha>
+    </Dependency>
     <Dependency Name="System.Security.Cryptography.Pkcs" Version="10.0.0-preview.7.25373.106">
-=======
-    <Dependency Name="System.Diagnostics.DiagnosticSource" Version="10.0.0-preview.7.25359.101">
-      <Uri>https://github.com/dotnet/dotnet</Uri>
-      <Sha>f451e5d3036a4f140a989e0a7f3f1ae432420e71</Sha>
-    </Dependency>
-    <Dependency Name="System.Security.Cryptography.Pkcs" Version="10.0.0-preview.7.25359.101">
->>>>>>> 2dfd0aa2
       <Uri>https://github.com/dotnet/dotnet</Uri>
       <Sha>1add0c55b8beeb1b1de4d81e362fad8978c4c8c8</Sha>
     </Dependency>
@@ -656,7 +549,6 @@
       <Uri>https://github.com/dotnet/dotnet</Uri>
       <Sha>1add0c55b8beeb1b1de4d81e362fad8978c4c8c8</Sha>
     </Dependency>
-<<<<<<< HEAD
     <Dependency Name="Microsoft.DotNet.Darc" Version="1.1.0-beta.25374.1">
       <Uri>https://github.com/dotnet/arcade-services</Uri>
       <Sha>e5296d002b0c674b8cc023e06fe3b0a3d9392273</Sha>
@@ -672,23 +564,6 @@
     <Dependency Name="MSTest" Version="3.10.0-preview.25374.7">
       <Uri>https://github.com/microsoft/testfx</Uri>
       <Sha>44bbf31076f765817daccd144f05da70a5db27f1</Sha>
-=======
-    <Dependency Name="Microsoft.DotNet.Darc" Version="1.1.0-beta.25367.1">
-      <Uri>https://github.com/dotnet/arcade-services</Uri>
-      <Sha>448a29d2d2e4e27303f728202602708ed45838f5</Sha>
-    </Dependency>
-    <Dependency Name="Microsoft.DotNet.DarcLib" Version="1.1.0-beta.25367.1">
-      <Uri>https://github.com/dotnet/arcade-services</Uri>
-      <Sha>448a29d2d2e4e27303f728202602708ed45838f5</Sha>
-    </Dependency>
-    <Dependency Name="Microsoft.Testing.Platform" Version="1.8.0-preview.25371.5">
-      <Uri>https://github.com/microsoft/testfx</Uri>
-      <Sha>4a8fcdaacd6ff086be895fc4aaf9e5c7d49e9f24</Sha>
-    </Dependency>
-    <Dependency Name="MSTest" Version="3.10.0-preview.25371.5">
-      <Uri>https://github.com/microsoft/testfx</Uri>
-      <Sha>4a8fcdaacd6ff086be895fc4aaf9e5c7d49e9f24</Sha>
->>>>>>> 2dfd0aa2
     </Dependency>
     <Dependency Name="Microsoft.Extensions.Configuration.Ini" Version="10.0.0-preview.7.25373.106">
       <Uri>https://github.com/dotnet/dotnet</Uri>
