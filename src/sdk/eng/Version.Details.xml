<?xml version="1.0" encoding="utf-8"?>
<Dependencies>
  <Source Uri="https://github.com/dotnet/dotnet" Mapping="sdk" Sha="5088919af0e4a144ce5b294542f472bf668c9cc8" BarId="279336" />
  <ProductDependencies>
    <Dependency Name="Microsoft.TemplateEngine.Abstractions" Version="10.0.100-rc.1.25414.103">
      <Uri>https://github.com/dotnet/dotnet</Uri>
      <Sha>5088919af0e4a144ce5b294542f472bf668c9cc8</Sha>
    </Dependency>
    <Dependency Name="Microsoft.TemplateEngine.Edge" Version="10.0.100-rc.1.25414.103">
      <Uri>https://github.com/dotnet/dotnet</Uri>
      <Sha>5088919af0e4a144ce5b294542f472bf668c9cc8</Sha>
    </Dependency>
    <Dependency Name="Microsoft.TemplateEngine.Orchestrator.RunnableProjects" Version="10.0.100-rc.1.25414.103">
      <Uri>https://github.com/dotnet/dotnet</Uri>
      <Sha>5088919af0e4a144ce5b294542f472bf668c9cc8</Sha>
    </Dependency>
    <Dependency Name="Microsoft.TemplateEngine.Utils" Version="10.0.100-rc.1.25414.103">
      <Uri>https://github.com/dotnet/dotnet</Uri>
      <Sha>5088919af0e4a144ce5b294542f472bf668c9cc8</Sha>
    </Dependency>
    <Dependency Name="Microsoft.TemplateSearch.Common" Version="10.0.100-rc.1.25414.103">
      <Uri>https://github.com/dotnet/dotnet</Uri>
      <Sha>5088919af0e4a144ce5b294542f472bf668c9cc8</Sha>
    </Dependency>
    <Dependency Name="Microsoft.TemplateEngine.Mocks" Version="10.0.100-rc.1.25414.103">
      <Uri>https://github.com/dotnet/dotnet</Uri>
      <Sha>5088919af0e4a144ce5b294542f472bf668c9cc8</Sha>
    </Dependency>
    <Dependency Name="Microsoft.TemplateEngine.TestHelper" Version="10.0.100-rc.1.25414.103">
      <Uri>https://github.com/dotnet/dotnet</Uri>
      <Sha>5088919af0e4a144ce5b294542f472bf668c9cc8</Sha>
    </Dependency>
    <Dependency Name="Microsoft.TemplateEngine.Authoring.TemplateVerifier" Version="10.0.100-rc.1.25414.103">
      <Uri>https://github.com/dotnet/dotnet</Uri>
      <Sha>5088919af0e4a144ce5b294542f472bf668c9cc8</Sha>
    </Dependency>
    <Dependency Name="Microsoft.TemplateSearch.TemplateDiscovery" Version="10.0.100-rc.1.25414.103">
      <Uri>https://github.com/dotnet/dotnet</Uri>
      <Sha>5088919af0e4a144ce5b294542f472bf668c9cc8</Sha>
    </Dependency>
    <Dependency Name="Microsoft.NETCore.App.Ref" Version="10.0.0-rc.1.25414.103">
      <Uri>https://github.com/dotnet/dotnet</Uri>
      <Sha>5088919af0e4a144ce5b294542f472bf668c9cc8</Sha>
    </Dependency>
    <Dependency Name="Microsoft.NETCore.Platforms" Version="10.0.0-rc.1.25414.103">
      <Uri>https://github.com/dotnet/dotnet</Uri>
      <Sha>5088919af0e4a144ce5b294542f472bf668c9cc8</Sha>
    </Dependency>
    <Dependency Name="Microsoft.NET.HostModel" Version="10.0.0-rc.1.25414.103">
      <Uri>https://github.com/dotnet/dotnet</Uri>
      <Sha>5088919af0e4a144ce5b294542f472bf668c9cc8</Sha>
    </Dependency>
    <Dependency Name="System.IO.Hashing" Version="10.0.0-rc.1.25414.103">
      <Uri>https://github.com/dotnet/dotnet</Uri>
      <Sha>5088919af0e4a144ce5b294542f472bf668c9cc8</Sha>
    </Dependency>
    <Dependency Name="Microsoft.Extensions.DependencyModel" Version="10.0.0-rc.1.25414.103">
      <Uri>https://github.com/dotnet/dotnet</Uri>
      <Sha>5088919af0e4a144ce5b294542f472bf668c9cc8</Sha>
    </Dependency>
    <!-- Change blob version in GenerateInstallerLayout.targets if this is unpinned to service targeting pack -->
    <!-- No new netstandard.library planned for 3.1 timeframe at this time. -->
    <Dependency Name="NETStandard.Library.Ref" Version="2.1.0" Pinned="true">
      <Uri>https://github.com/dotnet/core-setup</Uri>
      <Sha>7d57652f33493fa022125b7f63aad0d70c52d810</Sha>
    </Dependency>
    <Dependency Name="Microsoft.NET.Runtime.Emscripten.Sdk.Internal" Version="10.0.0-preview.7.25377.103">
      <Uri>https://github.com/dotnet/dotnet</Uri>
      <Sha>6a953e76162f3f079405f80e28664fa51b136740</Sha>
    </Dependency>
    <Dependency Name="Microsoft.NET.Runtime.Emscripten.3.1.56.Cache.win-x64" Version="10.0.0-rc.1.25414.103">
      <Uri>https://github.com/dotnet/dotnet</Uri>
      <Sha>5088919af0e4a144ce5b294542f472bf668c9cc8</Sha>
    </Dependency>
    <Dependency Name="Microsoft.Build" Version="17.15.0-preview-25414-103">
      <Uri>https://github.com/dotnet/dotnet</Uri>
      <Sha>5088919af0e4a144ce5b294542f472bf668c9cc8</Sha>
    </Dependency>
    <Dependency Name="Microsoft.Build.Localization" Version="17.15.0-preview-25414-103">
      <Uri>https://github.com/dotnet/dotnet</Uri>
      <Sha>5088919af0e4a144ce5b294542f472bf668c9cc8</Sha>
    </Dependency>
    <Dependency Name="Microsoft.FSharp.Compiler" Version="14.0.100-preview7.25414.103">
      <Uri>https://github.com/dotnet/dotnet</Uri>
      <Sha>5088919af0e4a144ce5b294542f472bf668c9cc8</Sha>
    </Dependency>
<<<<<<< HEAD
    <Dependency Name="Microsoft.Net.BuildServerUtils" Version="5.0.0-2.25377.103">
      <Uri>https://github.com/dotnet/dotnet</Uri>
      <Sha>6a953e76162f3f079405f80e28664fa51b136740</Sha>
    </Dependency>
    <Dependency Name="Microsoft.Net.Compilers.Toolset" Version="5.0.0-2.25377.103">
=======
    <Dependency Name="Microsoft.Net.Compilers.Toolset" Version="5.0.0-2.25414.103">
>>>>>>> 007b24fc
      <Uri>https://github.com/dotnet/dotnet</Uri>
      <Sha>5088919af0e4a144ce5b294542f472bf668c9cc8</Sha>
    </Dependency>
    <Dependency Name="Microsoft.Net.Compilers.Toolset.Framework" Version="5.0.0-2.25414.103">
      <Uri>https://github.com/dotnet/dotnet</Uri>
      <Sha>5088919af0e4a144ce5b294542f472bf668c9cc8</Sha>
    </Dependency>
    <Dependency Name="Microsoft.CodeAnalysis" Version="5.0.0-2.25414.103">
      <Uri>https://github.com/dotnet/dotnet</Uri>
      <Sha>5088919af0e4a144ce5b294542f472bf668c9cc8</Sha>
    </Dependency>
    <Dependency Name="Microsoft.CodeAnalysis.BuildClient" Version="5.0.0-2.25414.103">
      <Uri>https://github.com/dotnet/dotnet</Uri>
      <Sha>5088919af0e4a144ce5b294542f472bf668c9cc8</Sha>
    </Dependency>
    <Dependency Name="Microsoft.CodeAnalysis.CSharp" Version="5.0.0-2.25414.103">
      <Uri>https://github.com/dotnet/dotnet</Uri>
      <Sha>5088919af0e4a144ce5b294542f472bf668c9cc8</Sha>
    </Dependency>
    <Dependency Name="Microsoft.CodeAnalysis.CSharp.CodeStyle" Version="5.0.0-2.25414.103">
      <Uri>https://github.com/dotnet/dotnet</Uri>
      <Sha>5088919af0e4a144ce5b294542f472bf668c9cc8</Sha>
    </Dependency>
    <Dependency Name="Microsoft.CodeAnalysis.CSharp.Features" Version="5.0.0-2.25414.103">
      <Uri>https://github.com/dotnet/dotnet</Uri>
      <Sha>5088919af0e4a144ce5b294542f472bf668c9cc8</Sha>
    </Dependency>
    <Dependency Name="Microsoft.CodeAnalysis.CSharp.Workspaces" Version="5.0.0-2.25414.103">
      <Uri>https://github.com/dotnet/dotnet</Uri>
      <Sha>5088919af0e4a144ce5b294542f472bf668c9cc8</Sha>
    </Dependency>
    <Dependency Name="Microsoft.CodeAnalysis.Workspaces.Common" Version="5.0.0-2.25414.103">
      <Uri>https://github.com/dotnet/dotnet</Uri>
      <Sha>5088919af0e4a144ce5b294542f472bf668c9cc8</Sha>
    </Dependency>
    <Dependency Name="Microsoft.CodeAnalysis.Workspaces.MSBuild" Version="5.0.0-2.25414.103">
      <Uri>https://github.com/dotnet/dotnet</Uri>
      <Sha>5088919af0e4a144ce5b294542f472bf668c9cc8</Sha>
    </Dependency>
    <Dependency Name="Microsoft.Build.NuGetSdkResolver" Version="7.0.0-preview.1.42003">
      <Uri>https://github.com/dotnet/dotnet</Uri>
      <Sha>5088919af0e4a144ce5b294542f472bf668c9cc8</Sha>
    </Dependency>
    <Dependency Name="NuGet.Build.Tasks" Version="7.0.0-preview.1.42003">
      <Uri>https://github.com/dotnet/dotnet</Uri>
      <Sha>5088919af0e4a144ce5b294542f472bf668c9cc8</Sha>
      <SourceBuildTarball RepoName="nuget-client" ManagedOnly="true" />
    </Dependency>
    <Dependency Name="NuGet.Build.Tasks.Console" Version="7.0.0-preview.1.42003">
      <Uri>https://github.com/dotnet/dotnet</Uri>
      <Sha>5088919af0e4a144ce5b294542f472bf668c9cc8</Sha>
    </Dependency>
    <Dependency Name="NuGet.Build.Tasks.Pack" Version="7.0.0-preview.1.42003">
      <Uri>https://github.com/dotnet/dotnet</Uri>
      <Sha>5088919af0e4a144ce5b294542f472bf668c9cc8</Sha>
    </Dependency>
    <Dependency Name="NuGet.Commands" Version="7.0.0-preview.1.42003">
      <Uri>https://github.com/dotnet/dotnet</Uri>
      <Sha>5088919af0e4a144ce5b294542f472bf668c9cc8</Sha>
    </Dependency>
    <Dependency Name="NuGet.CommandLine.XPlat" Version="7.0.0-preview.1.42003">
      <Uri>https://github.com/dotnet/dotnet</Uri>
      <Sha>5088919af0e4a144ce5b294542f472bf668c9cc8</Sha>
    </Dependency>
    <Dependency Name="NuGet.Common" Version="7.0.0-preview.1.42003">
      <Uri>https://github.com/dotnet/dotnet</Uri>
      <Sha>5088919af0e4a144ce5b294542f472bf668c9cc8</Sha>
    </Dependency>
    <Dependency Name="NuGet.Configuration" Version="7.0.0-preview.1.42003">
      <Uri>https://github.com/dotnet/dotnet</Uri>
      <Sha>5088919af0e4a144ce5b294542f472bf668c9cc8</Sha>
    </Dependency>
    <Dependency Name="NuGet.Credentials" Version="7.0.0-preview.1.42003">
      <Uri>https://github.com/dotnet/dotnet</Uri>
      <Sha>5088919af0e4a144ce5b294542f472bf668c9cc8</Sha>
    </Dependency>
    <Dependency Name="NuGet.DependencyResolver.Core" Version="7.0.0-preview.1.42003">
      <Uri>https://github.com/dotnet/dotnet</Uri>
      <Sha>5088919af0e4a144ce5b294542f472bf668c9cc8</Sha>
    </Dependency>
    <Dependency Name="NuGet.Frameworks" Version="7.0.0-preview.1.42003">
      <Uri>https://github.com/dotnet/dotnet</Uri>
      <Sha>5088919af0e4a144ce5b294542f472bf668c9cc8</Sha>
    </Dependency>
    <Dependency Name="NuGet.LibraryModel" Version="7.0.0-preview.1.42003">
      <Uri>https://github.com/dotnet/dotnet</Uri>
      <Sha>5088919af0e4a144ce5b294542f472bf668c9cc8</Sha>
    </Dependency>
    <Dependency Name="NuGet.ProjectModel" Version="7.0.0-preview.1.42003">
      <Uri>https://github.com/dotnet/dotnet</Uri>
      <Sha>5088919af0e4a144ce5b294542f472bf668c9cc8</Sha>
    </Dependency>
    <Dependency Name="NuGet.Protocol" Version="7.0.0-preview.1.42003">
      <Uri>https://github.com/dotnet/dotnet</Uri>
      <Sha>5088919af0e4a144ce5b294542f472bf668c9cc8</Sha>
    </Dependency>
    <Dependency Name="NuGet.Packaging" Version="7.0.0-preview.1.42003">
      <Uri>https://github.com/dotnet/dotnet</Uri>
      <Sha>5088919af0e4a144ce5b294542f472bf668c9cc8</Sha>
    </Dependency>
    <Dependency Name="NuGet.Versioning" Version="7.0.0-preview.1.42003">
      <Uri>https://github.com/dotnet/dotnet</Uri>
      <Sha>5088919af0e4a144ce5b294542f472bf668c9cc8</Sha>
    </Dependency>
    <Dependency Name="NuGet.Localization" Version="7.0.0-preview.1.42003">
      <Uri>https://github.com/dotnet/dotnet</Uri>
      <Sha>5088919af0e4a144ce5b294542f472bf668c9cc8</Sha>
    </Dependency>
    <Dependency Name="Microsoft.NET.Test.Sdk" Version="18.0.0-preview-25414-103">
      <Uri>https://github.com/dotnet/dotnet</Uri>
      <Sha>5088919af0e4a144ce5b294542f472bf668c9cc8</Sha>
    </Dependency>
    <Dependency Name="Microsoft.TestPlatform.CLI" Version="18.0.0-preview-25414-103">
      <Uri>https://github.com/dotnet/dotnet</Uri>
      <Sha>5088919af0e4a144ce5b294542f472bf668c9cc8</Sha>
    </Dependency>
    <Dependency Name="Microsoft.TestPlatform.Build" Version="18.0.0-preview-25414-103">
      <Uri>https://github.com/dotnet/dotnet</Uri>
      <Sha>5088919af0e4a144ce5b294542f472bf668c9cc8</Sha>
    </Dependency>
    <Dependency Name="Microsoft.NET.ILLink.Tasks" Version="10.0.0-rc.1.25414.103">
      <Uri>https://github.com/dotnet/dotnet</Uri>
      <Sha>5088919af0e4a144ce5b294542f472bf668c9cc8</Sha>
    </Dependency>
    <Dependency Name="System.CodeDom" Version="10.0.0-rc.1.25414.103">
      <Uri>https://github.com/dotnet/dotnet</Uri>
      <Sha>5088919af0e4a144ce5b294542f472bf668c9cc8</Sha>
    </Dependency>
    <Dependency Name="System.ComponentModel.Composition" Version="10.0.0-preview.7.25377.103">
      <Uri>https://github.com/dotnet/dotnet</Uri>
      <Sha>87e4c823cc62a13a3e8afbddc78bf718971f376c</Sha>
    </Dependency>
    <Dependency Name="System.Formats.Asn1" Version="10.0.0-rc.1.25414.103">
      <Uri>https://github.com/dotnet/dotnet</Uri>
      <Sha>5088919af0e4a144ce5b294542f472bf668c9cc8</Sha>
    </Dependency>
    <Dependency Name="System.Security.Cryptography.ProtectedData" Version="10.0.0-rc.1.25414.103">
      <Uri>https://github.com/dotnet/dotnet</Uri>
      <Sha>5088919af0e4a144ce5b294542f472bf668c9cc8</Sha>
    </Dependency>
    <Dependency Name="System.Text.Encoding.CodePages" Version="10.0.0-rc.1.25414.103">
      <Uri>https://github.com/dotnet/dotnet</Uri>
      <Sha>5088919af0e4a144ce5b294542f472bf668c9cc8</Sha>
    </Dependency>
    <Dependency Name="System.Resources.Extensions" Version="10.0.0-rc.1.25414.103">
      <Uri>https://github.com/dotnet/dotnet</Uri>
      <Sha>5088919af0e4a144ce5b294542f472bf668c9cc8</Sha>
    </Dependency>
    <!-- Do not use properties based on:
         - Microsoft.WindowsDesktop.App.Ref
         - Microsoft.WindowsDesktop.App.Internal
         - Microsoft.NET.Sdk.WindowsDesktop
         - Microsoft.Dotnet.WinForms.ProjectTemplates
         - Microsoft.DotNet.Wpf.ProjectTemplates
         In VMR builds on non-Windows, they aren't built. Instead, use the following:
         - Microsoft.WindowsDesktop.App.Ref - Microsoft.NETCore.App.Ref
         - Microsoft.WindowsDesktop.App.Internal - Microsoft.NETCore.Platforms
         - Microsoft.NET.Sdk.WindowsDesktop - Microsoft.NETCore.App.Ref
         - Microsoft.Dotnet.WinForms.ProjectTemplates - Microsoft.NETCore.Platforms
         - Microsoft.DotNet.Wpf.ProjectTemplates - Microsoft.NETCore.Platforms
    -->
    <Dependency Name="Microsoft.WindowsDesktop.App.Ref" Version="10.0.0-rc.1.25414.103">
      <Uri>https://github.com/dotnet/dotnet</Uri>
      <Sha>5088919af0e4a144ce5b294542f472bf668c9cc8</Sha>
    </Dependency>
    <Dependency Name="Microsoft.WindowsDesktop.App.Internal" Version="10.0.0-rc.1.25414.103">
      <Uri>https://github.com/dotnet/dotnet</Uri>
      <Sha>5088919af0e4a144ce5b294542f472bf668c9cc8</Sha>
    </Dependency>
    <Dependency Name="Microsoft.NET.Sdk.WindowsDesktop" Version="10.0.0-rc.1.25414.103">
      <Uri>https://github.com/dotnet/dotnet</Uri>
      <Sha>5088919af0e4a144ce5b294542f472bf668c9cc8</Sha>
    </Dependency>
    <Dependency Name="Microsoft.AspNetCore.App.Ref" Version="10.0.0-rc.1.25414.103">
      <Uri>https://github.com/dotnet/dotnet</Uri>
      <Sha>5088919af0e4a144ce5b294542f472bf668c9cc8</Sha>
    </Dependency>
    <Dependency Name="Microsoft.AspNetCore.App.Ref.Internal" Version="10.0.0-rc.1.25414.103">
      <Uri>https://github.com/dotnet/dotnet</Uri>
      <Sha>5088919af0e4a144ce5b294542f472bf668c9cc8</Sha>
    </Dependency>
    <Dependency Name="dotnet-dev-certs" Version="10.0.0-rc.1.25414.103">
      <Uri>https://github.com/dotnet/dotnet</Uri>
      <Sha>5088919af0e4a144ce5b294542f472bf668c9cc8</Sha>
    </Dependency>
    <Dependency Name="dotnet-user-jwts" Version="10.0.0-rc.1.25414.103">
      <Uri>https://github.com/dotnet/dotnet</Uri>
      <Sha>5088919af0e4a144ce5b294542f472bf668c9cc8</Sha>
    </Dependency>
    <Dependency Name="dotnet-user-secrets" Version="10.0.0-rc.1.25414.103">
      <Uri>https://github.com/dotnet/dotnet</Uri>
      <Sha>5088919af0e4a144ce5b294542f472bf668c9cc8</Sha>
    </Dependency>
    <Dependency Name="Microsoft.AspNetCore.Analyzers" Version="10.0.0-rc.1.25414.103">
      <Uri>https://github.com/dotnet/dotnet</Uri>
      <Sha>5088919af0e4a144ce5b294542f472bf668c9cc8</Sha>
    </Dependency>
    <!-- Authentication and Components needed for dotnet/maui CoherentParentDependency -->
    <Dependency Name="Microsoft.AspNetCore.Authentication.Facebook" Version="10.0.0-rc.1.25414.103">
      <Uri>https://github.com/dotnet/dotnet</Uri>
      <Sha>5088919af0e4a144ce5b294542f472bf668c9cc8</Sha>
    </Dependency>
    <Dependency Name="Microsoft.AspNetCore.Authentication.Google" Version="10.0.0-rc.1.25414.103">
      <Uri>https://github.com/dotnet/dotnet</Uri>
      <Sha>5088919af0e4a144ce5b294542f472bf668c9cc8</Sha>
    </Dependency>
    <Dependency Name="Microsoft.AspNetCore.Authentication.MicrosoftAccount" Version="10.0.0-rc.1.25414.103">
      <Uri>https://github.com/dotnet/dotnet</Uri>
      <Sha>5088919af0e4a144ce5b294542f472bf668c9cc8</Sha>
    </Dependency>
    <Dependency Name="Microsoft.AspNetCore.Components" Version="10.0.0-rc.1.25414.103">
      <Uri>https://github.com/dotnet/dotnet</Uri>
      <Sha>5088919af0e4a144ce5b294542f472bf668c9cc8</Sha>
    </Dependency>
    <Dependency Name="Microsoft.AspNetCore.Components.Analyzers" Version="10.0.0-rc.1.25414.103">
      <Uri>https://github.com/dotnet/dotnet</Uri>
      <Sha>5088919af0e4a144ce5b294542f472bf668c9cc8</Sha>
    </Dependency>
    <Dependency Name="Microsoft.AspNetCore.Components.Forms" Version="10.0.0-rc.1.25414.103">
      <Uri>https://github.com/dotnet/dotnet</Uri>
      <Sha>5088919af0e4a144ce5b294542f472bf668c9cc8</Sha>
    </Dependency>
    <Dependency Name="Microsoft.AspNetCore.Components.WebAssembly" Version="10.0.0-rc.1.25414.103">
      <Uri>https://github.com/dotnet/dotnet</Uri>
      <Sha>5088919af0e4a144ce5b294542f472bf668c9cc8</Sha>
    </Dependency>
    <Dependency Name="Microsoft.AspNetCore.Components.WebAssembly.Server" Version="10.0.0-rc.1.25414.103">
      <Uri>https://github.com/dotnet/dotnet</Uri>
      <Sha>5088919af0e4a144ce5b294542f472bf668c9cc8</Sha>
    </Dependency>
    <Dependency Name="Microsoft.AspNetCore.Components.SdkAnalyzers" Version="10.0.0-rc.1.25414.103">
      <Uri>https://github.com/dotnet/dotnet</Uri>
      <Sha>5088919af0e4a144ce5b294542f472bf668c9cc8</Sha>
    </Dependency>
    <Dependency Name="Microsoft.AspNetCore.Components.WebView" Version="10.0.0-rc.1.25414.103">
      <Uri>https://github.com/dotnet/dotnet</Uri>
      <Sha>5088919af0e4a144ce5b294542f472bf668c9cc8</Sha>
    </Dependency>
    <Dependency Name="Microsoft.AspNetCore.Metadata" Version="10.0.0-rc.1.25414.103">
      <Uri>https://github.com/dotnet/dotnet</Uri>
      <Sha>5088919af0e4a144ce5b294542f472bf668c9cc8</Sha>
    </Dependency>
    <Dependency Name="Microsoft.AspNetCore.Mvc.Analyzers" Version="10.0.0-rc.1.25414.103">
      <Uri>https://github.com/dotnet/dotnet</Uri>
      <Sha>5088919af0e4a144ce5b294542f472bf668c9cc8</Sha>
    </Dependency>
    <Dependency Name="Microsoft.AspNetCore.Mvc.Api.Analyzers" Version="10.0.0-rc.1.25414.103">
      <Uri>https://github.com/dotnet/dotnet</Uri>
      <Sha>5088919af0e4a144ce5b294542f472bf668c9cc8</Sha>
    </Dependency>
    <Dependency Name="Microsoft.Extensions.FileProviders.Embedded" Version="10.0.0-rc.1.25414.103">
      <Uri>https://github.com/dotnet/dotnet</Uri>
      <Sha>5088919af0e4a144ce5b294542f472bf668c9cc8</Sha>
    </Dependency>
    <Dependency Name="Microsoft.AspNetCore.Authorization" Version="10.0.0-rc.1.25414.103">
      <Uri>https://github.com/dotnet/dotnet</Uri>
      <Sha>5088919af0e4a144ce5b294542f472bf668c9cc8</Sha>
    </Dependency>
    <Dependency Name="Microsoft.AspNetCore.Components.Web" Version="10.0.0-rc.1.25414.103">
      <Uri>https://github.com/dotnet/dotnet</Uri>
      <Sha>5088919af0e4a144ce5b294542f472bf668c9cc8</Sha>
    </Dependency>
    <Dependency Name="Microsoft.JSInterop" Version="10.0.0-rc.1.25414.103">
      <Uri>https://github.com/dotnet/dotnet</Uri>
      <Sha>5088919af0e4a144ce5b294542f472bf668c9cc8</Sha>
    </Dependency>
    <Dependency Name="Microsoft.Extensions.ObjectPool" Version="10.0.0-rc.1.25414.103">
      <Uri>https://github.com/dotnet/dotnet</Uri>
      <Sha>5088919af0e4a144ce5b294542f472bf668c9cc8</Sha>
    </Dependency>
    <Dependency Name="Microsoft.AspNetCore.DeveloperCertificates.XPlat" Version="10.0.0-rc.1.25414.103">
      <Uri>https://github.com/dotnet/dotnet</Uri>
      <Sha>5088919af0e4a144ce5b294542f472bf668c9cc8</Sha>
    </Dependency>
    <Dependency Name="Microsoft.AspNetCore.TestHost" Version="10.0.0-rc.1.25414.103">
      <Uri>https://github.com/dotnet/dotnet</Uri>
      <Sha>5088919af0e4a144ce5b294542f472bf668c9cc8</Sha>
    </Dependency>
    <Dependency Name="Microsoft.DotNet.Web.ItemTemplates.10.0" Version="10.0.0-rc.1.25414.103">
      <Uri>https://github.com/dotnet/dotnet</Uri>
      <Sha>5088919af0e4a144ce5b294542f472bf668c9cc8</Sha>
    </Dependency>
    <Dependency Name="Microsoft.DotNet.Web.ProjectTemplates.10.0" Version="10.0.0-rc.1.25414.103">
      <Uri>https://github.com/dotnet/dotnet</Uri>
      <Sha>5088919af0e4a144ce5b294542f472bf668c9cc8</Sha>
    </Dependency>
    <Dependency Name="Microsoft.CodeAnalysis.Razor.Tooling.Internal" Version="10.0.0-preview.25414.103">
      <Uri>https://github.com/dotnet/dotnet</Uri>
      <Sha>5088919af0e4a144ce5b294542f472bf668c9cc8</Sha>
    </Dependency>
    <Dependency Name="Microsoft.AspNetCore.Mvc.Razor.Extensions.Tooling.Internal" Version="10.0.0-preview.25414.103">
      <Uri>https://github.com/dotnet/dotnet</Uri>
      <Sha>5088919af0e4a144ce5b294542f472bf668c9cc8</Sha>
    </Dependency>
    <Dependency Name="Microsoft.NET.Sdk.Razor.SourceGenerators.Transport" Version="10.0.0-preview.25414.103">
      <Uri>https://github.com/dotnet/dotnet</Uri>
      <Sha>5088919af0e4a144ce5b294542f472bf668c9cc8</Sha>
    </Dependency>
    <Dependency Name="Microsoft.Web.Xdt" Version="3.2.0-preview.25414.103">
      <Uri>https://github.com/dotnet/dotnet</Uri>
      <Sha>5088919af0e4a144ce5b294542f472bf668c9cc8</Sha>
    </Dependency>
    <Dependency Name="Microsoft.CodeAnalysis.PublicApiAnalyzers" Version="5.0.0-2.25414.103">
      <Uri>https://github.com/dotnet/dotnet</Uri>
      <Sha>5088919af0e4a144ce5b294542f472bf668c9cc8</Sha>
    </Dependency>
    <Dependency Name="System.CommandLine" Version="2.0.0-rc.1.25414.103">
      <Uri>https://github.com/dotnet/dotnet</Uri>
      <Sha>5088919af0e4a144ce5b294542f472bf668c9cc8</Sha>
    </Dependency>
    <!-- Microsoft.CodeAnalysis.Workspaces.MSBuild transitively references M.Bcl.AsyncInterfaces.
         Adding an explicit dependency to make sure the latest version is used instead of the SBRP
         one under source build. -->
    <Dependency Name="Microsoft.DiaSymReader" Version="2.2.0-beta.25414.103">
      <Uri>https://github.com/dotnet/dotnet</Uri>
      <Sha>5088919af0e4a144ce5b294542f472bf668c9cc8</Sha>
    </Dependency>
    <Dependency Name="Microsoft.Deployment.DotNet.Releases" Version="2.0.0-preview.1.25414.103">
      <Uri>https://github.com/dotnet/dotnet</Uri>
      <Sha>5088919af0e4a144ce5b294542f472bf668c9cc8</Sha>
    </Dependency>
    <Dependency Name="Microsoft.Build.Tasks.Git" Version="10.0.0-beta.25414.103">
      <Uri>https://github.com/dotnet/dotnet</Uri>
      <Sha>5088919af0e4a144ce5b294542f472bf668c9cc8</Sha>
    </Dependency>
    <Dependency Name="Microsoft.SourceLink.Common" Version="10.0.0-beta.25414.103">
      <Uri>https://github.com/dotnet/dotnet</Uri>
      <Sha>5088919af0e4a144ce5b294542f472bf668c9cc8</Sha>
    </Dependency>
    <Dependency Name="Microsoft.SourceLink.AzureRepos.Git" Version="10.0.0-beta.25414.103">
      <Uri>https://github.com/dotnet/dotnet</Uri>
      <Sha>5088919af0e4a144ce5b294542f472bf668c9cc8</Sha>
    </Dependency>
    <Dependency Name="Microsoft.SourceLink.GitHub" Version="10.0.0-beta.25414.103">
      <Uri>https://github.com/dotnet/dotnet</Uri>
      <Sha>5088919af0e4a144ce5b294542f472bf668c9cc8</Sha>
    </Dependency>
    <Dependency Name="Microsoft.SourceLink.GitLab" Version="10.0.0-beta.25414.103">
      <Uri>https://github.com/dotnet/dotnet</Uri>
      <Sha>5088919af0e4a144ce5b294542f472bf668c9cc8</Sha>
    </Dependency>
    <Dependency Name="Microsoft.SourceLink.Bitbucket.Git" Version="10.0.0-beta.25414.103">
      <Uri>https://github.com/dotnet/dotnet</Uri>
      <Sha>5088919af0e4a144ce5b294542f472bf668c9cc8</Sha>
    </Dependency>
    <!-- Dependency required for flowing correct package version in source-build, using PVP flow. -->
    <Dependency Name="Microsoft.Extensions.Logging" Version="10.0.0-rc.1.25414.103">
      <Uri>https://github.com/dotnet/dotnet</Uri>
      <Sha>5088919af0e4a144ce5b294542f472bf668c9cc8</Sha>
    </Dependency>
    <!-- Dependency required for flowing correct package version in source-build, using PVP flow. -->
    <Dependency Name="Microsoft.Extensions.Logging.Abstractions" Version="10.0.0-rc.1.25414.103">
      <Uri>https://github.com/dotnet/dotnet</Uri>
      <Sha>5088919af0e4a144ce5b294542f472bf668c9cc8</Sha>
    </Dependency>
    <!-- Dependency required for flowing correct package version in source-build, using PVP flow. -->
    <Dependency Name="Microsoft.Extensions.Logging.Console" Version="10.0.0-rc.1.25414.103">
      <Uri>https://github.com/dotnet/dotnet</Uri>
      <Sha>5088919af0e4a144ce5b294542f472bf668c9cc8</Sha>
    </Dependency>
    <!-- Dependency required for flowing correct package version in source-build, using PVP flow. -->
    <Dependency Name="Microsoft.Extensions.FileSystemGlobbing" Version="10.0.0-rc.1.25414.103">
      <Uri>https://github.com/dotnet/dotnet</Uri>
      <Sha>5088919af0e4a144ce5b294542f472bf668c9cc8</Sha>
    </Dependency>
    <!-- Dependency required for flowing correct package version in source-build, using PVP flow. -->
    <Dependency Name="System.ServiceProcess.ServiceController" Version="10.0.0-rc.1.25414.103">
      <Uri>https://github.com/dotnet/dotnet</Uri>
      <Sha>5088919af0e4a144ce5b294542f472bf668c9cc8</Sha>
    </Dependency>
    <Dependency Name="System.Text.Json" Version="10.0.0-rc.1.25414.103">
      <Uri>https://github.com/dotnet/dotnet</Uri>
      <Sha>5088919af0e4a144ce5b294542f472bf668c9cc8</Sha>
    </Dependency>
    <Dependency Name="Microsoft.Bcl.AsyncInterfaces" Version="10.0.0-rc.1.25414.103">
      <Uri>https://github.com/dotnet/dotnet</Uri>
      <Sha>5088919af0e4a144ce5b294542f472bf668c9cc8</Sha>
    </Dependency>
    <Dependency Name="Microsoft.Extensions.FileProviders.Abstractions" Version="10.0.0-rc.1.25414.103">
      <Uri>https://github.com/dotnet/dotnet</Uri>
      <Sha>5088919af0e4a144ce5b294542f472bf668c9cc8</Sha>
    </Dependency>
    <Dependency Name="Microsoft.Win32.SystemEvents" Version="10.0.0-rc.1.25414.103">
      <Uri>https://github.com/dotnet/dotnet</Uri>
      <Sha>5088919af0e4a144ce5b294542f472bf668c9cc8</Sha>
    </Dependency>
    <Dependency Name="System.Composition.AttributedModel" Version="10.0.0-rc.1.25414.103">
      <Uri>https://github.com/dotnet/dotnet</Uri>
      <Sha>5088919af0e4a144ce5b294542f472bf668c9cc8</Sha>
    </Dependency>
    <Dependency Name="System.Composition.Convention" Version="10.0.0-rc.1.25414.103">
      <Uri>https://github.com/dotnet/dotnet</Uri>
      <Sha>5088919af0e4a144ce5b294542f472bf668c9cc8</Sha>
    </Dependency>
    <Dependency Name="System.Composition.Hosting" Version="10.0.0-rc.1.25414.103">
      <Uri>https://github.com/dotnet/dotnet</Uri>
      <Sha>5088919af0e4a144ce5b294542f472bf668c9cc8</Sha>
    </Dependency>
    <Dependency Name="System.Composition.Runtime" Version="10.0.0-rc.1.25414.103">
      <Uri>https://github.com/dotnet/dotnet</Uri>
      <Sha>5088919af0e4a144ce5b294542f472bf668c9cc8</Sha>
    </Dependency>
    <Dependency Name="System.Composition.TypedParts" Version="10.0.0-rc.1.25414.103">
      <Uri>https://github.com/dotnet/dotnet</Uri>
      <Sha>5088919af0e4a144ce5b294542f472bf668c9cc8</Sha>
    </Dependency>
    <Dependency Name="System.Configuration.ConfigurationManager" Version="10.0.0-rc.1.25414.103">
      <Uri>https://github.com/dotnet/dotnet</Uri>
      <Sha>5088919af0e4a144ce5b294542f472bf668c9cc8</Sha>
    </Dependency>
    <Dependency Name="System.Diagnostics.DiagnosticSource" Version="10.0.0-rc.1.25414.103">
      <Uri>https://github.com/dotnet/dotnet</Uri>
      <Sha>5088919af0e4a144ce5b294542f472bf668c9cc8</Sha>
    </Dependency>
    <Dependency Name="System.Security.Cryptography.Pkcs" Version="10.0.0-rc.1.25414.103">
      <Uri>https://github.com/dotnet/dotnet</Uri>
      <Sha>5088919af0e4a144ce5b294542f472bf668c9cc8</Sha>
    </Dependency>
    <Dependency Name="System.Security.Cryptography.Xml" Version="10.0.0-rc.1.25414.103">
      <Uri>https://github.com/dotnet/dotnet</Uri>
      <Sha>5088919af0e4a144ce5b294542f472bf668c9cc8</Sha>
    </Dependency>
    <Dependency Name="System.Security.Permissions" Version="10.0.0-rc.1.25414.103">
      <Uri>https://github.com/dotnet/dotnet</Uri>
      <Sha>5088919af0e4a144ce5b294542f472bf668c9cc8</Sha>
    </Dependency>
    <Dependency Name="System.Windows.Extensions" Version="10.0.0-rc.1.25414.103">
      <Uri>https://github.com/dotnet/dotnet</Uri>
      <Sha>5088919af0e4a144ce5b294542f472bf668c9cc8</Sha>
    </Dependency>
  </ProductDependencies>
  <ToolsetDependencies>
    <Dependency Name="Microsoft.DotNet.Arcade.Sdk" Version="10.0.0-beta.25414.103">
      <Uri>https://github.com/dotnet/dotnet</Uri>
      <Sha>5088919af0e4a144ce5b294542f472bf668c9cc8</Sha>
    </Dependency>
    <Dependency Name="Microsoft.DotNet.Build.Tasks.Installers" Version="10.0.0-beta.25414.103">
      <Uri>https://github.com/dotnet/dotnet</Uri>
      <Sha>5088919af0e4a144ce5b294542f472bf668c9cc8</Sha>
    </Dependency>
    <Dependency Name="Microsoft.DotNet.Build.Tasks.Templating" Version="10.0.0-beta.25414.103">
      <Uri>https://github.com/dotnet/dotnet</Uri>
      <Sha>5088919af0e4a144ce5b294542f472bf668c9cc8</Sha>
    </Dependency>
    <Dependency Name="Microsoft.DotNet.Build.Tasks.Workloads" Version="10.0.0-beta.25414.103">
      <Uri>https://github.com/dotnet/dotnet</Uri>
      <Sha>5088919af0e4a144ce5b294542f472bf668c9cc8</Sha>
    </Dependency>
    <Dependency Name="Microsoft.DotNet.Helix.Sdk" Version="10.0.0-beta.25414.103">
      <Uri>https://github.com/dotnet/dotnet</Uri>
      <Sha>5088919af0e4a144ce5b294542f472bf668c9cc8</Sha>
    </Dependency>
    <Dependency Name="Microsoft.DotNet.SignTool" Version="10.0.0-beta.25414.103">
      <Uri>https://github.com/dotnet/dotnet</Uri>
      <Sha>5088919af0e4a144ce5b294542f472bf668c9cc8</Sha>
    </Dependency>
    <Dependency Name="Microsoft.DotNet.XUnitExtensions" Version="10.0.0-beta.25414.103">
      <Uri>https://github.com/dotnet/dotnet</Uri>
      <Sha>5088919af0e4a144ce5b294542f472bf668c9cc8</Sha>
    </Dependency>
    <Dependency Name="Microsoft.DotNet.XliffTasks" Version="10.0.0-beta.25414.103">
      <Uri>https://github.com/dotnet/dotnet</Uri>
      <Sha>5088919af0e4a144ce5b294542f472bf668c9cc8</Sha>
    </Dependency>
    <Dependency Name="System.Reflection.MetadataLoadContext" Version="10.0.0-rc.1.25414.103">
      <Uri>https://github.com/dotnet/dotnet</Uri>
      <Sha>5088919af0e4a144ce5b294542f472bf668c9cc8</Sha>
    </Dependency>
    <Dependency Name="Microsoft.Testing.Platform" Version="1.9.0-preview.25415.13">
      <Uri>https://github.com/microsoft/testfx</Uri>
      <Sha>5182881d93b55c942460dc43ebbcfa87a2fb84bd</Sha>
    </Dependency>
    <Dependency Name="MSTest" Version="3.11.0-preview.25415.13">
      <Uri>https://github.com/microsoft/testfx</Uri>
      <Sha>5182881d93b55c942460dc43ebbcfa87a2fb84bd</Sha>
    </Dependency>
    <Dependency Name="Microsoft.Extensions.Configuration.Ini" Version="10.0.0-rc.1.25414.103">
      <Uri>https://github.com/dotnet/dotnet</Uri>
      <Sha>5088919af0e4a144ce5b294542f472bf668c9cc8</Sha>
    </Dependency>
  </ToolsetDependencies>
</Dependencies><|MERGE_RESOLUTION|>--- conflicted
+++ resolved
@@ -84,15 +84,11 @@
       <Uri>https://github.com/dotnet/dotnet</Uri>
       <Sha>5088919af0e4a144ce5b294542f472bf668c9cc8</Sha>
     </Dependency>
-<<<<<<< HEAD
-    <Dependency Name="Microsoft.Net.BuildServerUtils" Version="5.0.0-2.25377.103">
-      <Uri>https://github.com/dotnet/dotnet</Uri>
-      <Sha>6a953e76162f3f079405f80e28664fa51b136740</Sha>
-    </Dependency>
-    <Dependency Name="Microsoft.Net.Compilers.Toolset" Version="5.0.0-2.25377.103">
-=======
+    <Dependency Name="Microsoft.Net.BuildServerUtils" Version="5.0.0-2.25414.103">
+      <Uri>https://github.com/dotnet/dotnet</Uri>
+      <Sha>5088919af0e4a144ce5b294542f472bf668c9cc8</Sha>
+    </Dependency>
     <Dependency Name="Microsoft.Net.Compilers.Toolset" Version="5.0.0-2.25414.103">
->>>>>>> 007b24fc
       <Uri>https://github.com/dotnet/dotnet</Uri>
       <Sha>5088919af0e4a144ce5b294542f472bf668c9cc8</Sha>
     </Dependency>
