<?xml version="1.0" encoding="utf-8"?>
<Dependencies>
  <Source Uri="https://github.com/dotnet/dotnet" Mapping="sdk" Sha="699b0116eb3df66c4dd7698af4f1cd24ac4547a3" BarId="275638" />
  <ProductDependencies>
    <Dependency Name="Microsoft.TemplateEngine.Abstractions" Version="10.0.100-preview.7.25373.106">
      <Uri>https://github.com/dotnet/dotnet</Uri>
      <Sha>1add0c55b8beeb1b1de4d81e362fad8978c4c8c8</Sha>
    </Dependency>
    <Dependency Name="Microsoft.TemplateEngine.Edge" Version="10.0.100-preview.7.25373.106">
      <Uri>https://github.com/dotnet/dotnet</Uri>
      <Sha>1add0c55b8beeb1b1de4d81e362fad8978c4c8c8</Sha>
    </Dependency>
    <Dependency Name="Microsoft.TemplateEngine.Orchestrator.RunnableProjects" Version="10.0.100-preview.7.25373.106">
      <Uri>https://github.com/dotnet/dotnet</Uri>
      <Sha>1add0c55b8beeb1b1de4d81e362fad8978c4c8c8</Sha>
    </Dependency>
    <Dependency Name="Microsoft.TemplateEngine.Utils" Version="10.0.100-preview.7.25373.106">
      <Uri>https://github.com/dotnet/dotnet</Uri>
      <Sha>1add0c55b8beeb1b1de4d81e362fad8978c4c8c8</Sha>
    </Dependency>
    <Dependency Name="Microsoft.TemplateSearch.Common" Version="10.0.100-preview.7.25373.106">
      <Uri>https://github.com/dotnet/dotnet</Uri>
      <Sha>1add0c55b8beeb1b1de4d81e362fad8978c4c8c8</Sha>
    </Dependency>
    <Dependency Name="Microsoft.TemplateEngine.Mocks" Version="10.0.100-preview.7.25373.106">
      <Uri>https://github.com/dotnet/dotnet</Uri>
      <Sha>1add0c55b8beeb1b1de4d81e362fad8978c4c8c8</Sha>
    </Dependency>
    <Dependency Name="Microsoft.TemplateEngine.TestHelper" Version="10.0.100-preview.7.25373.106">
      <Uri>https://github.com/dotnet/dotnet</Uri>
      <Sha>1add0c55b8beeb1b1de4d81e362fad8978c4c8c8</Sha>
    </Dependency>
    <Dependency Name="Microsoft.TemplateEngine.Authoring.TemplateVerifier" Version="10.0.100-preview.7.25373.106">
      <Uri>https://github.com/dotnet/dotnet</Uri>
      <Sha>1add0c55b8beeb1b1de4d81e362fad8978c4c8c8</Sha>
    </Dependency>
    <Dependency Name="Microsoft.TemplateSearch.TemplateDiscovery" Version="10.0.100-preview.7.25373.106">
      <Uri>https://github.com/dotnet/dotnet</Uri>
      <Sha>1add0c55b8beeb1b1de4d81e362fad8978c4c8c8</Sha>
    </Dependency>
    <Dependency Name="Microsoft.NETCore.App.Ref" Version="10.0.0-preview.7.25373.106">
      <Uri>https://github.com/dotnet/dotnet</Uri>
      <Sha>1add0c55b8beeb1b1de4d81e362fad8978c4c8c8</Sha>
    </Dependency>
    <Dependency Name="Microsoft.NETCore.Platforms" Version="10.0.0-preview.7.25373.106">
      <Uri>https://github.com/dotnet/dotnet</Uri>
      <Sha>1add0c55b8beeb1b1de4d81e362fad8978c4c8c8</Sha>
    </Dependency>
    <Dependency Name="Microsoft.NET.HostModel" Version="10.0.0-preview.7.25373.106">
      <Uri>https://github.com/dotnet/dotnet</Uri>
      <Sha>1add0c55b8beeb1b1de4d81e362fad8978c4c8c8</Sha>
    </Dependency>
    <Dependency Name="System.IO.Hashing" Version="10.0.0-preview.7.25373.106">
      <Uri>https://github.com/dotnet/dotnet</Uri>
      <Sha>1add0c55b8beeb1b1de4d81e362fad8978c4c8c8</Sha>
    </Dependency>
    <Dependency Name="Microsoft.Extensions.DependencyModel" Version="10.0.0-preview.7.25373.106">
      <Uri>https://github.com/dotnet/dotnet</Uri>
      <Sha>1add0c55b8beeb1b1de4d81e362fad8978c4c8c8</Sha>
    </Dependency>
    <!-- Change blob version in GenerateInstallerLayout.targets if this is unpinned to service targeting pack -->
    <!-- No new netstandard.library planned for 3.1 timeframe at this time. -->
    <Dependency Name="NETStandard.Library.Ref" Version="2.1.0" Pinned="true">
      <Uri>https://github.com/dotnet/core-setup</Uri>
      <Sha>7d57652f33493fa022125b7f63aad0d70c52d810</Sha>
    </Dependency>
<<<<<<< HEAD
    <Dependency Name="Microsoft.Build" Version="17.15.0-preview-25359-101">
=======
    <Dependency Name="Microsoft.NET.Runtime.Emscripten.Sdk.Internal" Version="10.0.0-preview.7.25373.106">
      <Uri>https://github.com/dotnet/dotnet</Uri>
      <Sha>1add0c55b8beeb1b1de4d81e362fad8978c4c8c8</Sha>
    </Dependency>
    <Dependency Name="Microsoft.NET.Runtime.Emscripten.3.1.56.Cache.win-x64" Version="10.0.0-preview.7.25373.106">
      <Uri>https://github.com/dotnet/dotnet</Uri>
      <Sha>1add0c55b8beeb1b1de4d81e362fad8978c4c8c8</Sha>
    </Dependency>
    <Dependency Name="Microsoft.Build" Version="17.15.0-preview-25373-106">
>>>>>>> fef93d5b
      <Uri>https://github.com/dotnet/dotnet</Uri>
      <Sha>1add0c55b8beeb1b1de4d81e362fad8978c4c8c8</Sha>
    </Dependency>
    <Dependency Name="Microsoft.Build.Localization" Version="17.15.0-preview-25373-106">
      <Uri>https://github.com/dotnet/dotnet</Uri>
      <Sha>1add0c55b8beeb1b1de4d81e362fad8978c4c8c8</Sha>
    </Dependency>
    <Dependency Name="Microsoft.FSharp.Compiler" Version="14.0.100-preview7.25373.106">
      <Uri>https://github.com/dotnet/dotnet</Uri>
      <Sha>1add0c55b8beeb1b1de4d81e362fad8978c4c8c8</Sha>
    </Dependency>
    <Dependency Name="Microsoft.Net.Compilers.Toolset" Version="5.0.0-2.25373.106">
      <Uri>https://github.com/dotnet/dotnet</Uri>
      <Sha>1add0c55b8beeb1b1de4d81e362fad8978c4c8c8</Sha>
    </Dependency>
    <Dependency Name="Microsoft.Net.Compilers.Toolset.Framework" Version="5.0.0-2.25373.106">
      <Uri>https://github.com/dotnet/dotnet</Uri>
      <Sha>1add0c55b8beeb1b1de4d81e362fad8978c4c8c8</Sha>
    </Dependency>
    <Dependency Name="Microsoft.CodeAnalysis" Version="5.0.0-2.25373.106">
      <Uri>https://github.com/dotnet/dotnet</Uri>
      <Sha>1add0c55b8beeb1b1de4d81e362fad8978c4c8c8</Sha>
    </Dependency>
    <Dependency Name="Microsoft.CodeAnalysis.CSharp" Version="5.0.0-2.25373.106">
      <Uri>https://github.com/dotnet/dotnet</Uri>
      <Sha>1add0c55b8beeb1b1de4d81e362fad8978c4c8c8</Sha>
    </Dependency>
    <Dependency Name="Microsoft.CodeAnalysis.CSharp.CodeStyle" Version="5.0.0-2.25373.106">
      <Uri>https://github.com/dotnet/dotnet</Uri>
      <Sha>1add0c55b8beeb1b1de4d81e362fad8978c4c8c8</Sha>
    </Dependency>
    <Dependency Name="Microsoft.CodeAnalysis.CSharp.Features" Version="5.0.0-2.25373.106">
      <Uri>https://github.com/dotnet/dotnet</Uri>
      <Sha>1add0c55b8beeb1b1de4d81e362fad8978c4c8c8</Sha>
    </Dependency>
    <Dependency Name="Microsoft.CodeAnalysis.CSharp.Workspaces" Version="5.0.0-2.25373.106">
      <Uri>https://github.com/dotnet/dotnet</Uri>
      <Sha>1add0c55b8beeb1b1de4d81e362fad8978c4c8c8</Sha>
    </Dependency>
    <Dependency Name="Microsoft.CodeAnalysis.Workspaces.Common" Version="5.0.0-2.25373.106">
      <Uri>https://github.com/dotnet/dotnet</Uri>
      <Sha>1add0c55b8beeb1b1de4d81e362fad8978c4c8c8</Sha>
    </Dependency>
    <Dependency Name="Microsoft.CodeAnalysis.Workspaces.MSBuild" Version="5.0.0-2.25373.106">
      <Uri>https://github.com/dotnet/dotnet</Uri>
      <Sha>1add0c55b8beeb1b1de4d81e362fad8978c4c8c8</Sha>
    </Dependency>
    <Dependency Name="Microsoft.Build.NuGetSdkResolver" Version="7.0.0-preview.1.46">
      <Uri>https://github.com/nuget/nuget.client</Uri>
      <Sha>795d8b1beea2359a394e30d21f5faddbd3788ac7</Sha>
    </Dependency>
    <Dependency Name="NuGet.Build.Tasks" Version="7.0.0-preview.1.46">
      <Uri>https://github.com/nuget/nuget.client</Uri>
      <Sha>795d8b1beea2359a394e30d21f5faddbd3788ac7</Sha>
      <SourceBuildTarball RepoName="nuget-client" ManagedOnly="true" />
    </Dependency>
    <Dependency Name="NuGet.Build.Tasks.Console" Version="7.0.0-preview.1.46">
      <Uri>https://github.com/nuget/nuget.client</Uri>
      <Sha>795d8b1beea2359a394e30d21f5faddbd3788ac7</Sha>
    </Dependency>
    <Dependency Name="NuGet.Build.Tasks.Pack" Version="7.0.0-preview.1.46">
      <Uri>https://github.com/nuget/nuget.client</Uri>
      <Sha>795d8b1beea2359a394e30d21f5faddbd3788ac7</Sha>
    </Dependency>
    <Dependency Name="NuGet.Commands" Version="7.0.0-preview.1.46">
      <Uri>https://github.com/nuget/nuget.client</Uri>
      <Sha>795d8b1beea2359a394e30d21f5faddbd3788ac7</Sha>
    </Dependency>
    <Dependency Name="NuGet.CommandLine.XPlat" Version="7.0.0-preview.1.46">
      <Uri>https://github.com/nuget/nuget.client</Uri>
      <Sha>795d8b1beea2359a394e30d21f5faddbd3788ac7</Sha>
    </Dependency>
    <Dependency Name="NuGet.Common" Version="7.0.0-preview.1.46">
      <Uri>https://github.com/nuget/nuget.client</Uri>
      <Sha>795d8b1beea2359a394e30d21f5faddbd3788ac7</Sha>
    </Dependency>
    <Dependency Name="NuGet.Configuration" Version="7.0.0-preview.1.46">
      <Uri>https://github.com/nuget/nuget.client</Uri>
      <Sha>795d8b1beea2359a394e30d21f5faddbd3788ac7</Sha>
    </Dependency>
    <Dependency Name="NuGet.Credentials" Version="7.0.0-preview.1.46">
      <Uri>https://github.com/nuget/nuget.client</Uri>
      <Sha>795d8b1beea2359a394e30d21f5faddbd3788ac7</Sha>
    </Dependency>
    <Dependency Name="NuGet.DependencyResolver.Core" Version="7.0.0-preview.1.46">
      <Uri>https://github.com/nuget/nuget.client</Uri>
      <Sha>795d8b1beea2359a394e30d21f5faddbd3788ac7</Sha>
    </Dependency>
    <Dependency Name="NuGet.Frameworks" Version="7.0.0-preview.1.46">
      <Uri>https://github.com/nuget/nuget.client</Uri>
      <Sha>795d8b1beea2359a394e30d21f5faddbd3788ac7</Sha>
    </Dependency>
    <Dependency Name="NuGet.LibraryModel" Version="7.0.0-preview.1.46">
      <Uri>https://github.com/nuget/nuget.client</Uri>
      <Sha>795d8b1beea2359a394e30d21f5faddbd3788ac7</Sha>
    </Dependency>
    <Dependency Name="NuGet.ProjectModel" Version="7.0.0-preview.1.46">
      <Uri>https://github.com/nuget/nuget.client</Uri>
      <Sha>795d8b1beea2359a394e30d21f5faddbd3788ac7</Sha>
    </Dependency>
    <Dependency Name="NuGet.Protocol" Version="7.0.0-preview.1.46">
      <Uri>https://github.com/nuget/nuget.client</Uri>
      <Sha>795d8b1beea2359a394e30d21f5faddbd3788ac7</Sha>
    </Dependency>
    <Dependency Name="NuGet.Packaging" Version="7.0.0-preview.1.46">
      <Uri>https://github.com/nuget/nuget.client</Uri>
      <Sha>795d8b1beea2359a394e30d21f5faddbd3788ac7</Sha>
    </Dependency>
    <Dependency Name="NuGet.Versioning" Version="7.0.0-preview.1.46">
      <Uri>https://github.com/nuget/nuget.client</Uri>
      <Sha>795d8b1beea2359a394e30d21f5faddbd3788ac7</Sha>
    </Dependency>
    <Dependency Name="NuGet.Localization" Version="7.0.0-preview.1.46">
      <Uri>https://github.com/nuget/nuget.client</Uri>
      <Sha>795d8b1beea2359a394e30d21f5faddbd3788ac7</Sha>
    </Dependency>
    <Dependency Name="Microsoft.NET.Test.Sdk" Version="18.0.0-preview-25373-106">
      <Uri>https://github.com/dotnet/dotnet</Uri>
      <Sha>1add0c55b8beeb1b1de4d81e362fad8978c4c8c8</Sha>
    </Dependency>
    <Dependency Name="Microsoft.TestPlatform.CLI" Version="18.0.0-preview-25373-106">
      <Uri>https://github.com/dotnet/dotnet</Uri>
      <Sha>1add0c55b8beeb1b1de4d81e362fad8978c4c8c8</Sha>
    </Dependency>
    <Dependency Name="Microsoft.TestPlatform.Build" Version="18.0.0-preview-25373-106">
      <Uri>https://github.com/dotnet/dotnet</Uri>
      <Sha>1add0c55b8beeb1b1de4d81e362fad8978c4c8c8</Sha>
    </Dependency>
    <Dependency Name="Microsoft.NET.ILLink.Tasks" Version="10.0.0-preview.7.25373.106">
      <Uri>https://github.com/dotnet/dotnet</Uri>
      <Sha>1add0c55b8beeb1b1de4d81e362fad8978c4c8c8</Sha>
    </Dependency>
    <Dependency Name="System.CodeDom" Version="10.0.0-preview.7.25373.106">
      <Uri>https://github.com/dotnet/dotnet</Uri>
      <Sha>1add0c55b8beeb1b1de4d81e362fad8978c4c8c8</Sha>
    </Dependency>
    <Dependency Name="System.Formats.Asn1" Version="10.0.0-preview.7.25373.106">
      <Uri>https://github.com/dotnet/dotnet</Uri>
      <Sha>1add0c55b8beeb1b1de4d81e362fad8978c4c8c8</Sha>
    </Dependency>
    <Dependency Name="System.Security.Cryptography.ProtectedData" Version="10.0.0-preview.7.25373.106">
      <Uri>https://github.com/dotnet/dotnet</Uri>
      <Sha>1add0c55b8beeb1b1de4d81e362fad8978c4c8c8</Sha>
    </Dependency>
    <Dependency Name="System.Text.Encoding.CodePages" Version="10.0.0-preview.7.25373.106">
      <Uri>https://github.com/dotnet/dotnet</Uri>
      <Sha>1add0c55b8beeb1b1de4d81e362fad8978c4c8c8</Sha>
    </Dependency>
    <Dependency Name="System.Resources.Extensions" Version="10.0.0-preview.7.25373.106">
      <Uri>https://github.com/dotnet/dotnet</Uri>
      <Sha>1add0c55b8beeb1b1de4d81e362fad8978c4c8c8</Sha>
    </Dependency>
    <!-- Do not use properties based on:
         - Microsoft.WindowsDesktop.App.Ref
         - Microsoft.WindowsDesktop.App.Internal
         - Microsoft.NET.Sdk.WindowsDesktop
         - Microsoft.Dotnet.WinForms.ProjectTemplates
         - Microsoft.DotNet.Wpf.ProjectTemplates
         In VMR builds on non-Windows, they aren't built. Instead, use the following:
         - Microsoft.WindowsDesktop.App.Ref - Microsoft.NETCore.App.Ref
         - Microsoft.WindowsDesktop.App.Internal - Microsoft.NETCore.Platforms
         - Microsoft.NET.Sdk.WindowsDesktop - Microsoft.NETCore.App.Ref
         - Microsoft.Dotnet.WinForms.ProjectTemplates - Microsoft.NETCore.Platforms
         - Microsoft.DotNet.Wpf.ProjectTemplates - Microsoft.NETCore.Platforms
    -->
    <Dependency Name="Microsoft.WindowsDesktop.App.Ref" Version="10.0.0-preview.7.25373.106">
      <Uri>https://github.com/dotnet/dotnet</Uri>
      <Sha>1add0c55b8beeb1b1de4d81e362fad8978c4c8c8</Sha>
    </Dependency>
    <Dependency Name="Microsoft.WindowsDesktop.App.Internal" Version="10.0.0-preview.7.25373.106">
      <Uri>https://github.com/dotnet/dotnet</Uri>
      <Sha>1add0c55b8beeb1b1de4d81e362fad8978c4c8c8</Sha>
    </Dependency>
    <Dependency Name="Microsoft.NET.Sdk.WindowsDesktop" Version="10.0.0-preview.7.25373.106">
      <Uri>https://github.com/dotnet/dotnet</Uri>
      <Sha>1add0c55b8beeb1b1de4d81e362fad8978c4c8c8</Sha>
    </Dependency>
    <Dependency Name="Microsoft.AspNetCore.App.Ref" Version="10.0.0-preview.7.25373.106">
      <Uri>https://github.com/dotnet/dotnet</Uri>
      <Sha>1add0c55b8beeb1b1de4d81e362fad8978c4c8c8</Sha>
    </Dependency>
    <Dependency Name="Microsoft.AspNetCore.App.Ref.Internal" Version="10.0.0-preview.7.25373.106">
      <Uri>https://github.com/dotnet/dotnet</Uri>
      <Sha>1add0c55b8beeb1b1de4d81e362fad8978c4c8c8</Sha>
    </Dependency>
    <Dependency Name="dotnet-dev-certs" Version="10.0.0-preview.7.25373.106">
      <Uri>https://github.com/dotnet/dotnet</Uri>
      <Sha>1add0c55b8beeb1b1de4d81e362fad8978c4c8c8</Sha>
    </Dependency>
    <Dependency Name="dotnet-user-jwts" Version="10.0.0-preview.7.25373.106">
      <Uri>https://github.com/dotnet/dotnet</Uri>
      <Sha>1add0c55b8beeb1b1de4d81e362fad8978c4c8c8</Sha>
    </Dependency>
    <Dependency Name="dotnet-user-secrets" Version="10.0.0-preview.7.25373.106">
      <Uri>https://github.com/dotnet/dotnet</Uri>
      <Sha>1add0c55b8beeb1b1de4d81e362fad8978c4c8c8</Sha>
    </Dependency>
    <Dependency Name="Microsoft.AspNetCore.Analyzers" Version="10.0.0-preview.7.25373.106">
      <Uri>https://github.com/dotnet/dotnet</Uri>
      <Sha>1add0c55b8beeb1b1de4d81e362fad8978c4c8c8</Sha>
    </Dependency>
    <!-- Authentication and Components needed for dotnet/maui CoherentParentDependency -->
    <Dependency Name="Microsoft.AspNetCore.Authentication.Facebook" Version="10.0.0-preview.7.25373.106">
      <Uri>https://github.com/dotnet/dotnet</Uri>
      <Sha>1add0c55b8beeb1b1de4d81e362fad8978c4c8c8</Sha>
    </Dependency>
    <Dependency Name="Microsoft.AspNetCore.Authentication.Google" Version="10.0.0-preview.7.25373.106">
      <Uri>https://github.com/dotnet/dotnet</Uri>
      <Sha>1add0c55b8beeb1b1de4d81e362fad8978c4c8c8</Sha>
    </Dependency>
    <Dependency Name="Microsoft.AspNetCore.Authentication.MicrosoftAccount" Version="10.0.0-preview.7.25373.106">
      <Uri>https://github.com/dotnet/dotnet</Uri>
      <Sha>1add0c55b8beeb1b1de4d81e362fad8978c4c8c8</Sha>
    </Dependency>
    <Dependency Name="Microsoft.AspNetCore.Components" Version="10.0.0-preview.7.25373.106">
      <Uri>https://github.com/dotnet/dotnet</Uri>
      <Sha>1add0c55b8beeb1b1de4d81e362fad8978c4c8c8</Sha>
    </Dependency>
    <Dependency Name="Microsoft.AspNetCore.Components.Analyzers" Version="10.0.0-preview.7.25373.106">
      <Uri>https://github.com/dotnet/dotnet</Uri>
      <Sha>1add0c55b8beeb1b1de4d81e362fad8978c4c8c8</Sha>
    </Dependency>
    <Dependency Name="Microsoft.AspNetCore.Components.Forms" Version="10.0.0-preview.7.25373.106">
      <Uri>https://github.com/dotnet/dotnet</Uri>
      <Sha>1add0c55b8beeb1b1de4d81e362fad8978c4c8c8</Sha>
    </Dependency>
    <Dependency Name="Microsoft.AspNetCore.Components.WebAssembly" Version="10.0.0-preview.7.25373.106">
      <Uri>https://github.com/dotnet/dotnet</Uri>
      <Sha>1add0c55b8beeb1b1de4d81e362fad8978c4c8c8</Sha>
    </Dependency>
    <Dependency Name="Microsoft.AspNetCore.Components.WebAssembly.Server" Version="10.0.0-preview.7.25373.106">
      <Uri>https://github.com/dotnet/dotnet</Uri>
      <Sha>1add0c55b8beeb1b1de4d81e362fad8978c4c8c8</Sha>
    </Dependency>
    <Dependency Name="Microsoft.AspNetCore.Components.SdkAnalyzers" Version="10.0.0-preview.7.25373.106">
      <Uri>https://github.com/dotnet/dotnet</Uri>
      <Sha>1add0c55b8beeb1b1de4d81e362fad8978c4c8c8</Sha>
    </Dependency>
    <Dependency Name="Microsoft.AspNetCore.Components.WebView" Version="10.0.0-preview.7.25373.106">
      <Uri>https://github.com/dotnet/dotnet</Uri>
      <Sha>1add0c55b8beeb1b1de4d81e362fad8978c4c8c8</Sha>
    </Dependency>
    <Dependency Name="Microsoft.AspNetCore.Metadata" Version="10.0.0-preview.7.25373.106">
      <Uri>https://github.com/dotnet/dotnet</Uri>
      <Sha>1add0c55b8beeb1b1de4d81e362fad8978c4c8c8</Sha>
    </Dependency>
    <Dependency Name="Microsoft.AspNetCore.Mvc.Analyzers" Version="10.0.0-preview.7.25373.106">
      <Uri>https://github.com/dotnet/dotnet</Uri>
      <Sha>1add0c55b8beeb1b1de4d81e362fad8978c4c8c8</Sha>
    </Dependency>
    <Dependency Name="Microsoft.AspNetCore.Mvc.Api.Analyzers" Version="10.0.0-preview.7.25373.106">
      <Uri>https://github.com/dotnet/dotnet</Uri>
      <Sha>1add0c55b8beeb1b1de4d81e362fad8978c4c8c8</Sha>
    </Dependency>
    <Dependency Name="Microsoft.Extensions.FileProviders.Embedded" Version="10.0.0-preview.7.25373.106">
      <Uri>https://github.com/dotnet/dotnet</Uri>
      <Sha>1add0c55b8beeb1b1de4d81e362fad8978c4c8c8</Sha>
    </Dependency>
    <Dependency Name="Microsoft.AspNetCore.Authorization" Version="10.0.0-preview.7.25373.106">
      <Uri>https://github.com/dotnet/dotnet</Uri>
      <Sha>1add0c55b8beeb1b1de4d81e362fad8978c4c8c8</Sha>
    </Dependency>
    <Dependency Name="Microsoft.AspNetCore.Components.Web" Version="10.0.0-preview.7.25373.106">
      <Uri>https://github.com/dotnet/dotnet</Uri>
      <Sha>1add0c55b8beeb1b1de4d81e362fad8978c4c8c8</Sha>
    </Dependency>
    <Dependency Name="Microsoft.JSInterop" Version="10.0.0-preview.7.25373.106">
      <Uri>https://github.com/dotnet/dotnet</Uri>
      <Sha>1add0c55b8beeb1b1de4d81e362fad8978c4c8c8</Sha>
    </Dependency>
    <Dependency Name="Microsoft.Extensions.ObjectPool" Version="10.0.0-preview.7.25373.106">
      <Uri>https://github.com/dotnet/dotnet</Uri>
      <Sha>1add0c55b8beeb1b1de4d81e362fad8978c4c8c8</Sha>
    </Dependency>
    <Dependency Name="Microsoft.AspNetCore.DeveloperCertificates.XPlat" Version="10.0.0-preview.7.25373.106">
      <Uri>https://github.com/dotnet/dotnet</Uri>
      <Sha>1add0c55b8beeb1b1de4d81e362fad8978c4c8c8</Sha>
    </Dependency>
    <Dependency Name="Microsoft.AspNetCore.TestHost" Version="10.0.0-preview.7.25373.106">
      <Uri>https://github.com/dotnet/dotnet</Uri>
      <Sha>1add0c55b8beeb1b1de4d81e362fad8978c4c8c8</Sha>
    </Dependency>
    <Dependency Name="Microsoft.DotNet.Web.ItemTemplates.10.0" Version="10.0.0-preview.7.25373.106">
      <Uri>https://github.com/dotnet/dotnet</Uri>
      <Sha>1add0c55b8beeb1b1de4d81e362fad8978c4c8c8</Sha>
    </Dependency>
    <Dependency Name="Microsoft.DotNet.Web.ProjectTemplates.10.0" Version="10.0.0-preview.7.25373.106">
      <Uri>https://github.com/dotnet/dotnet</Uri>
      <Sha>1add0c55b8beeb1b1de4d81e362fad8978c4c8c8</Sha>
    </Dependency>
    <Dependency Name="Microsoft.CodeAnalysis.Razor.Tooling.Internal" Version="10.0.0-preview.25373.106">
      <Uri>https://github.com/dotnet/dotnet</Uri>
      <Sha>1add0c55b8beeb1b1de4d81e362fad8978c4c8c8</Sha>
    </Dependency>
    <Dependency Name="Microsoft.AspNetCore.Mvc.Razor.Extensions.Tooling.Internal" Version="10.0.0-preview.25373.106">
      <Uri>https://github.com/dotnet/dotnet</Uri>
      <Sha>1add0c55b8beeb1b1de4d81e362fad8978c4c8c8</Sha>
    </Dependency>
    <Dependency Name="Microsoft.NET.Sdk.Razor.SourceGenerators.Transport" Version="10.0.0-preview.25373.106">
      <Uri>https://github.com/dotnet/dotnet</Uri>
      <Sha>1add0c55b8beeb1b1de4d81e362fad8978c4c8c8</Sha>
    </Dependency>
    <Dependency Name="Microsoft.Web.Xdt" Version="3.2.0-preview.25373.106">
      <Uri>https://github.com/dotnet/dotnet</Uri>
      <Sha>1add0c55b8beeb1b1de4d81e362fad8978c4c8c8</Sha>
    </Dependency>
    <Dependency Name="Microsoft.CodeAnalysis.NetAnalyzers" Version="10.0.0-preview.25373.106">
      <Uri>https://github.com/dotnet/dotnet</Uri>
      <Sha>1add0c55b8beeb1b1de4d81e362fad8978c4c8c8</Sha>
    </Dependency>
    <Dependency Name="Microsoft.CodeAnalysis.PublicApiAnalyzers" Version="5.0.0-2.25373.106">
      <Uri>https://github.com/dotnet/dotnet</Uri>
      <Sha>1add0c55b8beeb1b1de4d81e362fad8978c4c8c8</Sha>
    </Dependency>
    <Dependency Name="System.CommandLine" Version="2.0.0-beta7.25373.106">
      <Uri>https://github.com/dotnet/dotnet</Uri>
      <Sha>1add0c55b8beeb1b1de4d81e362fad8978c4c8c8</Sha>
    </Dependency>
    <!-- Microsoft.CodeAnalysis.Workspaces.MSBuild transitively references M.Bcl.AsyncInterfaces.
         Adding an explicit dependency to make sure the latest version is used instead of the SBRP
         one under source build. -->
    <Dependency Name="Microsoft.DiaSymReader" Version="2.2.0-beta.25373.106">
      <Uri>https://github.com/dotnet/dotnet</Uri>
      <Sha>1add0c55b8beeb1b1de4d81e362fad8978c4c8c8</Sha>
    </Dependency>
    <Dependency Name="Microsoft.Deployment.DotNet.Releases" Version="2.0.0-preview.1.25373.106">
      <Uri>https://github.com/dotnet/dotnet</Uri>
      <Sha>1add0c55b8beeb1b1de4d81e362fad8978c4c8c8</Sha>
    </Dependency>
    <Dependency Name="Microsoft.Build.Tasks.Git" Version="10.0.0-beta.25373.106">
      <Uri>https://github.com/dotnet/dotnet</Uri>
      <Sha>1add0c55b8beeb1b1de4d81e362fad8978c4c8c8</Sha>
    </Dependency>
    <Dependency Name="Microsoft.SourceLink.Common" Version="10.0.0-beta.25373.106">
      <Uri>https://github.com/dotnet/dotnet</Uri>
      <Sha>1add0c55b8beeb1b1de4d81e362fad8978c4c8c8</Sha>
    </Dependency>
    <Dependency Name="Microsoft.SourceLink.AzureRepos.Git" Version="10.0.0-beta.25373.106">
      <Uri>https://github.com/dotnet/dotnet</Uri>
      <Sha>1add0c55b8beeb1b1de4d81e362fad8978c4c8c8</Sha>
    </Dependency>
    <Dependency Name="Microsoft.SourceLink.GitHub" Version="10.0.0-beta.25373.106">
      <Uri>https://github.com/dotnet/dotnet</Uri>
      <Sha>1add0c55b8beeb1b1de4d81e362fad8978c4c8c8</Sha>
    </Dependency>
    <Dependency Name="Microsoft.SourceLink.GitLab" Version="10.0.0-beta.25373.106">
      <Uri>https://github.com/dotnet/dotnet</Uri>
      <Sha>1add0c55b8beeb1b1de4d81e362fad8978c4c8c8</Sha>
    </Dependency>
    <Dependency Name="Microsoft.SourceLink.Bitbucket.Git" Version="10.0.0-beta.25373.106">
      <Uri>https://github.com/dotnet/dotnet</Uri>
      <Sha>1add0c55b8beeb1b1de4d81e362fad8978c4c8c8</Sha>
    </Dependency>
    <!-- Dependency required for flowing correct package version in source-build, using PVP flow. -->
    <Dependency Name="Microsoft.Extensions.Logging" Version="10.0.0-preview.7.25373.106">
      <Uri>https://github.com/dotnet/dotnet</Uri>
      <Sha>1add0c55b8beeb1b1de4d81e362fad8978c4c8c8</Sha>
    </Dependency>
    <!-- Dependency required for flowing correct package version in source-build, using PVP flow. -->
    <Dependency Name="Microsoft.Extensions.Logging.Abstractions" Version="10.0.0-preview.7.25373.106">
      <Uri>https://github.com/dotnet/dotnet</Uri>
      <Sha>1add0c55b8beeb1b1de4d81e362fad8978c4c8c8</Sha>
    </Dependency>
    <!-- Dependency required for flowing correct package version in source-build, using PVP flow. -->
    <Dependency Name="Microsoft.Extensions.Logging.Console" Version="10.0.0-preview.7.25373.106">
      <Uri>https://github.com/dotnet/dotnet</Uri>
      <Sha>1add0c55b8beeb1b1de4d81e362fad8978c4c8c8</Sha>
    </Dependency>
    <!-- Dependency required for flowing correct package version in source-build, using PVP flow. -->
    <Dependency Name="Microsoft.Extensions.FileSystemGlobbing" Version="10.0.0-preview.7.25373.106">
      <Uri>https://github.com/dotnet/dotnet</Uri>
      <Sha>1add0c55b8beeb1b1de4d81e362fad8978c4c8c8</Sha>
    </Dependency>
    <!-- Dependency required for flowing correct package version in source-build, using PVP flow. -->
    <Dependency Name="System.ServiceProcess.ServiceController" Version="10.0.0-preview.7.25373.106">
      <Uri>https://github.com/dotnet/dotnet</Uri>
      <Sha>1add0c55b8beeb1b1de4d81e362fad8978c4c8c8</Sha>
    </Dependency>
    <Dependency Name="System.Text.Json" Version="10.0.0-preview.7.25373.106">
      <Uri>https://github.com/dotnet/dotnet</Uri>
      <Sha>1add0c55b8beeb1b1de4d81e362fad8978c4c8c8</Sha>
    </Dependency>
    <Dependency Name="Microsoft.Bcl.AsyncInterfaces" Version="10.0.0-preview.7.25373.106">
      <Uri>https://github.com/dotnet/dotnet</Uri>
      <Sha>1add0c55b8beeb1b1de4d81e362fad8978c4c8c8</Sha>
    </Dependency>
    <Dependency Name="Microsoft.Extensions.FileProviders.Abstractions" Version="10.0.0-preview.7.25373.106">
      <Uri>https://github.com/dotnet/dotnet</Uri>
      <Sha>1add0c55b8beeb1b1de4d81e362fad8978c4c8c8</Sha>
    </Dependency>
    <Dependency Name="Microsoft.Win32.SystemEvents" Version="10.0.0-preview.7.25373.106">
      <Uri>https://github.com/dotnet/dotnet</Uri>
      <Sha>1add0c55b8beeb1b1de4d81e362fad8978c4c8c8</Sha>
    </Dependency>
    <Dependency Name="System.Composition.AttributedModel" Version="10.0.0-preview.7.25373.106">
      <Uri>https://github.com/dotnet/dotnet</Uri>
      <Sha>1add0c55b8beeb1b1de4d81e362fad8978c4c8c8</Sha>
    </Dependency>
    <Dependency Name="System.Composition.Convention" Version="10.0.0-preview.7.25373.106">
      <Uri>https://github.com/dotnet/dotnet</Uri>
      <Sha>1add0c55b8beeb1b1de4d81e362fad8978c4c8c8</Sha>
    </Dependency>
    <Dependency Name="System.Composition.Hosting" Version="10.0.0-preview.7.25373.106">
      <Uri>https://github.com/dotnet/dotnet</Uri>
      <Sha>1add0c55b8beeb1b1de4d81e362fad8978c4c8c8</Sha>
    </Dependency>
    <Dependency Name="System.Composition.Runtime" Version="10.0.0-preview.7.25373.106">
      <Uri>https://github.com/dotnet/dotnet</Uri>
      <Sha>1add0c55b8beeb1b1de4d81e362fad8978c4c8c8</Sha>
    </Dependency>
    <Dependency Name="System.Composition.TypedParts" Version="10.0.0-preview.7.25373.106">
      <Uri>https://github.com/dotnet/dotnet</Uri>
      <Sha>1add0c55b8beeb1b1de4d81e362fad8978c4c8c8</Sha>
    </Dependency>
    <Dependency Name="System.Configuration.ConfigurationManager" Version="10.0.0-preview.7.25373.106">
      <Uri>https://github.com/dotnet/dotnet</Uri>
      <Sha>1add0c55b8beeb1b1de4d81e362fad8978c4c8c8</Sha>
    </Dependency>
    <Dependency Name="System.Diagnostics.DiagnosticSource" Version="10.0.0-preview.7.25373.10">
      <Uri>https://github.com/dotnet/dotnet</Uri>
      <Sha>1add0c55b8beeb1b1de4d81e362fad8978c4c8c8</Sha>
    </Dependency>
    <Dependency Name="System.Security.Cryptography.Pkcs" Version="10.0.0-preview.7.25373.106">
      <Uri>https://github.com/dotnet/dotnet</Uri>
      <Sha>1add0c55b8beeb1b1de4d81e362fad8978c4c8c8</Sha>
    </Dependency>
    <Dependency Name="System.Security.Cryptography.Xml" Version="10.0.0-preview.7.25373.106">
      <Uri>https://github.com/dotnet/dotnet</Uri>
      <Sha>1add0c55b8beeb1b1de4d81e362fad8978c4c8c8</Sha>
    </Dependency>
    <Dependency Name="System.Security.Permissions" Version="10.0.0-preview.7.25373.106">
      <Uri>https://github.com/dotnet/dotnet</Uri>
      <Sha>1add0c55b8beeb1b1de4d81e362fad8978c4c8c8</Sha>
    </Dependency>
    <Dependency Name="System.Windows.Extensions" Version="10.0.0-preview.7.25373.106">
      <Uri>https://github.com/dotnet/dotnet</Uri>
      <Sha>1add0c55b8beeb1b1de4d81e362fad8978c4c8c8</Sha>
    </Dependency>
  </ProductDependencies>
  <ToolsetDependencies>
    <Dependency Name="Microsoft.DotNet.Arcade.Sdk" Version="10.0.0-beta.25373.106">
      <Uri>https://github.com/dotnet/dotnet</Uri>
      <Sha>1add0c55b8beeb1b1de4d81e362fad8978c4c8c8</Sha>
    </Dependency>
    <Dependency Name="Microsoft.DotNet.Build.Tasks.Installers" Version="10.0.0-beta.25373.106">
      <Uri>https://github.com/dotnet/dotnet</Uri>
      <Sha>1add0c55b8beeb1b1de4d81e362fad8978c4c8c8</Sha>
    </Dependency>
    <Dependency Name="Microsoft.DotNet.Build.Tasks.Templating" Version="10.0.0-beta.25373.106">
      <Uri>https://github.com/dotnet/dotnet</Uri>
      <Sha>1add0c55b8beeb1b1de4d81e362fad8978c4c8c8</Sha>
    </Dependency>
    <Dependency Name="Microsoft.DotNet.Build.Tasks.Workloads" Version="10.0.0-beta.25373.106">
      <Uri>https://github.com/dotnet/dotnet</Uri>
      <Sha>1add0c55b8beeb1b1de4d81e362fad8978c4c8c8</Sha>
    </Dependency>
    <Dependency Name="Microsoft.DotNet.Helix.Sdk" Version="10.0.0-beta.25373.106">
      <Uri>https://github.com/dotnet/dotnet</Uri>
      <Sha>1add0c55b8beeb1b1de4d81e362fad8978c4c8c8</Sha>
    </Dependency>
    <Dependency Name="Microsoft.DotNet.SignTool" Version="10.0.0-beta.25373.106">
      <Uri>https://github.com/dotnet/dotnet</Uri>
      <Sha>1add0c55b8beeb1b1de4d81e362fad8978c4c8c8</Sha>
    </Dependency>
    <Dependency Name="Microsoft.DotNet.XUnitExtensions" Version="10.0.0-beta.25373.106">
      <Uri>https://github.com/dotnet/dotnet</Uri>
      <Sha>1add0c55b8beeb1b1de4d81e362fad8978c4c8c8</Sha>
    </Dependency>
    <Dependency Name="Microsoft.DotNet.XliffTasks" Version="10.0.0-beta.25373.106">
      <Uri>https://github.com/dotnet/dotnet</Uri>
      <Sha>1add0c55b8beeb1b1de4d81e362fad8978c4c8c8</Sha>
    </Dependency>
    <Dependency Name="System.Reflection.MetadataLoadContext" Version="10.0.0-preview.7.25373.106">
      <Uri>https://github.com/dotnet/dotnet</Uri>
      <Sha>1add0c55b8beeb1b1de4d81e362fad8978c4c8c8</Sha>
    </Dependency>
    <Dependency Name="Microsoft.DotNet.Darc" Version="1.1.0-beta.25374.1">
      <Uri>https://github.com/dotnet/arcade-services</Uri>
      <Sha>e5296d002b0c674b8cc023e06fe3b0a3d9392273</Sha>
    </Dependency>
    <Dependency Name="Microsoft.DotNet.DarcLib" Version="1.1.0-beta.25374.1">
      <Uri>https://github.com/dotnet/arcade-services</Uri>
      <Sha>e5296d002b0c674b8cc023e06fe3b0a3d9392273</Sha>
    </Dependency>
    <Dependency Name="Microsoft.Testing.Platform" Version="1.8.0-preview.25374.7">
      <Uri>https://github.com/microsoft/testfx</Uri>
      <Sha>44bbf31076f765817daccd144f05da70a5db27f1</Sha>
    </Dependency>
    <Dependency Name="MSTest" Version="3.10.0-preview.25374.7">
      <Uri>https://github.com/microsoft/testfx</Uri>
      <Sha>44bbf31076f765817daccd144f05da70a5db27f1</Sha>
    </Dependency>
    <Dependency Name="Microsoft.Extensions.Configuration.Ini" Version="10.0.0-preview.7.25373.106">
      <Uri>https://github.com/dotnet/dotnet</Uri>
      <Sha>1add0c55b8beeb1b1de4d81e362fad8978c4c8c8</Sha>
    </Dependency>
  </ToolsetDependencies>
</Dependencies><|MERGE_RESOLUTION|>--- conflicted
+++ resolved
@@ -64,19 +64,7 @@
       <Uri>https://github.com/dotnet/core-setup</Uri>
       <Sha>7d57652f33493fa022125b7f63aad0d70c52d810</Sha>
     </Dependency>
-<<<<<<< HEAD
-    <Dependency Name="Microsoft.Build" Version="17.15.0-preview-25359-101">
-=======
-    <Dependency Name="Microsoft.NET.Runtime.Emscripten.Sdk.Internal" Version="10.0.0-preview.7.25373.106">
-      <Uri>https://github.com/dotnet/dotnet</Uri>
-      <Sha>1add0c55b8beeb1b1de4d81e362fad8978c4c8c8</Sha>
-    </Dependency>
-    <Dependency Name="Microsoft.NET.Runtime.Emscripten.3.1.56.Cache.win-x64" Version="10.0.0-preview.7.25373.106">
-      <Uri>https://github.com/dotnet/dotnet</Uri>
-      <Sha>1add0c55b8beeb1b1de4d81e362fad8978c4c8c8</Sha>
-    </Dependency>
     <Dependency Name="Microsoft.Build" Version="17.15.0-preview-25373-106">
->>>>>>> fef93d5b
       <Uri>https://github.com/dotnet/dotnet</Uri>
       <Sha>1add0c55b8beeb1b1de4d81e362fad8978c4c8c8</Sha>
     </Dependency>
