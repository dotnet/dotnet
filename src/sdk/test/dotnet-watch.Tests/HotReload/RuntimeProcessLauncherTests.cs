--- conflicted
+++ resolved
@@ -526,11 +526,7 @@
 
         // Terminate the process:
         Log($"Terminating process {runningProject.ProjectNode.GetDisplayName()} ...");
-<<<<<<< HEAD
         await runningProject.TerminateAsync();
-=======
-        await runningProject.TerminateAsync(isRestarting: false);
->>>>>>> 498fa572
 
         // rude edit in A (changing assembly level attribute):
         UpdateSourceFile(serviceSourceA2, """
@@ -613,7 +609,7 @@
 
         Log("Waiting for changes...");
         await waitingForChanges.WaitAsync(w.ShutdownSource.Token);
-        
+
         UpdateSourceFile(path, "class C { int F() => 2; }");
 
         switch ((isExisting, isIncluded, directoryKind))
