﻿// Licensed to the .NET Foundation under one or more agreements.
// The .NET Foundation licenses this file to you under the MIT license.

using System.Runtime.Versioning;
using System.Text.Json;
using Basic.CompilerLog.Util;
using Microsoft.Build.Framework;
using Microsoft.Build.Logging.StructuredLogger;
using Microsoft.CodeAnalysis;
using Microsoft.DotNet.Cli.Commands;
using Microsoft.DotNet.Cli.Commands.Run;
using Microsoft.DotNet.Cli.Utils;

namespace Microsoft.DotNet.Cli.Run.Tests;

public sealed class RunFileTests(ITestOutputHelper log) : SdkTest(log)
{
    private static readonly string s_program = """
        if (args.Length > 0)
        {
            Console.WriteLine("echo args:" + string.Join(";", args));
        }
        Console.WriteLine("Hello from " + System.Reflection.Assembly.GetExecutingAssembly().GetName().Name);
        #if !DEBUG
        Console.WriteLine("Release config");
        #endif
        #if CUSTOM_DEFINE
        Console.WriteLine("Custom define");
        #endif
        """;

    private static readonly string s_programDependingOnUtil = """
        if (args.Length > 0)
        {
            Console.WriteLine("echo args:" + string.Join(";", args));
        }
        Console.WriteLine("Hello, " + Util.GetMessage());
        """;

    private static readonly string s_util = """
        static class Util
        {
            public static string GetMessage()
            {
                return "String from Util";
            }
        }
        """;

    private static readonly string s_consoleProject = $"""
        <Project Sdk="Microsoft.NET.Sdk">
          <PropertyGroup>
            <OutputType>Exe</OutputType>
            <TargetFramework>{ToolsetInfo.CurrentTargetFramework}</TargetFramework>
            <ImplicitUsings>enable</ImplicitUsings>
          </PropertyGroup>
        </Project>
        """;

    private static readonly string s_launchSettings = """
        {
            "profiles": {
                "TestProfile1": {
                    "commandName": "Project",
                    "environmentVariables": {
                        "Message": "TestProfileMessage1"
                    }
                },
                "TestProfile2": {
                    "commandName": "Project",
                    "environmentVariables": {
                        "Message": "TestProfileMessage2"
                    }
                }
            }
        }
        """;

    /// <summary>
    /// Used when we need an out-of-tree base test directory to avoid having implicit build files
    /// like Directory.Build.props in scope and negating the optimizations we want to test.
    /// </summary>
    private static string OutOfTreeBaseDirectory => field ??= PrepareOutOfTreeBaseDirectory();

    private static bool HasCaseInsensitiveFileSystem
    {
        get
        {
            return RuntimeInformation.IsOSPlatform(OSPlatform.Windows)
                || RuntimeInformation.IsOSPlatform(OSPlatform.OSX);
        }
    }

    /// <inheritdoc cref="OutOfTreeBaseDirectory"/>
    private static string PrepareOutOfTreeBaseDirectory()
    {
        string outOfTreeBaseDirectory = TestPathUtility.ResolveTempPrefixLink(Path.Join(Path.GetTempPath(), "dotnetSdkTests"));
        Directory.CreateDirectory(outOfTreeBaseDirectory);

        // Create NuGet.config in our out-of-tree base directory.
        var sourceNuGetConfig = Path.Join(TestContext.Current.TestExecutionDirectory, "NuGet.config");
        var targetNuGetConfig = Path.Join(outOfTreeBaseDirectory, "NuGet.config");
        File.Copy(sourceNuGetConfig, targetNuGetConfig, overwrite: true);

        // Check there are no implicit build files that would prevent testing optimizations.
        VirtualProjectBuildingCommand.CollectImplicitBuildFiles(new DirectoryInfo(outOfTreeBaseDirectory), [], out var exampleMSBuildFile);
        exampleMSBuildFile.Should().BeNull(because: "there should not be any implicit build files in the temp directory or its parents " +
            "so we can test optimizations that would be disabled with implicit build files present");

        return outOfTreeBaseDirectory;
    }

    /// <summary>
    /// <c>dotnet run file.cs</c> succeeds without a project file.
    /// </summary>
    [Theory]
    [InlineData(null, false)] // will be replaced with an absolute path
    [InlineData("Program.cs", false)]
    [InlineData("./Program.cs", false)]
    [InlineData("Program.CS", true)]
    public void FilePath(string? path, bool differentCasing)
    {
        var testInstance = _testAssetsManager.CreateTestDirectory();

        var programPath = Path.Join(testInstance.Path, "Program.cs");

        File.WriteAllText(programPath, s_program);

        path ??= programPath;

        var result = new DotnetCommand(Log, "run", path)
            .WithWorkingDirectory(testInstance.Path)
            .Execute();

        if (!differentCasing || HasCaseInsensitiveFileSystem)
        {
            result.Should().Pass()
                .And.HaveStdOut("Hello from Program");
        }
        else
        {
            result.Should().Fail()
                .And.HaveStdErrContaining(string.Format(
                    CliCommandStrings.RunCommandExceptionNoProjects,
                    testInstance.Path,
                    RunCommandParser.ProjectOption.Name));
        }
    }

    /// <summary>
    /// <c>dotnet file.cs</c> is equivalent to <c>dotnet run file.cs</c>.
    /// </summary>
    [Fact(Skip = "Waiting for VMR codeflow from runtime: https://github.com/dotnet/dotnet/pull/1563")]
    public void FilePath_WithoutRun()
    {
        var testInstance = _testAssetsManager.CreateTestDirectory();
        File.WriteAllText(Path.Join(testInstance.Path, "Program.cs"), s_program);

        new DotnetCommand(Log, "Program.cs")
            .WithWorkingDirectory(testInstance.Path)
            .Execute()
            .Should().Pass()
            .And.HaveStdOut("""
                Hello from Program
                """);

        File.WriteAllText(Path.Join(testInstance.Path, "Program.cs"), $"""
            #:property Configuration=Release
            {s_program}
            """);

        string expectedOutput = """
            Hello from Program
            Release config
            """;

        new DotnetCommand(Log, "Program.cs")
            .WithWorkingDirectory(testInstance.Path)
            .Execute()
            .Should().Pass()
            .And.HaveStdOut(expectedOutput);

        new DotnetCommand(Log, "./Program.cs")
            .WithWorkingDirectory(testInstance.Path)
            .Execute()
            .Should().Pass()
            .And.HaveStdOut(expectedOutput);

        new DotnetCommand(Log, $".{Path.DirectorySeparatorChar}Program.cs")
            .WithWorkingDirectory(testInstance.Path)
            .Execute()
            .Should().Pass()
            .And.HaveStdOut(expectedOutput);

        new DotnetCommand(Log, Path.Join(testInstance.Path, "Program.cs"))
            .WithWorkingDirectory(testInstance.Path)
            .Execute()
            .Should().Pass()
            .And.HaveStdOut(expectedOutput);
<<<<<<< HEAD
=======

        new DotnetCommand(Log, "Program.cs", "-c", "Debug")
            .WithWorkingDirectory(testInstance.Path)
            .Execute()
            .Should().Pass()
            .And.HaveStdOut("""
                Hello from Program
                """);

        new DotnetCommand(Log, "Program.cs", "arg1", "arg2")
            .WithWorkingDirectory(testInstance.Path)
            .Execute()
            .Should().Pass()
            .And.HaveStdOut("""
                echo args:arg1;arg2
                Hello from Program
                Release config
                """);
>>>>>>> 66d49fe8

        new DotnetCommand(Log, "Program.cs", "build")
            .WithWorkingDirectory(testInstance.Path)
            .Execute()
            .Should().Pass()
            .And.HaveStdOut("""
                echo args:build
                Hello from Program
                Release config
                """);

        new DotnetCommand(Log, "Program.cs", "arg1", "arg2")
            .WithWorkingDirectory(testInstance.Path)
            .Execute()
            .Should().Pass()
            .And.HaveStdOut("""
                echo args:arg1;arg2
                Hello from Program
                Release config
                """);

        new DotnetCommand(Log, "Program.cs", "build")
            .WithWorkingDirectory(testInstance.Path)
            .Execute()
            .Should().Pass()
            .And.HaveStdOut("""
                echo args:build
                Hello from Program
                Release config
                """);
    }

    /// <summary>
    /// Casing of the argument is used for the output binary name.
    /// </summary>
    [Fact]
    public void FilePath_DifferentCasing()
    {
        var testInstance = _testAssetsManager.CreateTestDirectory();
        File.WriteAllText(Path.Join(testInstance.Path, "Program.cs"), s_program);

        var result = new DotnetCommand(Log, "run", "program.cs")
            .WithWorkingDirectory(testInstance.Path)
            .Execute();

        if (HasCaseInsensitiveFileSystem)
        {
            result.Should().Pass()
                .And.HaveStdOut("Hello from program");
        }
        else
        {
            result.Should().Fail()
                .And.HaveStdErrContaining(string.Format(
                    CliCommandStrings.RunCommandExceptionNoProjects,
                    testInstance.Path,
                    RunCommandParser.ProjectOption.Name));
        }
    }

    /// <summary>
    /// <c>dotnet run folder/file.cs</c> succeeds without a project file.
    /// </summary>
    [Fact]
    public void FilePath_OutsideWorkDir()
    {
        var testInstance = _testAssetsManager.CreateTestDirectory();
        File.WriteAllText(Path.Join(testInstance.Path, "Program.cs"), s_program);

        var dirName = Path.GetFileName(testInstance.Path);

        new DotnetCommand(Log, "run", $"{dirName}/Program.cs")
            .WithWorkingDirectory(Path.GetDirectoryName(testInstance.Path)!)
            .Execute()
            .Should().Pass()
            .And.HaveStdOut("Hello from Program");
    }

    /// <summary>
    /// <c>dotnet run --project file.cs</c> fails.
    /// </summary>
    [Fact]
    public void FilePath_AsProjectArgument()
    {
        var testInstance = _testAssetsManager.CreateTestDirectory();
        File.WriteAllText(Path.Join(testInstance.Path, "Program.cs"), s_program);

        new DotnetCommand(Log, "run", "--project", "Program.cs")
            .WithWorkingDirectory(testInstance.Path)
            .Execute()
            .Should().Fail()
            .And.HaveStdErrContaining(CliCommandStrings.RunCommandException);
    }

    /// <summary>
    /// Even if there is a file-based app <c>./build</c>, <c>dotnet build</c> should not execute that.
    /// </summary>
    [Theory(Skip="Waiting for VMR codeflow from runtime: https://github.com/dotnet/dotnet/pull/1563")]
    // error MSB1003: Specify a project or solution file. The current working directory does not contain a project or solution file.
    [InlineData("build", "MSB1003")]
    // dotnet watch: Could not find a MSBuild project file in '...'. Specify which project to use with the --project option.
    [InlineData("watch", "--project")]
    public void Precedence_BuiltInCommand(string cmd, string error)
    {
        var testInstance = _testAssetsManager.CreateTestDirectory();
        File.WriteAllText(Path.Join(testInstance.Path, cmd), """
            #!/usr/bin/env dotnet
            Console.WriteLine("hello 1");
            """);
        File.WriteAllText(Path.Join(testInstance.Path, $"dotnet-{cmd}"), """
            #!/usr/bin/env dotnet
            Console.WriteLine("hello 2");
            """);

        // dotnet build -> built-in command
        new DotnetCommand(Log, cmd)
            .WithWorkingDirectory(testInstance.Path)
            .Execute()
            .Should().Fail()
            .And.HaveStdOutContaining(error);

        // dotnet ./build -> file-based app
        new DotnetCommand(Log, $"./{cmd}")
            .WithWorkingDirectory(testInstance.Path)
            .Execute()
            .Should().Pass()
            .And.HaveStdOut("hello 1");

        // dotnet run build -> file-based app
        new DotnetCommand(Log, "run", cmd)
            .WithWorkingDirectory(testInstance.Path)
            .Execute()
            .Should().Pass()
            .And.HaveStdOut("hello 1");
    }

    /// <summary>
    /// Even if there is a file-based app <c>./test.dll</c>, <c>dotnet test.dll</c> should not execute that.
    /// </summary>
    [Theory]
    [InlineData("test.dll")]
    [InlineData("./test.dll")]
    public void Precedence_Dll(string arg)
    {
        var testInstance = _testAssetsManager.CreateTestDirectory();
        File.WriteAllText(Path.Join(testInstance.Path, "test.dll"), """
            #!/usr/bin/env dotnet
            Console.WriteLine("hello world");
            """);

        // dotnet [./]test.dll -> exec the dll
        new DotnetCommand(Log, arg)
            .WithWorkingDirectory(testInstance.Path)
            .Execute()
            .Should().Fail()
            // A fatal error was encountered. The library 'hostpolicy.dll' required to execute the application was not found in ...
            .And.HaveStdErrContaining("hostpolicy");

        // dotnet run [./]test.dll -> file-based app
        new DotnetCommand(Log, "run", arg)
            .WithWorkingDirectory(testInstance.Path)
            .Execute()
            .Should().Pass()
            .And.HaveStdOut("hello world");
    }

    //  https://github.com/dotnet/sdk/issues/49665
    //  Failed to load /private/tmp/helix/working/B3F609DC/p/d/shared/Microsoft.NETCore.App/9.0.0/libhostpolicy.dylib, error: dlopen(/private/tmp/helix/working/B3F609DC/p/d/shared/Microsoft.NETCore.App/9.0.0/libhostpolicy.dylib, 0x0001): tried: '/private/tmp/helix/working/B3F609DC/p/d/shared/Microsoft.NETCore.App/9.0.0/libhostpolicy.dylib' (mach-o file, but is an incompatible architecture (have 'x86_64', need 'arm64')), '/System/Volumes/Preboot/Cryptexes/OS/private/tmp/helix/working/B3F609DC/p/d/shared/Microsoft.NETCore.App/9.0.0/libhostpolicy.dylib' (no such file), '/private/tmp/helix/working/B3F609DC/p/d/shared/Microsoft.NETCore.App/9.0.0/libhostpolicy.dylib' (mach-o file, but is an incompatible architecture (have 'x86_64', need 'arm64'))
    [PlatformSpecificFact(TestPlatforms.Any & ~TestPlatforms.OSX, Skip = " Waiting for VMR codeflow from runtime: https://github.com/dotnet/dotnet/pull/1563")]
    public void Precedence_NuGetTool()
    {
        var testInstance = _testAssetsManager.CreateTestDirectory();
        File.WriteAllText(Path.Join(testInstance.Path, "complog"), """
            #!/usr/bin/env dotnet
            Console.WriteLine("hello world");
            """);

        new DotnetCommand(Log, "new", "tool-manifest")
            .WithWorkingDirectory(testInstance.Path)
            .Execute()
            .Should().Pass();

        new DotnetCommand(Log, "tool", "install", "complog@0.7.0")
            .WithWorkingDirectory(testInstance.Path)
            .Execute()
            .Should().Pass();

        // dotnet complog -> NuGet tool
        new DotnetCommand(Log, "complog")
            .WithWorkingDirectory(testInstance.Path)
            .Execute()
            .Should().Pass()
            .And.HaveStdOutContaining("complog");

        // dotnet ./complog -> file-based app
        new DotnetCommand(Log, "./complog")
            .WithWorkingDirectory(testInstance.Path)
            .Execute()
            .Should().Pass()
            .And.HaveStdOut("hello world");

        // dotnet run complog -> file-based app
        new DotnetCommand(Log, "run", "complog")
            .WithWorkingDirectory(testInstance.Path)
            .Execute()
            .Should().Pass()
            .And.HaveStdOut("hello world");
    }

    /// <summary>
    /// <c>dotnet run -</c> reads the C# code from stdin.
    /// </summary>
    [Fact]
    public void ReadFromStdin()
    {
        new DotnetCommand(Log, "run", "-")
            .WithStandardInput("""
                Console.WriteLine("Hello from stdin");
                Console.WriteLine("Read: " + (Console.ReadLine() ?? "null"));
                """)
            .Execute()
            .Should().Pass()
            .And.HaveStdOut("""
                Hello from stdin
                Read: null
                """);
    }

    [Fact]
    public void ReadFromStdin_NoBuild()
    {
        new DotnetCommand(Log, "run", "-", "--no-build")
            .Execute()
            .Should().Fail()
            .And.HaveStdErrContaining(string.Format(CliCommandStrings.InvalidOptionForStdin, RunCommandParser.NoBuildOption.Name));
    }

    [Fact]
    public void ReadFromStdin_LaunchProfile()
    {
        new DotnetCommand(Log, "run", "-", "--launch-profile=test")
            .Execute()
            .Should().Fail()
            .And.HaveStdErrContaining(string.Format(CliCommandStrings.InvalidOptionForStdin, RunCommandParser.LaunchProfileOption.Name));
    }

    /// <summary>
    /// <c>dotnet run -- -</c> should NOT read the C# file from stdin,
    /// the hyphen should be considred an app argument instead since it's after <c>--</c>.
    /// </summary>
    [Fact]
    public void ReadFromStdin_AfterDoubleDash()
    {
        var testInstance = _testAssetsManager.CreateTestDirectory();
        new DotnetCommand(Log, "run", "--", "-")
            .WithWorkingDirectory(testInstance.Path)
            .WithStandardInput("""Console.WriteLine("stdin code");""")
            .Execute()
            .Should().Fail()
            .And.HaveStdErrContaining(string.Format(CliCommandStrings.RunCommandExceptionNoProjects, testInstance.Path, RunCommandParser.ProjectOption.Name));
    }

    /// <summary>
    /// <c>dotnet run folder</c> without a project file is not supported.
    /// </summary>
    [Theory]
    [InlineData(null)] // will be replaced with an absolute path
    [InlineData(".")]
    [InlineData("../MSBuildTestApp")]
    [InlineData("../MSBuildTestApp/")]
    public void FolderPath(string? path)
    {
        var testInstance = _testAssetsManager.CreateTestDirectory();
        File.WriteAllText(Path.Join(testInstance.Path, "Program.cs"), s_program);

        path ??= testInstance.Path;

        new DotnetCommand(Log, "run", path)
            .WithWorkingDirectory(testInstance.Path)
            .Execute()
            .Should().Fail()
            .And.HaveStdErrContaining(string.Format(
                CliCommandStrings.RunCommandExceptionNoProjects,
                testInstance.Path,
                RunCommandParser.ProjectOption.Name));
    }

    /// <summary>
    /// <c>dotnet run app.csproj</c> fails if app.csproj does not exist.
    /// </summary>
    [Fact]
    public void ProjectPath_DoesNotExist()
    {
        var testInstance = _testAssetsManager.CreateTestDirectory();
        File.WriteAllText(Path.Join(testInstance.Path, "Program.cs"), s_program);

        new DotnetCommand(Log, "run", "./App.csproj")
            .WithWorkingDirectory(testInstance.Path)
            .Execute()
            .Should().Fail()
            .And.HaveStdErrContaining(string.Format(
                CliCommandStrings.RunCommandExceptionNoProjects,
                testInstance.Path,
                RunCommandParser.ProjectOption.Name));
    }

    /// <summary>
    /// <c>dotnet run app.csproj</c> where app.csproj exists
    /// runs the project and passes 'app.csproj' as an argument.
    /// </summary>
    [Fact]
    public void ProjectPath_Exists()
    {
        var testInstance = _testAssetsManager.CreateTestDirectory();
        File.WriteAllText(Path.Join(testInstance.Path, "Program.cs"), s_program);
        File.WriteAllText(Path.Join(testInstance.Path, "App.csproj"), s_consoleProject);

        new DotnetCommand(Log, "run", "./App.csproj")
            .WithWorkingDirectory(testInstance.Path)
            .Execute()
            .Should().Pass()
            .And.HaveStdOutContaining("""
                echo args:./App.csproj
                Hello from App
                """);
    }

    [Fact(Skip = " Waiting for VMR codeflow from runtime: https://github.com/dotnet/dotnet/pull/1563")]
    public void ProjectInCurrentDirectory_NoRunVerb()
    {
        var testInstance = _testAssetsManager.CreateTestDirectory();
        Directory.CreateDirectory(Path.Join(testInstance.Path, "file"));
        File.WriteAllText(Path.Join(testInstance.Path, "file", "Program.cs"), s_program);
        Directory.CreateDirectory(Path.Join(testInstance.Path, "proj"));
        File.WriteAllText(Path.Join(testInstance.Path, "proj", "App.csproj"), s_consoleProject);

        new DotnetCommand(Log, "../file/Program.cs")
            .WithWorkingDirectory(Path.Join(testInstance.Path, "proj"))
            .Execute()
            .Should().Pass()
            .And.HaveStdOutContaining("""
                Hello from Program
                """);
    }

    [Fact]
    public void ProjectInCurrentDirectory_FileOption()
    {
        var testInstance = _testAssetsManager.CreateTestDirectory();
        Directory.CreateDirectory(Path.Join(testInstance.Path, "file"));
        File.WriteAllText(Path.Join(testInstance.Path, "file", "Program.cs"), s_program);
        Directory.CreateDirectory(Path.Join(testInstance.Path, "proj"));
        File.WriteAllText(Path.Join(testInstance.Path, "proj", "App.csproj"), s_consoleProject);

        new DotnetCommand(Log, "run", "--file", "../file/Program.cs")
            .WithWorkingDirectory(Path.Join(testInstance.Path, "proj"))
            .Execute()
            .Should().Pass()
            .And.HaveStdOutContaining("""
                Hello from Program
                """);
    }

    /// <summary>
    /// When a file is not a .cs file, we probe the first characters of the file for <c>#!</c>, and
    /// execute as a single file program if we find them.
    /// </summary>
    [Theory]
    [InlineData("Program")]
    [InlineData("Program.csx")]
    [InlineData("Program.vb")]
    public void NonCsFileExtensionWithShebang(string fileName)
    {
        var testInstance = _testAssetsManager.CreateTestDirectory();
        File.WriteAllText(Path.Join(testInstance.Path, fileName), """
            #!/usr/bin/env dotnet
            Console.WriteLine("hello world");
            """);

        new DotnetCommand(Log, "run", fileName)
            .WithWorkingDirectory(testInstance.Path)
            .Execute()
            .Should().Pass()
            .And.HaveStdOutContaining("hello world");
    }

    /// <summary>
    /// When a file is not a .cs file, we probe the first characters of the file for <c>#!</c>, and
    /// fall back to normal <c>dotnet run</c> behavior if we don't find them.
    /// </summary>
    [Theory]
    [InlineData("Program")]
    [InlineData("Program.csx")]
    [InlineData("Program.vb")]
    public void NonCsFileExtensionWithNoShebang(string fileName)
    {
        var testInstance = _testAssetsManager.CreateTestDirectory();
        File.WriteAllText(Path.Join(testInstance.Path, fileName), s_program);

        new DotnetCommand(Log, "run", fileName)
            .WithWorkingDirectory(testInstance.Path)
            .Execute()
            .Should().Fail()
            .And.HaveStdErrContaining(string.Format(
                CliCommandStrings.RunCommandExceptionNoProjects,
                testInstance.Path,
                RunCommandParser.ProjectOption.Name));
    }

    [Fact]
    public void MultipleEntryPoints()
    {
        var testInstance = _testAssetsManager.CreateTestDirectory();
        File.WriteAllText(Path.Join(testInstance.Path, "Program.cs"), s_program);
        File.WriteAllText(Path.Join(testInstance.Path, "Program2.cs"), s_program);

        new DotnetCommand(Log, "run", "Program.cs")
            .WithWorkingDirectory(testInstance.Path)
            .Execute()
            .Should().Pass()
            .And.HaveStdOut("Hello from Program");

        new DotnetCommand(Log, "run", "Program2.cs")
            .WithWorkingDirectory(testInstance.Path)
            .Execute()
            .Should().Pass()
            .And.HaveStdOut("Hello from Program2");
    }

    /// <summary>
    /// When the entry-point file does not exist, fallback to normal <c>dotnet run</c> behavior.
    /// </summary>
    [Fact]
    public void NoCode()
    {
        var testInstance = _testAssetsManager.CreateTestDirectory();

        new DotnetCommand(Log, "run", "Program.cs")
            .WithWorkingDirectory(testInstance.Path)
            .Execute()
            .Should().Fail()
            .And.HaveStdErrContaining(string.Format(
                CliCommandStrings.RunCommandExceptionNoProjects,
                testInstance.Path,
                RunCommandParser.ProjectOption.Name));
    }

    /// <summary>
    /// Cannot run a non-entry-point file.
    /// </summary>
    [Fact]
    public void ClassLibrary_EntryPointFileExists()
    {
        var testInstance = _testAssetsManager.CreateTestDirectory();
        File.WriteAllText(Path.Join(testInstance.Path, "Util.cs"), s_util);

        new DotnetCommand(Log, "run", "Util.cs")
            .WithWorkingDirectory(testInstance.Path)
            .Execute()
            .Should().Fail()
            .And.HaveStdOutContaining("error CS5001:"); // Program does not contain a static 'Main' method suitable for an entry point
    }

    /// <summary>
    /// When the entry-point file does not exist, fallback to normal <c>dotnet run</c> behavior.
    /// </summary>
    [Fact]
    public void ClassLibrary_EntryPointFileDoesNotExist()
    {
        var testInstance = _testAssetsManager.CreateTestDirectory();
        File.WriteAllText(Path.Join(testInstance.Path, "Util.cs"), s_util);

        new DotnetCommand(Log, "run", "NonExistentFile.cs")
            .WithWorkingDirectory(testInstance.Path)
            .Execute()
            .Should().Fail()
            .And.HaveStdErrContaining(string.Format(
                CliCommandStrings.RunCommandExceptionNoProjects,
                testInstance.Path,
                RunCommandParser.ProjectOption.Name));
    }

    /// <summary>
    /// Other files in the folder are not part of the compilation.
    /// </summary>
    [Fact]
    public void MultipleFiles_RunEntryPoint()
    {
        var testInstance = _testAssetsManager.CreateTestDirectory();
        File.WriteAllText(Path.Join(testInstance.Path, "Program.cs"), s_programDependingOnUtil);
        File.WriteAllText(Path.Join(testInstance.Path, "Util.cs"), s_util);

        new DotnetCommand(Log, "run", "Program.cs")
            .WithWorkingDirectory(testInstance.Path)
            .Execute()
            .Should().Fail()
            .And.HaveStdOutContaining("error CS0103"); // The name 'Util' does not exist in the current context

        // This can be overridden.
        File.WriteAllText(Path.Join(testInstance.Path, "Program.cs"), $"""
            #:property EnableDefaultCompileItems=true
            {s_programDependingOnUtil}
            """);

        new DotnetCommand(Log, "run", "Program.cs")
            .WithWorkingDirectory(testInstance.Path)
            .Execute()
            .Should().Pass()
            // warning CS2002: Source file 'Program.cs' specified multiple times
            .And.HaveStdOutContaining("warning CS2002")
            .And.HaveStdOutContaining("Hello, String from Util");
    }

    /// <summary>
    /// <c>dotnet run util.cs</c> fails if <c>util.cs</c> is not the entry-point.
    /// </summary>
    [Fact]
    public void MultipleFiles_RunLibraryFile()
    {
        var testInstance = _testAssetsManager.CreateTestDirectory();
        File.WriteAllText(Path.Join(testInstance.Path, "Program.cs"), s_programDependingOnUtil);
        File.WriteAllText(Path.Join(testInstance.Path, "Util.cs"), s_util);

        new DotnetCommand(Log, "run", "Util.cs")
            .WithWorkingDirectory(testInstance.Path)
            .Execute()
            .Should().Fail()
            .And.HaveStdOutContaining("error CS5001:"); // Program does not contain a static 'Main' method suitable for an entry point
    }

    /// <summary>
    /// If there are nested project files like
    /// <code>
    ///  app/file.cs
    ///  app/nested/x.csproj
    ///  app/nested/another.cs
    /// </code>
    /// executing <c>dotnet run app/file.cs</c> will include the nested <c>.cs</c> file in the compilation.
    /// Hence we could consider reporting an error in this situation.
    /// However, the same problem exists for normal builds with explicit project files
    /// and usually the build fails because there are multiple entry points or other clashes.
    /// </summary>
    [Fact]
    public void NestedProjectFiles()
    {
        var testInstance = _testAssetsManager.CreateTestDirectory();
        File.WriteAllText(Path.Join(testInstance.Path, "Program.cs"), s_program);
        Directory.CreateDirectory(Path.Join(testInstance.Path, "nested"));
        File.WriteAllText(Path.Join(testInstance.Path, "nested", "App.csproj"), s_consoleProject);

        new DotnetCommand(Log, "run", "Program.cs")
            .WithWorkingDirectory(testInstance.Path)
            .Execute()
            .Should().Pass()
            .And.HaveStdOut("Hello from Program");
    }

    /// <summary>
    /// <c>dotnet run folder/app.csproj</c> -> the argument is not recognized as an entry-point file
    /// (it does not have <c>.cs</c> file extension), so this fallbacks to normal <c>dotnet run</c> behavior.
    /// </summary>
    [Fact]
    public void RunNestedProjectFile()
    {
        var testInstance = _testAssetsManager.CreateTestDirectory();
        File.WriteAllText(Path.Join(testInstance.Path, "Program.cs"), s_program);
        File.WriteAllText(Path.Join(testInstance.Path, "App.csproj"), s_consoleProject);

        var dirName = Path.GetFileName(testInstance.Path);

        var workDir = Path.GetDirectoryName(testInstance.Path)!;

        new DotnetCommand(Log, "run", $"{dirName}/App.csproj")
            .WithWorkingDirectory(workDir)
            .Execute()
            .Should().Fail()
            .And.HaveStdErrContaining(string.Format(
                CliCommandStrings.RunCommandExceptionNoProjects,
                workDir,
                RunCommandParser.ProjectOption.Name));
    }

    /// <summary>
    /// Main method is supported just like top-level statements.
    /// </summary>
    [Fact]
    public void MainMethod()
    {
        var testInstance = _testAssetsManager.CopyTestAsset("MSBuildTestApp").WithSource();
        File.Delete(Path.Join(testInstance.Path, "MSBuildTestApp.csproj"));

        new DotnetCommand(Log, "run", "Program.cs")
            .WithWorkingDirectory(testInstance.Path)
            .Execute()
            .Should().Pass()
            .And.HaveStdOut("Hello World!");
    }

    /// <summary>
    /// Empty file does not contain entry point, so that's an error.
    /// </summary>
    [Fact]
    public void EmptyFile()
    {
        var testInstance = _testAssetsManager.CreateTestDirectory();
        File.WriteAllText(Path.Join(testInstance.Path, "Program.cs"), string.Empty);

        new DotnetCommand(Log, "run", "Program.cs")
            .WithWorkingDirectory(testInstance.Path)
            .Execute()
            .Should().Fail()
            .And.HaveStdOutContaining("error CS5001:"); // Program does not contain a static 'Main' method suitable for an entry point
    }

    /// <summary>
    /// Implicit build files have an effect.
    /// </summary>
    [Fact]
    public void DirectoryBuildProps()
    {
        var testInstance = _testAssetsManager.CreateTestDirectory();
        File.WriteAllText(Path.Join(testInstance.Path, "Program.cs"), s_program);
        File.WriteAllText(Path.Join(testInstance.Path, "Directory.Build.props"), """
            <Project>
                <PropertyGroup>
                    <AssemblyName>TestName</AssemblyName>
                </PropertyGroup>
            </Project>
            """);

        new DotnetCommand(Log, "run", "Program.cs")
            .WithWorkingDirectory(testInstance.Path)
            .Execute()
            .Should().Pass()
            .And.HaveStdOut("Hello from TestName");
    }

    /// <summary>
    /// Command-line arguments should be passed through.
    /// </summary>
    [Theory]
    [InlineData("other;args", "other;args")]
    [InlineData("--;other;args", "other;args")]
    [InlineData("--appArg", "--appArg")]
    [InlineData("-c;Debug;--xyz", "--xyz")]
    public void Arguments_PassThrough(string input, string output)
    {
        var testInstance = _testAssetsManager.CreateTestDirectory();
        File.WriteAllText(Path.Join(testInstance.Path, "Program.cs"), s_program);

        new DotnetCommand(Log, ["run", "Program.cs", .. input.Split(';')])
            .WithWorkingDirectory(testInstance.Path)
            .Execute()
            .Should().Pass()
            .And.HaveStdOut($"""
                echo args:{output}
                Hello from Program
                """);
    }

    /// <summary>
    /// <c>dotnet run --unknown-arg file.cs</c> fallbacks to normal <c>dotnet run</c> behavior.
    /// </summary>
    [Fact]
    public void Arguments_Unrecognized()
    {
        var testInstance = _testAssetsManager.CreateTestDirectory();
        File.WriteAllText(Path.Join(testInstance.Path, "Program.cs"), s_program);

        new DotnetCommand(Log, ["run", "--arg", "Program.cs"])
            .WithWorkingDirectory(testInstance.Path)
            .Execute()
            .Should().Fail()
            .And.HaveStdErrContaining(string.Format(
                CliCommandStrings.RunCommandExceptionNoProjects,
                testInstance.Path,
                RunCommandParser.ProjectOption.Name));
    }

    /// <summary>
    /// <c>dotnet run --some-known-arg file.cs</c> is supported.
    /// </summary>
    [Theory, CombinatorialData]
    public void Arguments_Recognized(bool beforeFile)
    {
        var testInstance = _testAssetsManager.CreateTestDirectory();
        File.WriteAllText(Path.Join(testInstance.Path, "Program.cs"), s_program);

        string[] args = beforeFile
            ? ["run", "-c", "Release", "Program.cs", "more", "args"]
            : ["run", "Program.cs", "-c", "Release", "more", "args"];

        new DotnetCommand(Log, args)
            .WithWorkingDirectory(testInstance.Path)
            .Execute()
            .Should().Pass()
            .And.HaveStdOut("""
                echo args:more;args
                Hello from Program
                Release config
                """);
    }

    /// <summary>
    /// <c>dotnet run --bl file.cs</c> produces a binary log.
    /// </summary>
    [Theory, CombinatorialData]
    public void BinaryLog_Run(bool beforeFile)
    {
        var testInstance = _testAssetsManager.CreateTestDirectory();
        File.WriteAllText(Path.Join(testInstance.Path, "Program.cs"), s_program);

        string[] args = beforeFile
            ? ["run", "-bl", "Program.cs"]
            : ["run", "Program.cs", "-bl"];

        new DotnetCommand(Log, args)
            .WithWorkingDirectory(testInstance.Path)
            .Execute()
            .Should().Pass()
            .And.HaveStdOut("Hello from Program");

        new DirectoryInfo(testInstance.Path)
            .EnumerateFiles("*.binlog", SearchOption.TopDirectoryOnly)
            .Select(f => f.Name)
            .Should().BeEquivalentTo(["msbuild.binlog", "msbuild-dotnet-run.binlog"]);
    }

    [Theory, CombinatorialData]
    public void BinaryLog_Build([CombinatorialValues("restore", "build")] string command, bool beforeFile)
    {
        var testInstance = _testAssetsManager.CreateTestDirectory();
        File.WriteAllText(Path.Join(testInstance.Path, "Program.cs"), s_program);

        string[] args = beforeFile
            ? [command, "-bl", "Program.cs"]
            : [command, "Program.cs", "-bl"];

        new DotnetCommand(Log, args)
            .WithWorkingDirectory(testInstance.Path)
            .Execute()
            .Should().Pass();

        new DirectoryInfo(testInstance.Path)
            .EnumerateFiles("*.binlog", SearchOption.TopDirectoryOnly)
            .Select(f => f.Name)
            .Should().BeEquivalentTo(["msbuild.binlog"]);
    }

    [Theory]
    [InlineData("-bl")]
    [InlineData("-BL")]
    [InlineData("-bl:msbuild.binlog")]
    [InlineData("/bl")]
    [InlineData("/bl:msbuild.binlog")]
    [InlineData("--binaryLogger")]
    [InlineData("--binaryLogger:msbuild.binlog")]
    [InlineData("-bl:another.binlog")]
    public void BinaryLog_ArgumentForms(string arg)
    {
        var testInstance = _testAssetsManager.CreateTestDirectory();
        File.WriteAllText(Path.Join(testInstance.Path, "Program.cs"), s_program);

        new DotnetCommand(Log, "run", "Program.cs", arg)
            .WithWorkingDirectory(testInstance.Path)
            .Execute()
            .Should().Pass()
            .And.HaveStdOut("Hello from Program");

        var fileName = arg.Split(':', 2) is [_, { Length: > 0 } value] ? Path.GetFileNameWithoutExtension(value) : "msbuild";

        new DirectoryInfo(testInstance.Path)
            .EnumerateFiles("*.binlog", SearchOption.TopDirectoryOnly)
            .Select(f => f.Name)
            .Should().BeEquivalentTo([$"{fileName}.binlog", $"{fileName}-dotnet-run.binlog"]);
    }

    [Fact]
    public void BinaryLog_Multiple()
    {
        var testInstance = _testAssetsManager.CreateTestDirectory();
        File.WriteAllText(Path.Join(testInstance.Path, "Program.cs"), s_program);

        new DotnetCommand(Log, "run", "Program.cs", "-bl:one.binlog", "two.binlog", "/bl:three.binlog")
            .WithWorkingDirectory(testInstance.Path)
            .Execute()
            .Should().Pass()
            .And.HaveStdOut("""
                echo args:two.binlog
                Hello from Program
                """);

        new DirectoryInfo(testInstance.Path)
            .EnumerateFiles("*.binlog", SearchOption.TopDirectoryOnly)
            .Select(f => f.Name)
            .Should().BeEquivalentTo(["three.binlog", "three-dotnet-run.binlog"]);
    }

    [Fact]
    public void BinaryLog_WrongExtension()
    {
        var testInstance = _testAssetsManager.CreateTestDirectory();
        File.WriteAllText(Path.Join(testInstance.Path, "Program.cs"), s_program);

        new DotnetCommand(Log, "run", "Program.cs", "-bl:test.test")
            .WithWorkingDirectory(testInstance.Path)
            .Execute()
            .Should().Fail()
            .And.HaveStdErrContaining("test.test"); // Invalid binary logger parameter(s): "test.test"

        new DirectoryInfo(testInstance.Path)
            .EnumerateFiles("*.binlog", SearchOption.TopDirectoryOnly)
            .Select(f => f.Name)
            .Should().BeEmpty();
    }

    /// <summary>
    /// <c>dotnet run file.cs</c> should not produce a binary log.
    /// </summary>
    [Fact]
    public void BinaryLog_NotSpecified()
    {
        var testInstance = _testAssetsManager.CreateTestDirectory();
        File.WriteAllText(Path.Join(testInstance.Path, "Program.cs"), s_program);

        new DotnetCommand(Log, "run", "Program.cs")
            .WithWorkingDirectory(testInstance.Path)
            .Execute()
            .Should().Pass()
            .And.HaveStdOut("Hello from Program");

        new DirectoryInfo(testInstance.Path)
            .EnumerateFiles("*.binlog", SearchOption.TopDirectoryOnly)
            .Select(f => f.Name)
            .Should().BeEmpty();
    }

    /// <summary>
    /// Binary logs from our in-memory projects should have evaluation data.
    /// </summary>
    [Fact]
    public void BinaryLog_EvaluationData()
    {
        var testInstance = _testAssetsManager.CreateTestDirectory();
        File.WriteAllText(Path.Join(testInstance.Path, "Program.cs"), s_program);

        new DotnetCommand(Log, "run", "Program.cs", "-bl")
            .WithWorkingDirectory(testInstance.Path)
            .Execute()
            .Should().Pass()
            .And.HaveStdOut("Hello from Program");

        string binaryLogPath = Path.Join(testInstance.Path, "msbuild.binlog");
        new FileInfo(binaryLogPath).Should().Exist();

        var records = BinaryLog.ReadRecords(binaryLogPath).ToList();
        records.Count(static r => r.Args is ProjectEvaluationStartedEventArgs).Should().Be(2);
        records.Count(static r => r.Args is ProjectEvaluationFinishedEventArgs).Should().Be(2);
    }

    /// <summary>
    /// Default projects include embedded resources by default.
    /// </summary>
    [Fact]
    public void EmbeddedResource()
    {
        var testInstance = _testAssetsManager.CreateTestDirectory();
        string code = """
            using var stream = System.Reflection.Assembly.GetExecutingAssembly().GetManifestResourceStream("Program.Resources.resources");

            if (stream is null)
            {
                Console.WriteLine("Resource not found");
                return;
            }

            using var reader = new System.Resources.ResourceReader(stream);
            Console.WriteLine(reader.Cast<System.Collections.DictionaryEntry>().Single());
            """;
        File.WriteAllText(Path.Join(testInstance.Path, "Program.cs"), code);
        File.WriteAllText(Path.Join(testInstance.Path, "Resources.resx"), """
            <root>
              <data name="MyString">
                <value>TestValue</value>
              </data>
            </root>
            """);

        new DotnetCommand(Log, "run", "Program.cs")
            .WithWorkingDirectory(testInstance.Path)
            .Execute()
            .Should().Pass()
            .And.HaveStdOut("""
                [MyString, TestValue]
                """);

        // This behavior can be overridden.
        File.WriteAllText(Path.Join(testInstance.Path, "Program.cs"), $"""
            #:property EnableDefaultEmbeddedResourceItems=false
            {code}
            """);

        new DotnetCommand(Log, "run", "Program.cs")
            .WithWorkingDirectory(testInstance.Path)
            .Execute()
            .Should().Pass()
            .And.HaveStdOut("""
                Resource not found
                """);
    }

    [Fact]
    public void NoRestore_01()
    {
        var testInstance = _testAssetsManager.CreateTestDirectory();
        var programFile = Path.Join(testInstance.Path, "Program.cs");
        File.WriteAllText(programFile, s_program);

        // Remove artifacts from possible previous runs of this test.
        var artifactsDir = VirtualProjectBuildingCommand.GetArtifactsPath(programFile);
        if (Directory.Exists(artifactsDir)) Directory.Delete(artifactsDir, recursive: true);

        // It is an error when never restored before.
        new DotnetCommand(Log, "run", "--no-restore", "Program.cs")
            .WithWorkingDirectory(testInstance.Path)
            .Execute()
            .Should().Fail()
            .And.HaveStdOutContaining("NETSDK1004"); // error NETSDK1004: Assets file '...\obj\project.assets.json' not found. Run a NuGet package restore to generate this file.

        // Run restore.
        new DotnetCommand(Log, "restore", "Program.cs")
            .WithWorkingDirectory(testInstance.Path)
            .Execute()
            .Should().Pass();

        // --no-restore works.
        new DotnetCommand(Log, "run", "--no-restore", "Program.cs")
            .WithWorkingDirectory(testInstance.Path)
            .Execute()
            .Should().Pass()
            .And.HaveStdOut("Hello from Program");
    }

    [Fact]
    public void NoRestore_02()
    {
        var testInstance = _testAssetsManager.CreateTestDirectory();
        var programFile = Path.Join(testInstance.Path, "Program.cs");
        File.WriteAllText(programFile, s_program);

        // Remove artifacts from possible previous runs of this test.
        var artifactsDir = VirtualProjectBuildingCommand.GetArtifactsPath(programFile);
        if (Directory.Exists(artifactsDir)) Directory.Delete(artifactsDir, recursive: true);

        // It is an error when never restored before.
        new DotnetCommand(Log, "build", "--no-restore", "Program.cs")
            .WithWorkingDirectory(testInstance.Path)
            .Execute()
            .Should().Fail()
            .And.HaveStdOutContaining("NETSDK1004"); // error NETSDK1004: Assets file '...\obj\project.assets.json' not found. Run a NuGet package restore to generate this file.

        // Run restore.
        new DotnetCommand(Log, "restore", "Program.cs")
            .WithWorkingDirectory(testInstance.Path)
            .Execute()
            .Should().Pass();

        // --no-restore works.
        new DotnetCommand(Log, "build", "--no-restore", "Program.cs")
            .WithWorkingDirectory(testInstance.Path)
            .Execute()
            .Should().Pass();

        new DotnetCommand(Log, "run", "--no-build", "Program.cs")
            .WithWorkingDirectory(testInstance.Path)
            .Execute()
            .Should().Pass()
            .And.HaveStdOut("Hello from Program");
    }

    [Fact]
    public void NoBuild_01()
    {
        var testInstance = _testAssetsManager.CreateTestDirectory();
        var programFile = Path.Join(testInstance.Path, "Program.cs");
        File.WriteAllText(programFile, s_program);

        // Remove artifacts from possible previous runs of this test.
        var artifactsDir = VirtualProjectBuildingCommand.GetArtifactsPath(programFile);
        if (Directory.Exists(artifactsDir)) Directory.Delete(artifactsDir, recursive: true);

        // It is an error when never built before.
        new DotnetCommand(Log, "run", "--no-build", "Program.cs")
            .WithWorkingDirectory(testInstance.Path)
            .Execute()
            .Should().Fail()
            .And.HaveStdErrContaining("An error occurred trying to start process");

        // Now build it.
        new DotnetCommand(Log, "build", "Program.cs")
            .WithWorkingDirectory(testInstance.Path)
            .Execute()
            .Should().Pass();

        // Changing the program has no effect when it is not built.
        File.WriteAllText(programFile, """Console.WriteLine("Changed");""");
        new DotnetCommand(Log, "run", "--no-build", "Program.cs")
            .WithWorkingDirectory(testInstance.Path)
            .Execute()
            .Should().Pass()
            .And.HaveStdOut("Hello from Program");

        // The change has an effect when built again.
        new DotnetCommand(Log, "run", "Program.cs")
            .WithWorkingDirectory(testInstance.Path)
            .Execute()
            .Should().Pass()
            .And.HaveStdOut("Changed");
    }

    [Fact]
    public void NoBuild_02()
    {
        var testInstance = _testAssetsManager.CreateTestDirectory();
        var programFile = Path.Join(testInstance.Path, "Program.cs");
        File.WriteAllText(programFile, s_program);

        // Remove artifacts from possible previous runs of this test.
        var artifactsDir = VirtualProjectBuildingCommand.GetArtifactsPath(programFile);
        if (Directory.Exists(artifactsDir)) Directory.Delete(artifactsDir, recursive: true);

        // It is an error when never built before.
        new DotnetCommand(Log, "run", "--no-build", "Program.cs")
            .WithWorkingDirectory(testInstance.Path)
            .Execute()
            .Should().Fail()
            .And.HaveStdErrContaining("An error occurred trying to start process");

        // Now build it.
        new DotnetCommand(Log, "run", "Program.cs")
            .WithWorkingDirectory(testInstance.Path)
            .Execute()
            .Should().Pass()
            .And.HaveStdOut("Hello from Program");

        // Changing the program has no effect when it is not built.
        File.WriteAllText(programFile, """Console.WriteLine("Changed");""");
        new DotnetCommand(Log, "run", "--no-build", "Program.cs")
            .WithWorkingDirectory(testInstance.Path)
            .Execute()
            .Should().Pass()
            .And.HaveStdOut("Hello from Program");

        // The change has an effect when built again.
        new DotnetCommand(Log, "run", "Program.cs")
            .WithWorkingDirectory(testInstance.Path)
            .Execute()
            .Should().Pass()
            .And.HaveStdOut("Changed");
    }

    [Fact]
    public void Publish()
    {
        var testInstance = _testAssetsManager.CreateTestDirectory();
        var programFile = Path.Join(testInstance.Path, "Program.cs");
        File.WriteAllText(programFile, s_program);

        var artifactsDir = VirtualProjectBuildingCommand.GetArtifactsPath(programFile);
        if (Directory.Exists(artifactsDir)) Directory.Delete(artifactsDir, recursive: true);

        var publishDir = Path.Join(testInstance.Path, "artifacts");
        if (Directory.Exists(publishDir)) Directory.Delete(publishDir, recursive: true);

        new DotnetCommand(Log, "publish", "Program.cs")
            .WithWorkingDirectory(testInstance.Path)
            .Execute()
            .Should().Pass();

        new DirectoryInfo(publishDir).Sub("Program")
            .Should().Exist()
            .And.NotHaveFilesMatching("*.deps.json", SearchOption.TopDirectoryOnly); // no deps.json file for AOT-published app
    }

    [Fact]
    public void PublishWithCustomTarget()
    {
        var testInstance = _testAssetsManager.CreateTestDirectory();
        var programFile = Path.Join(testInstance.Path, "Program.cs");
        File.WriteAllText(programFile, s_program);

        var artifactsDir = VirtualProjectBuildingCommand.GetArtifactsPath(programFile);
        if (Directory.Exists(artifactsDir)) Directory.Delete(artifactsDir, recursive: true);

        var publishDir = Path.Join(testInstance.Path, "artifacts");
        if (Directory.Exists(publishDir)) Directory.Delete(publishDir, recursive: true);

        new DotnetCommand(Log, "publish", "Program.cs", "-t", "ComputeContainerConfig", "-p", "PublishAot=false", "--use-current-runtime")
            .WithWorkingDirectory(testInstance.Path)
            .Execute()
            .Should().Pass();

        var appBinaryName = RuntimeInformation.IsOSPlatform(OSPlatform.Windows) ? "Program.exe" : "Program";
        new DirectoryInfo(publishDir).Sub("Program")
            .Should().Exist()
            .And.HaveFiles([
                appBinaryName,
                "Program.deps.json",
                "Program.runtimeconfig.json"
            ]);
    }

    [Fact]
    public void Publish_WithJson()
    {
        var testInstance = _testAssetsManager.CreateTestDirectory();
        var programFile = Path.Join(testInstance.Path, "Program.cs");
        File.WriteAllText(programFile, """
            #:sdk Microsoft.NET.Sdk.Web
            Console.WriteLine(File.ReadAllText("config.json"));
            """);

        File.WriteAllText(Path.Join(testInstance.Path, "config.json"), """
            { "MyKey": "MyValue" }
            """);

        var artifactsDir = VirtualProjectBuildingCommand.GetArtifactsPath(programFile);
        if (Directory.Exists(artifactsDir)) Directory.Delete(artifactsDir, recursive: true);

        var publishDir = Path.Join(testInstance.Path, "artifacts");
        if (Directory.Exists(publishDir)) Directory.Delete(publishDir, recursive: true);

        new DotnetCommand(Log, "publish", "Program.cs")
            .WithWorkingDirectory(testInstance.Path)
            .Execute()
            .Should().Pass();

        new DirectoryInfo(publishDir).Sub("Program")
            .Should().Exist()
            .And.NotHaveFilesMatching("*.deps.json", SearchOption.TopDirectoryOnly) // no deps.json file for AOT-published app
            .And.HaveFile("config.json"); // the JSON is included as content and hence copied
    }

    [Fact]
    public void Publish_Options()
    {
        var testInstance = _testAssetsManager.CreateTestDirectory();
        var programFile = Path.Join(testInstance.Path, "Program.cs");
        File.WriteAllText(programFile, s_program);

        var artifactsDir = VirtualProjectBuildingCommand.GetArtifactsPath(programFile);
        if (Directory.Exists(artifactsDir)) Directory.Delete(artifactsDir, recursive: true);

        var publishDir = Path.Join(testInstance.Path, "artifacts");
        if (Directory.Exists(publishDir)) Directory.Delete(publishDir, recursive: true);

        new DotnetCommand(Log, "publish", "Program.cs", "-c", "Debug", "-p:PublishAot=false", "-bl")
            .WithWorkingDirectory(testInstance.Path)
            .Execute()
            .Should().Pass();

        new DirectoryInfo(publishDir).Sub("Program")
            .Should().Exist()
            .And.HaveFile("Program.deps.json");

        new DirectoryInfo(testInstance.Path).File("msbuild.binlog").Should().Exist();
    }

    [Fact]
    public void Publish_PublishDir_IncludesFileName()
    {
        var testInstance = _testAssetsManager.CreateTestDirectory();
        var programFile = Path.Join(testInstance.Path, "MyCustomProgram.cs");
        File.WriteAllText(programFile, s_program);

        var artifactsDir = VirtualProjectBuildingCommand.GetArtifactsPath(programFile);
        if (Directory.Exists(artifactsDir)) Directory.Delete(artifactsDir, recursive: true);

        var publishDir = Path.Join(testInstance.Path, "artifacts");
        if (Directory.Exists(publishDir)) Directory.Delete(publishDir, recursive: true);

        new DotnetCommand(Log, "publish", "MyCustomProgram.cs")
            .WithWorkingDirectory(testInstance.Path)
            .Execute()
            .Should().Pass();

        new DirectoryInfo(publishDir).Sub("MyCustomProgram")
            .Should().Exist()
            .And.NotHaveFilesMatching("*.deps.json", SearchOption.TopDirectoryOnly); // no deps.json file for AOT-published app
    }

    [Fact]
    public void Publish_PublishDir_CommandLine()
    {
        var testInstance = _testAssetsManager.CreateTestDirectory();
        var programFile = Path.Join(testInstance.Path, "Program.cs");
        File.WriteAllText(programFile, s_program);

        var customPublishDir = Path.Join(testInstance.Path, "custom-publish");
        if (Directory.Exists(customPublishDir)) Directory.Delete(customPublishDir, recursive: true);

        new DotnetCommand(Log, "publish", "Program.cs", $"/p:PublishDir={customPublishDir}")
            .WithWorkingDirectory(testInstance.Path)
            .Execute()
            .Should().Pass();

        new DirectoryInfo(customPublishDir)
            .Should().Exist()
            .And.NotHaveFilesMatching("*.deps.json", SearchOption.TopDirectoryOnly); // no deps.json file for AOT-published app
    }

    [Fact]
    public void Publish_PublishDir_PropertyDirective()
    {
        var testInstance = _testAssetsManager.CreateTestDirectory();
        var programFile = Path.Join(testInstance.Path, "Program.cs");
        var publishDir = Path.Join(testInstance.Path, "directive-publish");
        File.WriteAllText(programFile, $"""
            #:property PublishDir={publishDir}
            {s_program}
            """);

        if (Directory.Exists(publishDir)) Directory.Delete(publishDir, recursive: true);

        new DotnetCommand(Log, "publish", "Program.cs")
            .WithWorkingDirectory(testInstance.Path)
            .Execute()
            .Should().Pass();

        new DirectoryInfo(publishDir)
            .Should().Exist()
            .And.NotHaveFilesMatching("*.deps.json", SearchOption.TopDirectoryOnly); // no deps.json file for AOT-published app
    }

    [Fact]
    public void Publish_In_SubDir()
    {
        var testInstance = _testAssetsManager.CreateTestDirectory();
        var subDir = Directory.CreateDirectory(Path.Combine(testInstance.Path, "subdir"));

        var programFile = Path.Join(subDir.FullName, "Program.cs");
        File.WriteAllText(programFile, s_program);

        var artifactsDir = VirtualProjectBuildingCommand.GetArtifactsPath(programFile);
        if (Directory.Exists(artifactsDir)) Directory.Delete(artifactsDir, recursive: true);

        var publishDir = Path.Join(subDir.FullName, "artifacts");
        if (Directory.Exists(publishDir)) Directory.Delete(publishDir, recursive: true);

        new DotnetCommand(Log, "publish", "./subdir/Program.cs")
            .WithWorkingDirectory(testInstance.Path)
            .Execute()
            .Should().Pass();

        new DirectoryInfo(testInstance.Path).Sub("subdir").Sub("artifacts").Sub("Program")
            .Should().Exist()
            .And.NotHaveFilesMatching("*.deps.json", SearchOption.TopDirectoryOnly); // no deps.json file for AOT-published app
    }

    [Fact]
    public void Clean()
    {
        var testInstance = _testAssetsManager.CreateTestDirectory();
        var programFile = Path.Join(testInstance.Path, "Program.cs");
        File.WriteAllText(programFile, s_program);

        new DotnetCommand(Log, "run", "Program.cs")
            .WithWorkingDirectory(testInstance.Path)
            .Execute()
            .Should().Pass()
            .And.HaveStdOut("Hello from Program");

        var artifactsDir = new DirectoryInfo(VirtualProjectBuildingCommand.GetArtifactsPath(programFile));
        artifactsDir.Should().HaveFiles(["build-start.cache", "build-success.cache"]);

        var dllFile = artifactsDir.File("bin/debug/Program.dll");
        dllFile.Should().Exist();

        new DotnetCommand(Log, "clean", "Program.cs")
            .WithWorkingDirectory(testInstance.Path)
            .Execute()
            .Should().Pass();

        artifactsDir.EnumerateFiles().Should().BeEmpty();

        dllFile.Refresh();
        dllFile.Should().NotExist();
    }

    [PlatformSpecificFact(TestPlatforms.AnyUnix), UnsupportedOSPlatform("windows")]
    public void ArtifactsDirectory_Permissions()
    {
        var testInstance = _testAssetsManager.CreateTestDirectory();
        var programFile = Path.Join(testInstance.Path, "Program.cs");
        File.WriteAllText(programFile, s_program);

        // Remove artifacts from possible previous runs of this test.
        var artifactsDir = VirtualProjectBuildingCommand.GetArtifactsPath(programFile);
        if (Directory.Exists(artifactsDir)) Directory.Delete(artifactsDir, recursive: true);

        new DotnetCommand(Log, "build", "Program.cs")
            .WithWorkingDirectory(testInstance.Path)
            .Execute()
            .Should().Pass();

        new DirectoryInfo(artifactsDir).UnixFileMode
            .Should().Be(UnixFileMode.UserRead | UnixFileMode.UserWrite | UnixFileMode.UserExecute, artifactsDir);

        // Re-create directory with incorrect permissions.
        Directory.Delete(artifactsDir, recursive: true);
        Directory.CreateDirectory(artifactsDir, UnixFileMode.GroupRead | UnixFileMode.GroupWrite | UnixFileMode.GroupExecute);
        var actualMode = new DirectoryInfo(artifactsDir).UnixFileMode
            .Should().NotBe(UnixFileMode.UserRead | UnixFileMode.UserWrite | UnixFileMode.UserExecute, artifactsDir).And.Subject;

        new DotnetCommand(Log, "build", "Program.cs")
            .WithWorkingDirectory(testInstance.Path)
            .Execute()
            .Should().Fail()
            .And.HaveStdErrContaining("build-start.cache"); // Unhandled exception: Access to the path '.../build-start.cache' is denied.

        // Build shouldn't have changed the permissions.
        new DirectoryInfo(artifactsDir).UnixFileMode
            .Should().Be(actualMode, artifactsDir);
    }

<<<<<<< HEAD
    [Theory, CombinatorialData]
    public void LaunchProfile(
        bool cscOnly,
        [CombinatorialValues("Properties/launchSettings.json", "Program.run.json")] string relativePath)
    {
        var testInstance = _testAssetsManager.CreateTestDirectory(baseDirectory: cscOnly ? OutOfTreeBaseDirectory : null);
        File.WriteAllText(Path.Join(testInstance.Path, "Program.cs"), s_program + """

            Console.WriteLine($"Message: '{Environment.GetEnvironmentVariable("Message")}'");
            """);
        var fullPath = Path.Join(testInstance.Path, relativePath);
        Directory.CreateDirectory(Path.GetDirectoryName(fullPath)!);
        File.WriteAllText(fullPath, s_launchSettings);

        var prefix = cscOnly
            ? CliCommandStrings.NoBinaryLogBecauseRunningJustCsc + Environment.NewLine
            : string.Empty;

        new DotnetCommand(Log, "run", "-bl", "Program.cs")
            .WithWorkingDirectory(testInstance.Path)
            .Execute()
            .Should().Pass()
            .And.HaveStdOutContaining(prefix + """
                Hello from Program
                Message: 'TestProfileMessage1'
                """);

        prefix = CliCommandStrings.NoBinaryLogBecauseUpToDate + Environment.NewLine;

        new DotnetCommand(Log, "run", "-bl", "--no-launch-profile", "Program.cs")
            .WithWorkingDirectory(testInstance.Path)
            .Execute()
            .Should().Pass()
            .And.HaveStdOut(prefix + """
                Hello from Program
                Message: ''
                """);

        new DotnetCommand(Log, "run", "-bl", "-lp", "TestProfile2", "Program.cs")
            .WithWorkingDirectory(testInstance.Path)
            .Execute()
            .Should().Pass()
            .And.HaveStdOutContaining(prefix + """
                Hello from Program
                Message: 'TestProfileMessage2'
                """);
    }

    /// <summary>
    /// <c>Properties/launchSettings.json</c> takes precedence over <c>Program.run.json</c>.
    /// </summary>
    [Fact]
    public void LaunchProfile_Precedence()
=======
    [Theory]
    [InlineData("Properties/launchSettings.json")]
    [InlineData("Program.run.json")]
    public void LaunchProfile(string relativePath)
>>>>>>> 66d49fe8
    {
        var testInstance = _testAssetsManager.CreateTestDirectory();
        File.WriteAllText(Path.Join(testInstance.Path, "Program.cs"), s_program + """

            Console.WriteLine($"Message: '{Environment.GetEnvironmentVariable("Message")}'");
            """);
<<<<<<< HEAD
        Directory.CreateDirectory(Path.Join(testInstance.Path, "Properties"));
        string launchSettings = Path.Join(testInstance.Path, "Properties", "launchSettings.json");
        File.WriteAllText(launchSettings, s_launchSettings.Replace("TestProfileMessage", "PropertiesLaunchSettingsJson"));
        string runJson = Path.Join(testInstance.Path, "Program.run.json");
        File.WriteAllText(runJson, s_launchSettings.Replace("TestProfileMessage", "ProgramRunJson"));
=======
        var fullPath = Path.Join(testInstance.Path, relativePath);
        Directory.CreateDirectory(Path.GetDirectoryName(fullPath)!);
        File.WriteAllText(fullPath, s_launchSettings);
>>>>>>> 66d49fe8

        new DotnetCommand(Log, "run", "--no-launch-profile", "Program.cs")
            .WithWorkingDirectory(testInstance.Path)
            .Execute()
            .Should().Pass()
            .And.HaveStdOut("""
                Hello from Program
                Message: ''
                """);

        new DotnetCommand(Log, "run", "Program.cs")
            .WithWorkingDirectory(testInstance.Path)
            .Execute()
            .Should().Pass()
            .And.HaveStdOut($"""
                {string.Format(CliCommandStrings.RunCommandWarningRunJsonNotUsed, runJson, launchSettings)}
                Hello from Program
                Message: 'PropertiesLaunchSettingsJson1'
                """);

        new DotnetCommand(Log, "run", "-lp", "TestProfile2", "Program.cs")
            .WithWorkingDirectory(testInstance.Path)
            .Execute()
            .Should().Pass()
            .And.HaveStdOut($"""
                {string.Format(CliCommandStrings.RunCommandWarningRunJsonNotUsed, runJson, launchSettings)}
                Hello from Program
                Message: 'PropertiesLaunchSettingsJson2'
                """);
    }

    /// <summary>
    /// Each file-based app in a folder can have separate launch profile.
    /// </summary>
    [Fact]
    public void LaunchProfile_Multiple()
    {
        var testInstance = _testAssetsManager.CreateTestDirectory();
        var source = s_program + """

            Console.WriteLine($"Message: '{Environment.GetEnvironmentVariable("Message")}'");
            """;
        File.WriteAllText(Path.Join(testInstance.Path, "First.cs"), source);
        File.WriteAllText(Path.Join(testInstance.Path, "First.run.json"), s_launchSettings.Replace("TestProfileMessage", "First"));
        File.WriteAllText(Path.Join(testInstance.Path, "Second.cs"), source);
        File.WriteAllText(Path.Join(testInstance.Path, "Second.run.json"), s_launchSettings.Replace("TestProfileMessage", "Second"));

        new DotnetCommand(Log, "run", "First.cs")
            .WithWorkingDirectory(testInstance.Path)
            .Execute()
            .Should().Pass()
            .And.HaveStdOut("""
                Hello from First
                Message: 'First1'
                """);

        new DotnetCommand(Log, "run", "Second.cs")
            .WithWorkingDirectory(testInstance.Path)
            .Execute()
            .Should().Pass()
            .And.HaveStdOut("""
                Hello from Second
                Message: 'Second1'
                """);
    }

    /// <summary>
    /// <c>Properties/launchSettings.json</c> takes precedence over <c>Program.run.json</c>.
    /// </summary>
    [Fact]
    public void LaunchProfile_Precedence()
    {
        var testInstance = _testAssetsManager.CreateTestDirectory();
        File.WriteAllText(Path.Join(testInstance.Path, "Program.cs"), s_program + """

            Console.WriteLine($"Message: '{Environment.GetEnvironmentVariable("Message")}'");
            """);
        Directory.CreateDirectory(Path.Join(testInstance.Path, "Properties"));
        string launchSettings = Path.Join(testInstance.Path, "Properties", "launchSettings.json");
        File.WriteAllText(launchSettings, s_launchSettings.Replace("TestProfileMessage", "PropertiesLaunchSettingsJson"));
        string runJson = Path.Join(testInstance.Path, "Program.run.json");
        File.WriteAllText(runJson, s_launchSettings.Replace("TestProfileMessage", "ProgramRunJson"));

        new DotnetCommand(Log, "run", "--no-launch-profile", "Program.cs")
            .WithWorkingDirectory(testInstance.Path)
            .Execute()
            .Should().Pass()
            .And.HaveStdOut("""
                Hello from Program
                Message: ''
                """);

        new DotnetCommand(Log, "run", "Program.cs")
            .WithWorkingDirectory(testInstance.Path)
            .Execute()
            .Should().Pass()
            .And.HaveStdOut($"""
                {string.Format(CliCommandStrings.RunCommandWarningRunJsonNotUsed, runJson, launchSettings)}
                Hello from Program
                Message: 'PropertiesLaunchSettingsJson1'
                """);

        new DotnetCommand(Log, "run", "-lp", "TestProfile2", "Program.cs")
            .WithWorkingDirectory(testInstance.Path)
            .Execute()
            .Should().Pass()
            .And.HaveStdOut($"""
                {string.Format(CliCommandStrings.RunCommandWarningRunJsonNotUsed, runJson, launchSettings)}
                Hello from Program
                Message: 'PropertiesLaunchSettingsJson2'
                """);
    }

    /// <summary>
    /// Each file-based app in a folder can have separate launch profile.
    /// </summary>
    [Fact]
    public void LaunchProfile_Multiple()
    {
        var testInstance = _testAssetsManager.CreateTestDirectory();
        var source = s_program + """

            Console.WriteLine($"Message: '{Environment.GetEnvironmentVariable("Message")}'");
            """;
        File.WriteAllText(Path.Join(testInstance.Path, "First.cs"), source);
        File.WriteAllText(Path.Join(testInstance.Path, "First.run.json"), s_launchSettings.Replace("TestProfileMessage", "First"));
        File.WriteAllText(Path.Join(testInstance.Path, "Second.cs"), source);
        File.WriteAllText(Path.Join(testInstance.Path, "Second.run.json"), s_launchSettings.Replace("TestProfileMessage", "Second"));

        new DotnetCommand(Log, "run", "First.cs")
            .WithWorkingDirectory(testInstance.Path)
            .Execute()
            .Should().Pass()
            .And.HaveStdOut("""
                Hello from First
                Message: 'First1'
                """);

        new DotnetCommand(Log, "run", "Second.cs")
            .WithWorkingDirectory(testInstance.Path)
            .Execute()
            .Should().Pass()
            .And.HaveStdOut("""
                Hello from Second
                Message: 'Second1'
                """);
    }

    [Fact]
    public void Define_01()
    {
        var testInstance = _testAssetsManager.CreateTestDirectory();
        File.WriteAllText(Path.Join(testInstance.Path, "Program.cs"), """
            #if MY_DEFINE
            Console.WriteLine("Test output");
            #endif
            """);

        new DotnetCommand(Log, "run", "Program.cs", "-p:DefineConstants=MY_DEFINE")
            .WithWorkingDirectory(testInstance.Path)
            .Execute()
            .Should().Pass()
            .And.HaveStdOut("Test output");
    }

    [Fact]
    public void Define_02()
    {
        var testInstance = _testAssetsManager.CreateTestDirectory();
        File.WriteAllText(Path.Join(testInstance.Path, "Program.cs"), """
            #if !MY_DEFINE
            Console.WriteLine("Test output");
            #endif
            """);

        new DotnetCommand(Log, "run", "Program.cs", "-p:DefineConstants=MY_DEFINE")
            .WithWorkingDirectory(testInstance.Path)
            .Execute()
            .Should().Fail()
            .And.HaveStdOutContaining("error CS5001:"); // Program does not contain a static 'Main' method suitable for an entry point
    }

    [Fact]
    public void PackageReference()
    {
        var testInstance = _testAssetsManager.CreateTestDirectory();
        File.WriteAllText(Path.Join(testInstance.Path, "Program.cs"), """
            #:package System.CommandLine@2.0.0-beta4.22272.1
            using System.CommandLine;

            var rootCommand = new RootCommand("Sample app for System.CommandLine");
            return await rootCommand.InvokeAsync(args);
            """);

        new DotnetCommand(Log, "run", "Program.cs", "--", "--help")
            .WithWorkingDirectory(testInstance.Path)
            .Execute()
            .Should().Pass()
            .And.HaveStdOutContaining("""
                Description:
                  Sample app for System.CommandLine
                """);
    }

    [Fact]
    public void PackageReference_CentralVersion()
    {
        var testInstance = _testAssetsManager.CreateTestDirectory();
        File.WriteAllText(Path.Join(testInstance.Path, "Directory.Packages.props"), """
            <Project>
              <PropertyGroup>
                <ManagePackageVersionsCentrally>true</ManagePackageVersionsCentrally>
              </PropertyGroup>
              <ItemGroup>
                <PackageVersion Include="System.CommandLine" Version="2.0.0-beta4.22272.1" />
              </ItemGroup>
            </Project>
            """);
        File.WriteAllText(Path.Join(testInstance.Path, "Program.cs"), """
            #:package System.CommandLine
            using System.CommandLine;

            var rootCommand = new RootCommand("Sample app for System.CommandLine");
            return await rootCommand.InvokeAsync(args);
            """);

        new DotnetCommand(Log, "run", "Program.cs", "--", "--help")
            .WithWorkingDirectory(testInstance.Path)
            .Execute()
            .Should().Pass()
            .And.HaveStdOutContaining("""
                Description:
                  Sample app for System.CommandLine
                """);
    }

    //  https://github.com/dotnet/sdk/issues/49665
    [PlatformSpecificFact(TestPlatforms.Any & ~TestPlatforms.OSX)] // https://github.com/dotnet/sdk/issues/48990
    public void SdkReference()
    {
        var testInstance = _testAssetsManager.CreateTestDirectory();
        File.WriteAllText(Path.Join(testInstance.Path, "Program.cs"), """
            #:sdk Microsoft.NET.Sdk
            #:sdk Aspire.AppHost.Sdk@9.2.1
            #:package Aspire.Hosting.AppHost@9.2.1

            var builder = DistributedApplication.CreateBuilder(args);
            builder.Build().Run();
            """);

        new DotnetCommand(Log, "build", "Program.cs")
            .WithWorkingDirectory(testInstance.Path)
            .Execute()
            .Should().Pass();
    }

    [Fact] // https://github.com/dotnet/sdk/issues/49797
    public void SdkReference_VersionedSdkFirst()
    {
        var testInstance = _testAssetsManager.CreateTestDirectory();
        File.WriteAllText(Path.Join(testInstance.Path, "Program.cs"), """
            #:sdk Microsoft.NET.Sdk@9.0.0
            Console.WriteLine();
            """);

        new DotnetCommand(Log, "build", "Program.cs")
            .WithWorkingDirectory(testInstance.Path)
            .Execute()
            .Should().Pass();
    }

    [Theory]
    [InlineData("../Lib/Lib.csproj")]
    [InlineData("../Lib")]
    [InlineData(@"..\Lib\Lib.csproj")]
    [InlineData(@"..\Lib")]
    public void ProjectReference(string arg)
    {
        var testInstance = _testAssetsManager.CreateTestDirectory();

        var libDir = Path.Join(testInstance.Path, "Lib");
        Directory.CreateDirectory(libDir);

        File.WriteAllText(Path.Join(libDir, "Lib.csproj"), $"""
            <Project Sdk="Microsoft.NET.Sdk">
              <PropertyGroup>
                <TargetFramework>{ToolsetInfo.CurrentTargetFramework}</TargetFramework>
              </PropertyGroup>
            </Project>
            """);

        File.WriteAllText(Path.Join(libDir, "Lib.cs"), """
            namespace Lib;
            public class LibClass
            {
                public static string GetMessage() => "Hello from Lib";
            }
            """);

        var appDir = Path.Join(testInstance.Path, "App");
        Directory.CreateDirectory(appDir);

        File.WriteAllText(Path.Join(appDir, "Program.cs"), $"""
            #:project {arg}
            Console.WriteLine(Lib.LibClass.GetMessage());
            """);

        new DotnetCommand(Log, "run", "Program.cs")
            .WithWorkingDirectory(appDir)
            .Execute()
            .Should().Pass()
            .And.HaveStdOut("Hello from Lib");
    }

    [Fact]
    public void ProjectReference_Errors()
    {
        var testInstance = _testAssetsManager.CreateTestDirectory();
        File.WriteAllText(Path.Join(testInstance.Path, "Program.cs"), """
            #:project wrong.csproj
            """);

        // Project file does not exist.
        new DotnetCommand(Log, "run", "Program.cs")
            .WithWorkingDirectory(testInstance.Path)
            .Execute()
            .Should().Fail()
            .And.HaveStdErrContaining(string.Format(CliCommandStrings.InvalidProjectDirective,
                $"{Path.Join(testInstance.Path, "Program.cs")}:1",
                string.Format(CliStrings.CouldNotFindProjectOrDirectory, Path.Join(testInstance.Path, "wrong.csproj"))));

        File.WriteAllText(Path.Join(testInstance.Path, "Program.cs"), """
            #:project dir/
            """);

        // Project directory does not exist.
        new DotnetCommand(Log, "run", "Program.cs")
            .WithWorkingDirectory(testInstance.Path)
            .Execute()
            .Should().Fail()
            .And.HaveStdErrContaining(string.Format(CliCommandStrings.InvalidProjectDirective,
                $"{Path.Join(testInstance.Path, "Program.cs")}:1",
                string.Format(CliStrings.CouldNotFindProjectOrDirectory, Path.Join(testInstance.Path, "dir/"))));

        Directory.CreateDirectory(Path.Join(testInstance.Path, "dir"));

        // Directory exists but has no project file.
        new DotnetCommand(Log, "run", "Program.cs")
            .WithWorkingDirectory(testInstance.Path)
            .Execute()
            .Should().Fail()
            .And.HaveStdErrContaining(string.Format(CliCommandStrings.InvalidProjectDirective,
                $"{Path.Join(testInstance.Path, "Program.cs")}:1",
                string.Format(CliStrings.CouldNotFindAnyProjectInDirectory, Path.Join(testInstance.Path, "dir/"))));

        File.WriteAllText(Path.Join(testInstance.Path, "dir", "proj1.csproj"), "<Project />");
        File.WriteAllText(Path.Join(testInstance.Path, "dir", "proj2.csproj"), "<Project />");

        // Directory exists but has multiple project files.
        new DotnetCommand(Log, "run", "Program.cs")
            .WithWorkingDirectory(testInstance.Path)
            .Execute()
            .Should().Fail()
            .And.HaveStdErrContaining(string.Format(CliCommandStrings.InvalidProjectDirective,
                $"{Path.Join(testInstance.Path, "Program.cs")}:1",
                string.Format(CliStrings.MoreThanOneProjectInDirectory, Path.Join(testInstance.Path, "dir/"))));
    }

    /// <summary>
    /// Verifies that msbuild-based runs use CSC args equivalent to csc-only runs.
    /// Can regenerate CSC arguments template in <see cref="CSharpCompilerCommand"/>.
    /// </summary>
    [Fact]
    public void CscArguments()
    {
        var testInstance = _testAssetsManager.CreateTestDirectory(baseDirectory: OutOfTreeBaseDirectory);
        const string programName = "TestProgram";
        const string fileName = $"{programName}.cs";
        string entryPointPath = Path.Join(testInstance.Path, fileName);
        File.WriteAllText(entryPointPath, s_program);

        // Remove artifacts from possible previous runs of this test.
        var artifactsDir = VirtualProjectBuildingCommand.GetArtifactsPath(entryPointPath);
        if (Directory.Exists(artifactsDir)) Directory.Delete(artifactsDir, recursive: true);

        // Build using MSBuild.
        new DotnetCommand(Log, "run", fileName, "-bl", "--no-cache")
            .WithWorkingDirectory(testInstance.Path)
            .Execute()
            .Should().Pass()
            .And.HaveStdOut($"Hello from {programName}");

        // Find the csc args used by the build.
        var msbuildCall = FindCompilerCall(Path.Join(testInstance.Path, "msbuild.binlog"));
        var msbuildCallArgs = msbuildCall.GetArguments();
        var msbuildCallArgsString = ArgumentEscaper.EscapeAndConcatenateArgArrayForProcessStart(msbuildCallArgs);

        // Generate argument template code.
        string sdkPath = NormalizePath(TestContext.Current.ToolsetUnderTest.SdkFolderUnderTest);
        string dotNetRootPath = NormalizePath(TestContext.Current.ToolsetUnderTest.DotNetRoot);
        string nuGetCachePath = NormalizePath(TestContext.Current.NuGetCachePath!);
        string artifactsDirNormalized = NormalizePath(artifactsDir);
        string objPath = $"{artifactsDirNormalized}/obj/debug";
        string entryPointPathNormalized = NormalizePath(entryPointPath);
        var msbuildArgsToVerify = new List<string>();
        var nuGetPackageFilePaths = new List<string>();
        var code = new StringBuilder();
        code.AppendLine($$"""
            // Licensed to the .NET Foundation under one or more agreements.
            // The .NET Foundation licenses this file to you under the MIT license.

            namespace Microsoft.DotNet.Cli.Commands.Run;

            // Generated by test `{{nameof(RunFileTests)}}.{{nameof(CscArguments)}}`.
            partial class CSharpCompilerCommand
            {
                private IEnumerable<string> GetCscArguments(
                    string fileNameWithoutExtension,
                    string objDir,
                    string binDir)
                {
                    return
                    [
            """);
        foreach (var arg in msbuildCallArgs)
        {
            // This option needs to be passed on the command line, not in an RSP file.
            if (arg is "/noconfig")
            {
                continue;
            }

            // We don't need to generate a ref assembly.
            if (arg.StartsWith("/refout:", StringComparison.Ordinal))
            {
                continue;
            }

            // There should be no source link arguments.
            if (arg.StartsWith("/sourcelink:", StringComparison.Ordinal))
            {
                Assert.Fail($"Unexpected source link argument: {arg}");
            }

            // PreferredUILang is normally not set by default but can be in builds, so ignore it.
            if (arg.StartsWith("/preferreduilang:", StringComparison.Ordinal))
            {
                continue;
            }

            bool needsInterpolation = false;
            bool fromNuGetPackage = false;

            // Normalize slashes in paths.
            string rewritten = NormalizePathArg(arg);

            // Remove quotes.
            rewritten = RemoveQuotes(rewritten);

            string msbuildArgToVerify = rewritten;

            // Use variable SDK path.
            if (rewritten.Contains(sdkPath, StringComparison.OrdinalIgnoreCase))
            {
                rewritten = rewritten.Replace(sdkPath, "{SdkPath}", StringComparison.OrdinalIgnoreCase);
                needsInterpolation = true;
            }

            // Use variable .NET root path.
            if (rewritten.Contains(dotNetRootPath, StringComparison.OrdinalIgnoreCase))
            {
                rewritten = rewritten.Replace(dotNetRootPath, "{DotNetRootPath}", StringComparison.OrdinalIgnoreCase);
                needsInterpolation = true;
            }

            // Use variable NuGet cache path.
            if (rewritten.Contains(nuGetCachePath, StringComparison.OrdinalIgnoreCase))
            {
                rewritten = rewritten.Replace(nuGetCachePath, "{NuGetCachePath}", StringComparison.OrdinalIgnoreCase);
                needsInterpolation = true;
                fromNuGetPackage = true;
            }

            // Use variable intermediate dir path.
            if (rewritten.Contains(objPath, StringComparison.OrdinalIgnoreCase))
            {
                // We want to emit the resulting DLL directly into the bin folder.
                bool isOut = arg.StartsWith("/out", StringComparison.Ordinal);
                string replacement = isOut ? "{binDir}" : "{objDir}";

                if (isOut)
                {
                    msbuildArgToVerify = msbuildArgToVerify.Replace("/obj/", "/bin/", StringComparison.OrdinalIgnoreCase);
                }

                rewritten = rewritten.Replace(objPath, replacement, StringComparison.OrdinalIgnoreCase);
                needsInterpolation = true;
            }

            // Use variable file name.
            if (rewritten.Contains(entryPointPathNormalized, StringComparison.OrdinalIgnoreCase))
            {
                rewritten = rewritten.Replace(entryPointPathNormalized, "{" + nameof(CSharpCompilerCommand.EntryPointFileFullPath) + "}", StringComparison.OrdinalIgnoreCase);
                needsInterpolation = true;
            }

            // Use variable program name.
            if (rewritten.Contains(programName, StringComparison.OrdinalIgnoreCase))
            {
                rewritten = rewritten.Replace(programName, "{fileNameWithoutExtension}", StringComparison.OrdinalIgnoreCase);
                needsInterpolation = true;
            }

            // Use variable runtime version.
            if (rewritten.Contains(CSharpCompilerCommand.RuntimeVersion, StringComparison.OrdinalIgnoreCase))
            {
                rewritten = rewritten.Replace(CSharpCompilerCommand.RuntimeVersion, "{" + nameof(CSharpCompilerCommand.RuntimeVersion) + "}", StringComparison.OrdinalIgnoreCase);
                needsInterpolation = true;
            }

            // Ignore `/analyzerconfig` which is not variable (so it comes from the machine or sdk repo).
            if (!needsInterpolation && arg.StartsWith("/analyzerconfig", StringComparison.Ordinal))
            {
                continue;
            }

            string prefix = needsInterpolation ? "$" : string.Empty;

            code.AppendLine($"""
                            {prefix}"{rewritten}",
                """);

            msbuildArgsToVerify.Add(msbuildArgToVerify);

            if (fromNuGetPackage)
            {
                nuGetPackageFilePaths.Add(CSharpCompilerCommand.IsPathOption(rewritten, out int colonIndex)
                    ? rewritten.Substring(colonIndex + 1)
                    : rewritten);
            }
        }
        code.AppendLine("""
                    ];
                }

                /// <summary>
                /// Files that come from referenced NuGet packages (e.g., analyzers for NativeAOT) need to be checked specially (if they don't exist, MSBuild needs to run).
                /// </summary>
                public static IEnumerable<string> GetPathsOfCscInputsFromNuGetCache()
                {
                    return
                    [
            """);
        foreach (var nuGetPackageFilePath in nuGetPackageFilePaths)
        {
            code.AppendLine($"""
                            $"{nuGetPackageFilePath}",
                """);
        }
        code.AppendLine("""
                    ];
                }
            }
            """);

        // Save the code.
        var codeFolder = new DirectoryInfo(Path.Join(
            TestContext.Current.ToolsetUnderTest.RepoRoot,
            "src", "Cli", "dotnet", "Commands", "Run"));
        var nonGeneratedFile = codeFolder.File("CSharpCompilerCommand.cs");
        if (!nonGeneratedFile.Exists)
        {
            Log.WriteLine($"Skipping code generation because file does not exist: {nonGeneratedFile.FullName}");
        }
        else
        {
            var codeFilePath = codeFolder.File("CSharpCompilerCommand.Generated.cs");
            var existingText = codeFilePath.Exists ? File.ReadAllText(codeFilePath.FullName) : string.Empty;
            var newText = code.ToString();
            if (existingText != newText)
            {
                Log.WriteLine($"{codeFilePath.FullName} needs to be updated:");
                Log.WriteLine(newText);
                if (Environment.GetEnvironmentVariable("CI") == "true")
                {
                    throw new InvalidOperationException($"Not updating file in CI: {codeFilePath.FullName}");
                }
                else
                {
                    File.WriteAllText(codeFilePath.FullName, newText);
                    throw new InvalidOperationException($"File outdated, commit the changes: {codeFilePath.FullName}");
                }
            }
        }

        // Build using CSC.
        Directory.Delete(artifactsDir, recursive: true);
        new DotnetCommand(Log, "run", fileName, "-bl")
            .WithWorkingDirectory(testInstance.Path)
            .Execute()
            .Should().Pass()
            .And.HaveStdOut($"""
                {CliCommandStrings.NoBinaryLogBecauseRunningJustCsc}
                Hello from {programName}
                """);

        // Read args from csc.rsp file.
        var rspFilePath = Path.Join(artifactsDir, "csc.rsp");
        var cscOnlyCallArgs = File.ReadAllLines(rspFilePath);
        var cscOnlyCallArgsString = string.Join(' ', cscOnlyCallArgs);

        // Check that csc args between MSBuild run and CSC-only run are equivalent.
        var normalizedCscOnlyArgs = cscOnlyCallArgs
            .Select(static a => NormalizePathArg(RemoveQuotes(a)));
        Log.WriteLine("CSC-only args:");
        Log.WriteLine(string.Join(Environment.NewLine, normalizedCscOnlyArgs));
        Log.WriteLine("MSBuild args:");
        Log.WriteLine(string.Join(Environment.NewLine, msbuildArgsToVerify));
        normalizedCscOnlyArgs.Should().Equal(msbuildArgsToVerify,
            "the generated file might be outdated, run this test locally to regenerate it");

        static CompilerCall FindCompilerCall(string binaryLogPath)
        {
            using var reader = BinaryLogReader.Create(binaryLogPath);
            return reader.ReadAllCompilerCalls().Should().ContainSingle().Subject;
        }

        static string NormalizePathArg(string arg)
        {
            return CSharpCompilerCommand.IsPathOption(arg, out int colonIndex)
                ? string.Concat(arg.AsSpan(0, colonIndex + 1), NormalizePath(arg.Substring(colonIndex + 1)))
                : NormalizePath(arg);
        }

        static string NormalizePath(string path)
        {
            return PathUtility.GetPathWithForwardSlashes(TestPathUtility.ResolveTempPrefixLink(path));
        }

        static string RemoveQuotes(string arg)
        {
            return arg.Replace("\"", string.Empty);
        }
    }

    /// <summary>
    /// Verifies that csc-only runs emit auxiliary files equivalent to msbuild-based runs.
    /// </summary>
    [Theory]
    [InlineData("Program.cs")]
    [InlineData("test.cs")]
    [InlineData("noext")]
    public void CscVsMSBuild(string fileName)
    {
        var testInstance = _testAssetsManager.CreateTestDirectory(baseDirectory: OutOfTreeBaseDirectory);
        string entryPointPath = Path.Join(testInstance.Path, fileName);
        File.WriteAllText(entryPointPath, $"""
            #!/test
            {s_program}
            """);

        string programName = Path.GetFileNameWithoutExtension(fileName);

        // Remove artifacts from possible previous runs of this test.
        var artifactsDir = VirtualProjectBuildingCommand.GetArtifactsPath(entryPointPath);
        if (Directory.Exists(artifactsDir)) Directory.Delete(artifactsDir, recursive: true);
        var artifactsBackupDir = Path.ChangeExtension(artifactsDir, ".bak");
        if (Directory.Exists(artifactsBackupDir)) Directory.Delete(artifactsBackupDir, recursive: true);

        // Build using CSC.
        new DotnetCommand(Log, "run", fileName, "-bl")
            .WithWorkingDirectory(testInstance.Path)
            .Execute()
            .Should().Pass()
            .And.HaveStdOut($"""
                {CliCommandStrings.NoBinaryLogBecauseRunningJustCsc}
                Hello from {programName}
                """);

        // Backup the artifacts directory.
        Directory.Move(artifactsDir, artifactsBackupDir);

        // Build using MSBuild.
        new DotnetCommand(Log, "run", fileName, "-bl", "--no-cache")
            .WithWorkingDirectory(testInstance.Path)
            .Execute()
            .Should().Pass()
            .And.HaveStdOut($"Hello from {programName}");

        // Check that files generated by MSBuild and CSC-only runs are equivalent.
        var cscOnlyFiles = Directory.EnumerateFiles(artifactsBackupDir, "*", SearchOption.AllDirectories)
            .Where(f =>
                Path.GetDirectoryName(f) != artifactsBackupDir && // exclude top-level marker files
                Path.GetFileName(f) != programName && // binary on unix
                Path.GetExtension(f) is not (".dll" or ".exe" or ".pdb")); // other binaries
        bool hasErrors = false;
        foreach (var cscOnlyFile in cscOnlyFiles)
        {
            var relativePath = Path.GetRelativePath(relativeTo: artifactsBackupDir, path: cscOnlyFile);
            var msbuildFile = Path.Join(artifactsDir, relativePath);

            if (!File.Exists(msbuildFile))
            {
                throw new InvalidOperationException($"File exists in CSC-only run but not in MSBuild run: {cscOnlyFile}");
            }

            var cscOnlyFileText = File.ReadAllText(cscOnlyFile);
            var msbuildFileText = File.ReadAllText(msbuildFile);
            if (cscOnlyFileText.ReplaceLineEndings() != msbuildFileText.ReplaceLineEndings())
            {
                Log.WriteLine($"File differs between MSBuild and CSC-only runs: {cscOnlyFile}");
                const int limit = 3_000;
                if (cscOnlyFileText.Length < limit && msbuildFileText.Length < limit)
                {
                    Log.WriteLine("MSBuild file content:");
                    Log.WriteLine(msbuildFileText);
                    Log.WriteLine("CSC-only file content:");
                    Log.WriteLine(cscOnlyFileText);
                }
                else
                {
                    Log.WriteLine($"MSBuild file size: {msbuildFileText.Length} chars");
                    Log.WriteLine($"CSC-only file size: {cscOnlyFileText.Length} chars");
                }
                hasErrors = true;
            }
        }
        hasErrors.Should().BeFalse("some file contents do not match, see the test output for details");
    }

    [Fact]
    public void UpToDate()
    {
        var testInstance = _testAssetsManager.CreateTestDirectory(baseDirectory: OutOfTreeBaseDirectory);
        File.WriteAllText(Path.Join(testInstance.Path, "Program.cs"), """
            Console.WriteLine("Hello v1");
            """);

        // Remove artifacts from possible previous runs of this test.
        var artifactsDir = VirtualProjectBuildingCommand.GetArtifactsPath(Path.Join(testInstance.Path, "Program.cs"));
        if (Directory.Exists(artifactsDir)) Directory.Delete(artifactsDir, recursive: true);

        Build(testInstance, BuildLevel.Csc, expectedOutput: "Hello v1");

        Build(testInstance, BuildLevel.None, expectedOutput: "Hello v1");

        Build(testInstance, BuildLevel.None, expectedOutput: "Hello v1");

        // Change the source file (a rebuild is necessary).
        File.WriteAllText(Path.Join(testInstance.Path, "Program.cs"), s_program);

        Build(testInstance, BuildLevel.Csc);

        Build(testInstance, BuildLevel.None);

        // Change an unrelated source file (no rebuild necessary).
        File.WriteAllText(Path.Join(testInstance.Path, "Program2.cs"), "test");

        Build(testInstance, BuildLevel.None);

        // Add an implicit build file (a rebuild is necessary).
        string buildPropsFile = Path.Join(testInstance.Path, "Directory.Build.props");
        File.WriteAllText(buildPropsFile, """
            <Project>
                <PropertyGroup>
                    <DefineConstants>$(DefineConstants);CUSTOM_DEFINE</DefineConstants>
                </PropertyGroup>
            </Project>
            """);

        Build(testInstance, BuildLevel.All, expectedOutput: """
            Hello from Program
            Custom define
            """);

        Build(testInstance, BuildLevel.None, expectedOutput: """
            Hello from Program
            Custom define
            """);

        // Change the implicit build file (a rebuild is necessary).
        string importedFile = Path.Join(testInstance.Path, "Settings.props");
        File.WriteAllText(importedFile, """
            <Project>
            </Project>
            """);
        File.WriteAllText(buildPropsFile, """
            <Project>
                <Import Project="Settings.props" />
            </Project>
            """);

        Build(testInstance, BuildLevel.All);

        // Change the imported build file (this is not recognized).
        File.WriteAllText(importedFile, """
            <Project>
                <PropertyGroup>
                    <DefineConstants>$(DefineConstants);CUSTOM_DEFINE</DefineConstants>
                </PropertyGroup>
            </Project>
            """);

        Build(testInstance, BuildLevel.None);

        // Force rebuild.
        Build(testInstance, BuildLevel.All, args: ["--no-cache"], expectedOutput: """
            Hello from Program
            Custom define
            """);

        // Remove an implicit build file (a rebuild is necessary).
        File.Delete(buildPropsFile);
        Build(testInstance, BuildLevel.Csc);

        // Force rebuild.
        Build(testInstance, BuildLevel.All, args: ["--no-cache"]);

        Build(testInstance, BuildLevel.None);

        // Pass argument (no rebuild necessary).
        Build(testInstance, BuildLevel.None, args: ["--", "test-arg"], expectedOutput: """
            echo args:test-arg
            Hello from Program
            """);

        // Change config (a rebuild is necessary).
        Build(testInstance, BuildLevel.All, args: ["-c", "Release"], expectedOutput: """
            Hello from Program
            Release config
            """);

        // Keep changed config (no rebuild necessary).
        Build(testInstance, BuildLevel.None, args: ["-c", "Release"], expectedOutput: """
            Hello from Program
            Release config
            """);

        // Change config back (a rebuild is necessary).
        Build(testInstance, BuildLevel.Csc);

        // Build with a failure.
        new DotnetCommand(Log, ["run", "Program.cs", "-p:LangVersion=Invalid"])
            .WithWorkingDirectory(testInstance.Path)
            .Execute()
            .Should().Fail()
            .And.HaveStdOutContaining("error CS1617"); // Invalid option 'Invalid' for /langversion.

        // A rebuild is necessary since the last build failed.
        Build(testInstance, BuildLevel.Csc);
    }

    private void Build(TestDirectory testInstance, BuildLevel level, ReadOnlySpan<string> args = default, string expectedOutput = "Hello from Program")
    {
        string prefix = level switch
        {
            BuildLevel.None => CliCommandStrings.NoBinaryLogBecauseUpToDate + Environment.NewLine,
            BuildLevel.Csc => CliCommandStrings.NoBinaryLogBecauseRunningJustCsc + Environment.NewLine,
            BuildLevel.All => string.Empty,
            _ => throw new ArgumentOutOfRangeException(paramName: nameof(level)),
        };

        new DotnetCommand(Log, ["run", "Program.cs", "-bl", .. args])
            .WithWorkingDirectory(testInstance.Path)
            .Execute()
            .Should().Pass()
            .And.HaveStdOut(prefix + expectedOutput);

        var binlogs = new DirectoryInfo(testInstance.Path)
            .EnumerateFiles("*.binlog", SearchOption.TopDirectoryOnly);

        binlogs.Select(f => f.Name)
            .Should().BeEquivalentTo(
                level switch
                {
                    BuildLevel.Csc => [],
                    BuildLevel.None => ["msbuild-dotnet-run.binlog"],
                    BuildLevel.All => ["msbuild.binlog", "msbuild-dotnet-run.binlog"],
                    _ => throw new ArgumentOutOfRangeException(paramName: nameof(level), message: level.ToString()),
                });

        foreach (var binlog in binlogs)
        {
            binlog.Delete();
        }
    }

    [Fact]
    public void UpToDate_InvalidOptions()
    {
        var testInstance = _testAssetsManager.CreateTestDirectory();
        File.WriteAllText(Path.Join(testInstance.Path, "Program.cs"), s_program);

        new DotnetCommand(Log, "run", "Program.cs", "--no-cache", "--no-build")
            .WithWorkingDirectory(testInstance.Path)
            .Execute()
            .Should().Fail()
            .And.HaveStdErrContaining(string.Format(CliCommandStrings.CannotCombineOptions, RunCommandParser.NoCacheOption.Name, RunCommandParser.NoBuildOption.Name));
<<<<<<< HEAD
    }

    [Fact]
    public void CscOnly()
    {
        var testInstance = _testAssetsManager.CreateTestDirectory(baseDirectory: OutOfTreeBaseDirectory);

        File.WriteAllText(Path.Join(testInstance.Path, "Program.cs"), """
            Console.WriteLine("v1");
            """);

        // Remove artifacts from possible previous runs of this test.
        var artifactsDir = VirtualProjectBuildingCommand.GetArtifactsPath(Path.Join(testInstance.Path, "Program.cs"));
        if (Directory.Exists(artifactsDir)) Directory.Delete(artifactsDir, recursive: true);

        Build(testInstance, BuildLevel.Csc, expectedOutput: "v1");

        File.WriteAllText(Path.Join(testInstance.Path, "Program.cs"), """
            Console.WriteLine("v2");
            #if !DEBUG
            Console.WriteLine("Release config");
            #endif
            """);

        Build(testInstance, BuildLevel.Csc, expectedOutput: "v2");

        // Customizing a property forces MSBuild to be used.
        Build(testInstance, BuildLevel.All, args: ["-c", "Release"], expectedOutput: """
            v2
            Release config
            """);
    }

    [Fact]
    public void CscOnly_CompilationDiagnostics()
    {
        var testInstance = _testAssetsManager.CreateTestDirectory(baseDirectory: OutOfTreeBaseDirectory);

        File.WriteAllText(Path.Join(testInstance.Path, "Program.cs"), """
            string x = null;
            Console.WriteLine("ran" + x);
            """);

        new DotnetCommand(Log, "run", "Program.cs", "-bl")
            .WithWorkingDirectory(testInstance.Path)
            .Execute()
            .Should().Pass()
            .And.HaveStdOutContaining(CliCommandStrings.NoBinaryLogBecauseRunningJustCsc)
            // warning CS8600: Converting null literal or possible null value to non-nullable type.
            .And.HaveStdOutContaining("warning CS8600")
            .And.HaveStdOutContaining("ran");

        File.WriteAllText(Path.Join(testInstance.Path, "Program.cs"), """
            Console.Write
            """);

        new DotnetCommand(Log, "run", "Program.cs", "-bl")
            .WithWorkingDirectory(testInstance.Path)
            .Execute()
            .Should().Fail()
            .And.HaveStdOutContaining(CliCommandStrings.NoBinaryLogBecauseRunningJustCsc)
            // error CS1002: ; expected
            .And.HaveStdOutContaining("error CS1002")
            .And.HaveStdErrContaining(CliCommandStrings.RunCommandException);
    }

    /// <summary>
    /// Checks that the <c>DOTNET_ROOT</c> env var is set the same in csc mode as in msbuild mode.
    /// </summary>
    [Fact]
    public void CscOnly_DotNetRoot()
    {
        var testInstance = _testAssetsManager.CreateTestDirectory(baseDirectory: OutOfTreeBaseDirectory);
        File.WriteAllText(Path.Join(testInstance.Path, "Program.cs"), """
            foreach (var entry in Environment.GetEnvironmentVariables(EnvironmentVariableTarget.Process)
                .Cast<System.Collections.DictionaryEntry>()
                .Where(e => ((string)e.Key).StartsWith("DOTNET_ROOT")))
            {
                Console.WriteLine($"{entry.Key}={entry.Value}");
            }
            """);

        var expectedDotNetRoot = TestContext.Current.ToolsetUnderTest.DotNetRoot;

        var cscResult = new DotnetCommand(Log, "run", "Program.cs", "-bl")
            .WithWorkingDirectory(testInstance.Path)
            .Execute();

        cscResult.Should().Pass()
            .And.HaveStdOutContaining(CliCommandStrings.NoBinaryLogBecauseRunningJustCsc)
            .And.HaveStdOutContaining("DOTNET_ROOT")
            .And.HaveStdOutContaining($"={expectedDotNetRoot}");

        // Add an implicit build file to force use of msbuild instead of csc.
        File.WriteAllText(Path.Join(testInstance.Path, "Directory.Build.props"), "<Project />");

        var msbuildResult = new DotnetCommand(Log, "run", "Program.cs", "-bl")
            .WithWorkingDirectory(testInstance.Path)
            .Execute();

        msbuildResult.Should().Pass()
            .And.NotHaveStdOutContaining(CliCommandStrings.NoBinaryLogBecauseRunningJustCsc)
            .And.HaveStdOutContaining("DOTNET_ROOT")
            .And.HaveStdOutContaining($"={expectedDotNetRoot}");

        // The set of DOTNET_ROOT env vars should be the same in both cases.
        var cscVars = cscResult.StdOut!
            .Split(Environment.NewLine, StringSplitOptions.RemoveEmptyEntries)
            .Where(line => line.StartsWith("DOTNET_ROOT"));
        var msbuildVars = msbuildResult.StdOut!
            .Split(Environment.NewLine, StringSplitOptions.RemoveEmptyEntries)
            .Where(line => line.StartsWith("DOTNET_ROOT"));
        cscVars.Should().BeEquivalentTo(msbuildVars);
    }

    /// <summary>
    /// In CSC-only mode, the SDK needs to manually create intermediate files
    /// like GlobalUsings.g.cs which are normally generated by MSBuild targets.
    /// This tests the SDK recreates the files when they are outdated.
    /// </summary>
    [Fact]
    public void CscOnly_IntermediateFiles()
    {
        var testInstance = _testAssetsManager.CreateTestDirectory(baseDirectory: OutOfTreeBaseDirectory);
        File.WriteAllText(Path.Join(testInstance.Path, "Program.cs"), """
            Expression<Func<int>> e = () => 1 + 1;
            Console.WriteLine(e);
            """);

        // Remove artifacts from possible previous runs of this test.
        var artifactsDir = VirtualProjectBuildingCommand.GetArtifactsPath(Path.Join(testInstance.Path, "Program.cs"));
        if (Directory.Exists(artifactsDir)) Directory.Delete(artifactsDir, recursive: true);

        File.WriteAllText(Path.Join(testInstance.Path, "Directory.Build.props"), "<Project />");

        new DotnetCommand(Log, "run", "Program.cs", "-bl")
            .WithWorkingDirectory(testInstance.Path)
            .Execute()
            .Should().Fail()
            // error CS0246: The type or namespace name 'Expression<>' could not be found
            .And.HaveStdOutContaining("error CS0246");

        File.WriteAllText(Path.Join(testInstance.Path, "Directory.Build.props"), """
            <Project>
                <ItemGroup>
                    <Using Include="System.Linq.Expressions" />
                </ItemGroup>
            </Project>
            """);

        Build(testInstance, BuildLevel.All, expectedOutput: "() => 2");

        File.Delete(Path.Join(testInstance.Path, "Directory.Build.props"));

        new DotnetCommand(Log, "run", "Program.cs", "-bl")
            .WithWorkingDirectory(testInstance.Path)
            .Execute()
            .Should().Fail()
            .And.HaveStdOutContaining(CliCommandStrings.NoBinaryLogBecauseRunningJustCsc)
            // error CS0246: The type or namespace name 'Expression<>' could not be found
            .And.HaveStdOutContaining("error CS0246");
    }

    /// <summary>
    /// If a file from a NuGet package (which would be used by CSC-only build) does not exist, full MSBuild should be used instead.
    /// </summary>
    [Fact]
    public void CscOnly_NotRestored()
    {
        var testInstance = _testAssetsManager.CreateTestDirectory(baseDirectory: OutOfTreeBaseDirectory);
        File.WriteAllText(Path.Join(testInstance.Path, "Program.cs"), s_program);

        // Remove artifacts from possible previous runs of this test.
        var artifactsDir = VirtualProjectBuildingCommand.GetArtifactsPath(Path.Join(testInstance.Path, "Program.cs"));
        if (Directory.Exists(artifactsDir)) Directory.Delete(artifactsDir, recursive: true);

        new DotnetCommand(Log, "run", "Program.cs", "-bl", "--no-restore")
            .WithEnvironmentVariable("NUGET_PACKAGES", Path.Join(testInstance.Path, "packages"))
            .WithWorkingDirectory(testInstance.Path)
            .Execute()
            .Should().Fail()
            // error NETSDK1004: Assets file '...\obj\project.assets.json' not found. Run a NuGet package restore to generate this file.
            .And.HaveStdOutContaining("NETSDK1004");

        new DotnetCommand(Log, "run", "Program.cs", "-bl")
            .WithEnvironmentVariable("NUGET_PACKAGES", Path.Join(testInstance.Path, "packages"))
            .WithWorkingDirectory(testInstance.Path)
            .Execute()
            .Should().Pass()
            .And.HaveStdOut("Hello from Program");

        File.WriteAllText(Path.Join(testInstance.Path, "Program.cs"), """
            Console.WriteLine("v2");
            """);

        new DotnetCommand(Log, "run", "Program.cs", "-bl")
            .WithEnvironmentVariable("NUGET_PACKAGES", Path.Join(testInstance.Path, "packages"))
            .WithWorkingDirectory(testInstance.Path)
            .Execute()
            .Should().Pass()
            .And.HaveStdOut($"""
                {CliCommandStrings.NoBinaryLogBecauseRunningJustCsc}
                v2
                """);
=======
>>>>>>> 66d49fe8
    }

    private static string ToJson(string s) => JsonSerializer.Serialize(s);

    /// <summary>
    /// Simplifies using interpolated raw strings with nested JSON,
    /// e.g, in <c>$$"""{x:{y:1}}"""</c>, the <c>}}</c> would result in an error.
    /// </summary>
    private const string nop = "";

    [Fact]
    public void Api()
    {
        var testInstance = _testAssetsManager.CreateTestDirectory();
        var programPath = Path.Join(testInstance.Path, "Program.cs");
        File.WriteAllText(programPath, """
            #!/program
            #:sdk Microsoft.NET.Sdk
            #:sdk Aspire.Hosting.Sdk@9.1.0
            #:property TargetFramework=net11.0
            #:package System.CommandLine@2.0.0-beta4.22272.1
            #:property LangVersion=preview
            Console.WriteLine();
            """);

        new DotnetCommand(Log, "run-api")
            .WithStandardInput($$"""
                {"$type":"GetProject","EntryPointFileFullPath":{{ToJson(programPath)}},"ArtifactsPath":"/artifacts"}
                """)
            .Execute()
            .Should().Pass()
            .And.HaveStdOut($$"""
                {"$type":"Project","Version":1,"Content":{{ToJson($"""
                    <Project>

                      <PropertyGroup>
                        <IncludeProjectNameInArtifactsPaths>false</IncludeProjectNameInArtifactsPaths>
                        <ArtifactsPath>/artifacts</ArtifactsPath>
                        <PublishDir>artifacts/$(MSBuildProjectName)</PublishDir>
                        <FileBasedProgram>true</FileBasedProgram>
                      </PropertyGroup>

                      <ItemGroup>
                        <Clean Include="/artifacts/*" />
                      </ItemGroup>

                      <!-- We need to explicitly import Sdk props/targets so we can override the targets below. -->
                      <Import Project="Sdk.props" Sdk="Microsoft.NET.Sdk" />
                      <Import Project="Sdk.props" Sdk="Aspire.Hosting.Sdk" Version="9.1.0" />

                      <PropertyGroup>
                        <OutputType>Exe</OutputType>
                        <ImplicitUsings>enable</ImplicitUsings>
                        <Nullable>enable</Nullable>
                        <PublishAot>true</PublishAot>
                        <EnableDefaultCompileItems>false</EnableDefaultCompileItems>
                        <TargetFramework>net11.0</TargetFramework>
                        <LangVersion>preview</LangVersion>
                        <Features>$(Features);FileBasedProgram</Features>
                      </PropertyGroup>

                      <ItemGroup>
                        <PackageReference Include="System.CommandLine" Version="2.0.0-beta4.22272.1" />
                      </ItemGroup>

                      <ItemGroup>
                        <Compile Include="{programPath}" />
                      </ItemGroup>

                      <ItemGroup>
                        <RuntimeHostConfigurationOption Include="EntryPointFilePath" Value="{programPath}" />
                        <RuntimeHostConfigurationOption Include="EntryPointFileDirectoryPath" Value="{testInstance.Path}" />
                      </ItemGroup>

                      <Import Project="Sdk.targets" Sdk="Microsoft.NET.Sdk" />
                      <Import Project="Sdk.targets" Sdk="Aspire.Hosting.Sdk" Version="9.1.0" />

                    {VirtualProjectBuildingCommand.TargetOverrides}

                    </Project>

                    """)}},"Diagnostics":[]}
                """);
    }

    [Fact]
    public void Api_Diagnostic_01()
    {
        var testInstance = _testAssetsManager.CreateTestDirectory();
        var programPath = Path.Join(testInstance.Path, "Program.cs");
        File.WriteAllText(programPath, """
            Console.WriteLine();
            #:property LangVersion=preview
            """);

        new DotnetCommand(Log, "run-api")
            .WithStandardInput($$"""
                {"$type":"GetProject","EntryPointFileFullPath":{{ToJson(programPath)}},"ArtifactsPath":"/artifacts"}
                """)
            .Execute()
            .Should().Pass()
            .And.HaveStdOut($$"""
                {"$type":"Project","Version":1,"Content":{{ToJson($"""
                    <Project>

                      <PropertyGroup>
                        <IncludeProjectNameInArtifactsPaths>false</IncludeProjectNameInArtifactsPaths>
                        <ArtifactsPath>/artifacts</ArtifactsPath>
                        <PublishDir>artifacts/$(MSBuildProjectName)</PublishDir>
                        <FileBasedProgram>true</FileBasedProgram>
                      </PropertyGroup>

                      <ItemGroup>
                        <Clean Include="/artifacts/*" />
                      </ItemGroup>

                      <!-- We need to explicitly import Sdk props/targets so we can override the targets below. -->
                      <Import Project="Sdk.props" Sdk="Microsoft.NET.Sdk" />

                      <PropertyGroup>
                        <OutputType>Exe</OutputType>
                        <TargetFramework>{ToolsetInfo.CurrentTargetFramework}</TargetFramework>
                        <ImplicitUsings>enable</ImplicitUsings>
                        <Nullable>enable</Nullable>
                        <PublishAot>true</PublishAot>
                        <EnableDefaultCompileItems>false</EnableDefaultCompileItems>
                        <Features>$(Features);FileBasedProgram</Features>
                      </PropertyGroup>

                      <ItemGroup>
                        <Compile Include="{programPath}" />
                      </ItemGroup>

                      <ItemGroup>
                        <RuntimeHostConfigurationOption Include="EntryPointFilePath" Value="{programPath}" />
                        <RuntimeHostConfigurationOption Include="EntryPointFileDirectoryPath" Value="{testInstance.Path}" />
                      </ItemGroup>

                      <Import Project="Sdk.targets" Sdk="Microsoft.NET.Sdk" />

                    {VirtualProjectBuildingCommand.TargetOverrides}

                    </Project>

                    """)}},"Diagnostics":
                [{"Location":{
                "Path":{{ToJson(programPath)}},
                "Span":{"Start":{"Line":1,"Character":0},"End":{"Line":1,"Character":30}{{nop}}}{{nop}}},
                "Message":{{ToJson(string.Format(CliCommandStrings.CannotConvertDirective, $"{programPath}:2"))}}}]}
                """.ReplaceLineEndings(""));
    }

    [Fact]
    public void Api_Diagnostic_02()
    {
        var testInstance = _testAssetsManager.CreateTestDirectory();
        var programPath = Path.Join(testInstance.Path, "Program.cs");
        File.WriteAllText(programPath, """
            #:unknown directive
            Console.WriteLine();
            """);

        new DotnetCommand(Log, "run-api")
            .WithStandardInput($$"""
                {"$type":"GetProject","EntryPointFileFullPath":{{ToJson(programPath)}},"ArtifactsPath":"/artifacts"}
                """)
            .Execute()
            .Should().Pass()
            .And.HaveStdOut($$"""
                {"$type":"Project","Version":1,"Content":{{ToJson($"""
                    <Project>

                      <PropertyGroup>
                        <IncludeProjectNameInArtifactsPaths>false</IncludeProjectNameInArtifactsPaths>
                        <ArtifactsPath>/artifacts</ArtifactsPath>
                        <PublishDir>artifacts/$(MSBuildProjectName)</PublishDir>
                        <FileBasedProgram>true</FileBasedProgram>
                      </PropertyGroup>

                      <ItemGroup>
                        <Clean Include="/artifacts/*" />
                      </ItemGroup>

                      <!-- We need to explicitly import Sdk props/targets so we can override the targets below. -->
                      <Import Project="Sdk.props" Sdk="Microsoft.NET.Sdk" />

                      <PropertyGroup>
                        <OutputType>Exe</OutputType>
                        <TargetFramework>{ToolsetInfo.CurrentTargetFramework}</TargetFramework>
                        <ImplicitUsings>enable</ImplicitUsings>
                        <Nullable>enable</Nullable>
                        <PublishAot>true</PublishAot>
                        <EnableDefaultCompileItems>false</EnableDefaultCompileItems>
                        <Features>$(Features);FileBasedProgram</Features>
                      </PropertyGroup>

                      <ItemGroup>
                        <Compile Include="{programPath}" />
                      </ItemGroup>

                      <ItemGroup>
                        <RuntimeHostConfigurationOption Include="EntryPointFilePath" Value="{programPath}" />
                        <RuntimeHostConfigurationOption Include="EntryPointFileDirectoryPath" Value="{testInstance.Path}" />
                      </ItemGroup>

                      <Import Project="Sdk.targets" Sdk="Microsoft.NET.Sdk" />

                    {VirtualProjectBuildingCommand.TargetOverrides}

                    </Project>

                    """)}},"Diagnostics":
                [{"Location":{
                "Path":{{ToJson(programPath)}},
                "Span":{"Start":{"Line":0,"Character":0},"End":{"Line":1,"Character":0}{{nop}}}{{nop}}},
                "Message":{{ToJson(string.Format(CliCommandStrings.UnrecognizedDirective, "unknown", $"{programPath}:1"))}}}]}
                """.ReplaceLineEndings(""));
    }

    [Fact]
    public void Api_Error()
    {
        new DotnetCommand(Log, "run-api")
            .WithStandardInput("""
                {"$type":"Unknown1"}
                {"$type":"Unknown2"}
                """)
            .Execute()
            .Should().Pass()
            .And.HaveStdOutContaining("""
                {"$type":"Error","Version":1,"Message":
                """)
            .And.HaveStdOutContaining("Unknown1")
            .And.HaveStdOutContaining("Unknown2");
    }

    [Fact]
    public void Api_RunCommand()
    {
        var testInstance = _testAssetsManager.CreateTestDirectory();
        var programPath = Path.Join(testInstance.Path, "Program.cs");
        File.WriteAllText(programPath, """
            Console.WriteLine();
            """);

        string artifactsPath = OperatingSystem.IsWindows() ? @"C:\artifacts" : "/artifacts";
        string executablePath = OperatingSystem.IsWindows() ? @"C:\artifacts\bin\debug\Program.exe" : "/artifacts/bin/debug/Program";
        new DotnetCommand(Log, "run-api")
            .WithStandardInput($$"""
                {"$type":"GetRunCommand","EntryPointFileFullPath":{{ToJson(programPath)}},"ArtifactsPath":{{ToJson(artifactsPath)}}}
                """)
            .Execute()
            .Should().Pass()
            // DOTNET_ROOT environment variable is platform dependent so we don't verify it fully for simplicity
            .And.HaveStdOutContaining($$"""
                {"$type":"RunCommand","Version":1,"ExecutablePath":{{ToJson(executablePath)}},"CommandLineArguments":"","WorkingDirectory":"","EnvironmentVariables":{"DOTNET_ROOT
                """);
    }

    [Theory, CombinatorialData]
    public void EntryPointFilePath(bool cscOnly)
    {
        var testInstance = _testAssetsManager.CreateTestDirectory(baseDirectory: cscOnly ? OutOfTreeBaseDirectory : null);
        var filePath = Path.Join(testInstance.Path, "Program.cs");
        File.WriteAllText(filePath, """"
            var entryPointFilePath = AppContext.GetData("EntryPointFilePath") as string;
            Console.WriteLine($"""EntryPointFilePath: {entryPointFilePath}""");
            """");

        // Remove artifacts from possible previous runs of this test.
        var artifactsDir = VirtualProjectBuildingCommand.GetArtifactsPath(filePath);
        if (Directory.Exists(artifactsDir)) Directory.Delete(artifactsDir, recursive: true);

        var prefix = cscOnly
            ? CliCommandStrings.NoBinaryLogBecauseRunningJustCsc + Environment.NewLine
            : string.Empty;

        new DotnetCommand(Log, "run", "-bl", "Program.cs")
            .WithWorkingDirectory(testInstance.Path)
            .Execute()
            .Should().Pass()
            .And.HaveStdOut(prefix + $"EntryPointFilePath: {filePath}");
    }

    [Fact]
    public void EntryPointFileDirectoryPath()
    {
        var testInstance = _testAssetsManager.CreateTestDirectory();
        File.WriteAllText(Path.Join(testInstance.Path, "Program.cs"), """"
            var entryPointFileDirectoryPath = AppContext.GetData("EntryPointFileDirectoryPath") as string;
            Console.WriteLine($"""EntryPointFileDirectoryPath: {entryPointFileDirectoryPath}""");
            """");

        new DotnetCommand(Log, "run", "Program.cs")
            .WithWorkingDirectory(testInstance.Path)
            .Execute()
            .Should().Pass()
            .And.HaveStdOut($"EntryPointFileDirectoryPath: {testInstance.Path}");
    }

    [Fact]
    public void EntryPointFilePath_WithRelativePath()
    {
        var testInstance = _testAssetsManager.CreateTestDirectory();
        var fileName = "Program.cs";
        File.WriteAllText(Path.Join(testInstance.Path, fileName), """
            var entryPointFilePath = AppContext.GetData("EntryPointFilePath") as string;
            Console.WriteLine($"EntryPointFilePath: {entryPointFilePath}");
            """);

        var relativePath = Path.GetRelativePath(Directory.GetCurrentDirectory(), Path.Join(testInstance.Path, fileName));
        new DotnetCommand(Log, "run", relativePath)
            .WithWorkingDirectory(Directory.GetCurrentDirectory())
            .Execute()
            .Should().Pass()
            .And.HaveStdOut($"EntryPointFilePath: {Path.GetFullPath(relativePath)}");
    }

    [Fact]
    public void EntryPointFilePath_WithSpacesInPath()
    {
        var testInstance = _testAssetsManager.CreateTestDirectory();
        var dirWithSpaces = Path.Join(testInstance.Path, "dir with spaces");
        Directory.CreateDirectory(dirWithSpaces);
        var filePath = Path.Join(dirWithSpaces, "Program.cs");
        File.WriteAllText(filePath, """
        var entryPointFilePath = AppContext.GetData("EntryPointFilePath") as string;
        Console.WriteLine($"EntryPointFilePath: {entryPointFilePath}");
        """);

        new DotnetCommand(Log, "run", filePath)
            .WithWorkingDirectory(testInstance.Path)
            .Execute()
            .Should().Pass()
            .And.HaveStdOut($"EntryPointFilePath: {filePath}");
    }

    [Fact]
    public void EntryPointFileDirectoryPath_WithDotSlash()
    {
        var testInstance = _testAssetsManager.CreateTestDirectory();
        var fileName = "Program.cs";
        File.WriteAllText(Path.Join(testInstance.Path, fileName), """
        var entryPointFileDirectoryPath = AppContext.GetData("EntryPointFileDirectoryPath") as string;
        Console.WriteLine($"EntryPointFileDirectoryPath: {entryPointFileDirectoryPath}");
        """);

        new DotnetCommand(Log, "run", $"./{fileName}")
            .WithWorkingDirectory(testInstance.Path)
            .Execute()
            .Should().Pass()
            .And.HaveStdOut($"EntryPointFileDirectoryPath: {testInstance.Path}");
    }

    [Fact]
    public void EntryPointFilePath_WithUnicodeCharacters()
    {
        var testInstance = _testAssetsManager.CreateTestDirectory();
        var unicodeFileName = "Программа.cs";
        var filePath = Path.Join(testInstance.Path, unicodeFileName);
        File.WriteAllText(filePath, """
        var entryPointFilePath = AppContext.GetData("EntryPointFilePath") as string;
        Console.WriteLine($"EntryPointFilePath: {entryPointFilePath}");
        """);

        new DotnetCommand(Log, "run", unicodeFileName)
            .WithWorkingDirectory(testInstance.Path)
            .WithStandardOutputEncoding(Encoding.UTF8)
            .Execute()
            .Should().Pass()
            .And.HaveStdOut($"EntryPointFilePath: {filePath}");
    }
}<|MERGE_RESOLUTION|>--- conflicted
+++ resolved
@@ -197,8 +197,6 @@
             .Execute()
             .Should().Pass()
             .And.HaveStdOut(expectedOutput);
-<<<<<<< HEAD
-=======
 
         new DotnetCommand(Log, "Program.cs", "-c", "Debug")
             .WithWorkingDirectory(testInstance.Path)
@@ -217,7 +215,6 @@
                 Hello from Program
                 Release config
                 """);
->>>>>>> 66d49fe8
 
         new DotnetCommand(Log, "Program.cs", "build")
             .WithWorkingDirectory(testInstance.Path)
@@ -235,16 +232,6 @@
             .Should().Pass()
             .And.HaveStdOut("""
                 echo args:arg1;arg2
-                Hello from Program
-                Release config
-                """);
-
-        new DotnetCommand(Log, "Program.cs", "build")
-            .WithWorkingDirectory(testInstance.Path)
-            .Execute()
-            .Should().Pass()
-            .And.HaveStdOut("""
-                echo args:build
                 Hello from Program
                 Release config
                 """);
@@ -1543,7 +1530,6 @@
             .Should().Be(actualMode, artifactsDir);
     }
 
-<<<<<<< HEAD
     [Theory, CombinatorialData]
     public void LaunchProfile(
         bool cscOnly,
@@ -1589,100 +1575,6 @@
             .And.HaveStdOutContaining(prefix + """
                 Hello from Program
                 Message: 'TestProfileMessage2'
-                """);
-    }
-
-    /// <summary>
-    /// <c>Properties/launchSettings.json</c> takes precedence over <c>Program.run.json</c>.
-    /// </summary>
-    [Fact]
-    public void LaunchProfile_Precedence()
-=======
-    [Theory]
-    [InlineData("Properties/launchSettings.json")]
-    [InlineData("Program.run.json")]
-    public void LaunchProfile(string relativePath)
->>>>>>> 66d49fe8
-    {
-        var testInstance = _testAssetsManager.CreateTestDirectory();
-        File.WriteAllText(Path.Join(testInstance.Path, "Program.cs"), s_program + """
-
-            Console.WriteLine($"Message: '{Environment.GetEnvironmentVariable("Message")}'");
-            """);
-<<<<<<< HEAD
-        Directory.CreateDirectory(Path.Join(testInstance.Path, "Properties"));
-        string launchSettings = Path.Join(testInstance.Path, "Properties", "launchSettings.json");
-        File.WriteAllText(launchSettings, s_launchSettings.Replace("TestProfileMessage", "PropertiesLaunchSettingsJson"));
-        string runJson = Path.Join(testInstance.Path, "Program.run.json");
-        File.WriteAllText(runJson, s_launchSettings.Replace("TestProfileMessage", "ProgramRunJson"));
-=======
-        var fullPath = Path.Join(testInstance.Path, relativePath);
-        Directory.CreateDirectory(Path.GetDirectoryName(fullPath)!);
-        File.WriteAllText(fullPath, s_launchSettings);
->>>>>>> 66d49fe8
-
-        new DotnetCommand(Log, "run", "--no-launch-profile", "Program.cs")
-            .WithWorkingDirectory(testInstance.Path)
-            .Execute()
-            .Should().Pass()
-            .And.HaveStdOut("""
-                Hello from Program
-                Message: ''
-                """);
-
-        new DotnetCommand(Log, "run", "Program.cs")
-            .WithWorkingDirectory(testInstance.Path)
-            .Execute()
-            .Should().Pass()
-            .And.HaveStdOut($"""
-                {string.Format(CliCommandStrings.RunCommandWarningRunJsonNotUsed, runJson, launchSettings)}
-                Hello from Program
-                Message: 'PropertiesLaunchSettingsJson1'
-                """);
-
-        new DotnetCommand(Log, "run", "-lp", "TestProfile2", "Program.cs")
-            .WithWorkingDirectory(testInstance.Path)
-            .Execute()
-            .Should().Pass()
-            .And.HaveStdOut($"""
-                {string.Format(CliCommandStrings.RunCommandWarningRunJsonNotUsed, runJson, launchSettings)}
-                Hello from Program
-                Message: 'PropertiesLaunchSettingsJson2'
-                """);
-    }
-
-    /// <summary>
-    /// Each file-based app in a folder can have separate launch profile.
-    /// </summary>
-    [Fact]
-    public void LaunchProfile_Multiple()
-    {
-        var testInstance = _testAssetsManager.CreateTestDirectory();
-        var source = s_program + """
-
-            Console.WriteLine($"Message: '{Environment.GetEnvironmentVariable("Message")}'");
-            """;
-        File.WriteAllText(Path.Join(testInstance.Path, "First.cs"), source);
-        File.WriteAllText(Path.Join(testInstance.Path, "First.run.json"), s_launchSettings.Replace("TestProfileMessage", "First"));
-        File.WriteAllText(Path.Join(testInstance.Path, "Second.cs"), source);
-        File.WriteAllText(Path.Join(testInstance.Path, "Second.run.json"), s_launchSettings.Replace("TestProfileMessage", "Second"));
-
-        new DotnetCommand(Log, "run", "First.cs")
-            .WithWorkingDirectory(testInstance.Path)
-            .Execute()
-            .Should().Pass()
-            .And.HaveStdOut("""
-                Hello from First
-                Message: 'First1'
-                """);
-
-        new DotnetCommand(Log, "run", "Second.cs")
-            .WithWorkingDirectory(testInstance.Path)
-            .Execute()
-            .Should().Pass()
-            .And.HaveStdOut("""
-                Hello from Second
-                Message: 'Second1'
                 """);
     }
 
@@ -2518,7 +2410,6 @@
             .Execute()
             .Should().Fail()
             .And.HaveStdErrContaining(string.Format(CliCommandStrings.CannotCombineOptions, RunCommandParser.NoCacheOption.Name, RunCommandParser.NoBuildOption.Name));
-<<<<<<< HEAD
     }
 
     [Fact]
@@ -2723,8 +2614,6 @@
                 {CliCommandStrings.NoBinaryLogBecauseRunningJustCsc}
                 v2
                 """);
-=======
->>>>>>> 66d49fe8
     }
 
     private static string ToJson(string s) => JsonSerializer.Serialize(s);
