﻿// Licensed to the .NET Foundation under one or more agreements.
// The .NET Foundation licenses this file to you under the MIT license.

#nullable disable

using Microsoft.DotNet.Cli.Telemetry;

namespace Microsoft.DotNet.Cli.MSBuild.Tests
{
    public class FakeTelemetry : ITelemetry
    {
        public bool Enabled { get; set; } = true;
<<<<<<< HEAD

=======
        
>>>>>>> 89c8f6a1
        private readonly List<LogEntry> _logEntries = new List<LogEntry>();

        public void TrackEvent(string eventName, IDictionary<string, string> properties, IDictionary<string, double> measurements)
        {
            var entry = new LogEntry { EventName = eventName, Properties = properties, Measurement = measurements };
            _logEntries.Add(entry);
        }

        public void Flush()
        {
        }

        public void Dispose()
        {
        }

        public LogEntry LogEntry => _logEntries.Count > 0 ? _logEntries[_logEntries.Count - 1] : null;

        public IReadOnlyList<LogEntry> LogEntries => _logEntries.AsReadOnly();
    }
}<|MERGE_RESOLUTION|>--- conflicted
+++ resolved
@@ -10,11 +10,6 @@
     public class FakeTelemetry : ITelemetry
     {
         public bool Enabled { get; set; } = true;
-<<<<<<< HEAD
-
-=======
-        
->>>>>>> 89c8f6a1
         private readonly List<LogEntry> _logEntries = new List<LogEntry>();
 
         public void TrackEvent(string eventName, IDictionary<string, string> properties, IDictionary<string, double> measurements)
