﻿// Licensed to the .NET Foundation under one or more agreements.
// The .NET Foundation licenses this file to you under the MIT license.

#nullable disable

using Microsoft.DotNet.Cli.Telemetry;

namespace Microsoft.DotNet.Cli.MSBuild.Tests
{
    public class FakeTelemetry : ITelemetry
    {
<<<<<<< HEAD
        public bool Enabled { get; set; } = true;
=======
        public bool Enabled { get; set; }
        
        private readonly List<LogEntry> _logEntries = new List<LogEntry>();
>>>>>>> 2e7afa1c

        public void TrackEvent(string eventName, IDictionary<string, string> properties, IDictionary<string, double> measurements)
        {
            var entry = new LogEntry { EventName = eventName, Properties = properties, Measurement = measurements };
            _logEntries.Add(entry);
        }

        public void Flush()
        {
        }

        public void Dispose()
        {
        }

        public LogEntry LogEntry => _logEntries.Count > 0 ? _logEntries[_logEntries.Count - 1] : null;

        public IReadOnlyList<LogEntry> LogEntries => _logEntries.AsReadOnly();
    }
}<|MERGE_RESOLUTION|>--- conflicted
+++ resolved
@@ -9,13 +9,9 @@
 {
     public class FakeTelemetry : ITelemetry
     {
-<<<<<<< HEAD
         public bool Enabled { get; set; } = true;
-=======
-        public bool Enabled { get; set; }
         
         private readonly List<LogEntry> _logEntries = new List<LogEntry>();
->>>>>>> 2e7afa1c
 
         public void TrackEvent(string eventName, IDictionary<string, string> properties, IDictionary<string, double> measurements)
         {
