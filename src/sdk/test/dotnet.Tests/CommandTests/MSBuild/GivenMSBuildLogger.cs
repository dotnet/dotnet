--- conflicted
+++ resolved
@@ -117,8 +117,6 @@
             MSBuildLogger.FormatAndSend(fakeTelemetry, telemetryEventArgs);
 
             fakeTelemetry.LogEntry.Properties.Should().BeEquivalentTo(telemetryEventArgs.Properties);
-<<<<<<< HEAD
-=======
         }
 
         [Fact]
@@ -194,7 +192,7 @@
             var fakeTelemetry = new FakeTelemetry();
             fakeTelemetry.Enabled = true;
             var logger = new MSBuildLogger(fakeTelemetry);
-            
+
             var eventArgs = new TelemetryEventArgs
             {
                 EventName = MSBuildLogger.TaskFactoryTelemetryAggregatedEventName,
@@ -215,103 +213,6 @@
             fakeTelemetry.LogEntry.Properties["AssemblyTaskFactoryTasksExecutedCount"].Should().Be("3");
             fakeTelemetry.LogEntry.Properties.Should().NotContainKey("InvalidProperty");
             fakeTelemetry.LogEntry.Properties.Should().NotContainKey("InvalidProperty2");
->>>>>>> 498fa572
-        }
-
-        [Fact]
-        public void ItAggregatesEvents()
-        {
-            var fakeTelemetry = new FakeTelemetry();
-            fakeTelemetry.Enabled = true;
-            var logger = new MSBuildLogger(fakeTelemetry);
-
-            var event1 = new TelemetryEventArgs
-            {
-                EventName = MSBuildLogger.TaskFactoryTelemetryAggregatedEventName,
-                Properties = new Dictionary<string, string>
-                {
-                    { "AssemblyTaskFactoryTasksExecutedCount", "2" },
-                    { "RoslynCodeTaskFactoryTasksExecutedCount", "1" }
-                }
-            };
-
-            var event2 = new TelemetryEventArgs
-            {
-                EventName = MSBuildLogger.TaskFactoryTelemetryAggregatedEventName,
-                Properties = new Dictionary<string, string>
-                {
-                    { "AssemblyTaskFactoryTasksExecutedCount", "3" },
-                    { "CustomTaskFactoryTasksExecutedCount", "2" }
-                }
-            };
-
-            var event3 = new TelemetryEventArgs
-            {
-                EventName = MSBuildLogger.TasksTelemetryAggregatedEventName,
-                Properties = new Dictionary<string, string>
-                {
-                    { "TasksExecutedCount", "3" },
-                    { "TaskHostTasksExecutedCount", "2" }
-                }
-            };
-
-            var event4 = new TelemetryEventArgs
-            {
-                EventName = MSBuildLogger.TasksTelemetryAggregatedEventName,
-                Properties = new Dictionary<string, string>
-                {
-                    { "TasksExecutedCount", "5" }
-                }
-            };
-
-            logger.AggregateEvent(event1);
-            logger.AggregateEvent(event2);
-            logger.AggregateEvent(event3);
-            logger.AggregateEvent(event4);
-
-            logger.SendAggregatedEventsOnBuildFinished(fakeTelemetry);
-
-            fakeTelemetry.LogEntries.Should().HaveCount(2);
-
-            var taskFactoryEntry = fakeTelemetry.LogEntries.FirstOrDefault(e => e.EventName == $"msbuild/{MSBuildLogger.TaskFactoryTelemetryAggregatedEventName}");
-            taskFactoryEntry.Should().NotBeNull();
-            taskFactoryEntry.Properties["AssemblyTaskFactoryTasksExecutedCount"].Should().Be("5"); // 2 + 3
-            taskFactoryEntry.Properties["RoslynCodeTaskFactoryTasksExecutedCount"].Should().Be("1"); // 1 + 0
-            taskFactoryEntry.Properties["CustomTaskFactoryTasksExecutedCount"].Should().Be("2"); // 0 + 2
-
-            var tasksEntry = fakeTelemetry.LogEntries.FirstOrDefault(e => e.EventName == $"msbuild/{MSBuildLogger.TasksTelemetryAggregatedEventName}");
-            tasksEntry.Should().NotBeNull();
-            tasksEntry.Properties["TasksExecutedCount"].Should().Be("8"); // 3 + 5
-            tasksEntry.Properties["TaskHostTasksExecutedCount"].Should().Be("2"); // 2 + 0
-        }
-
-        [Fact]
-        public void ItIgnoresNonIntegerPropertiesDuringAggregation()
-        {
-            var fakeTelemetry = new FakeTelemetry();
-            fakeTelemetry.Enabled = true;
-            var logger = new MSBuildLogger(fakeTelemetry);
-            
-            var eventArgs = new TelemetryEventArgs
-            {
-                EventName = MSBuildLogger.TaskFactoryTelemetryAggregatedEventName,
-                Properties = new Dictionary<string, string>
-                {
-                    { "AssemblyTaskFactoryTasksExecutedCount", "3" },
-                    { "InvalidProperty", "not-a-number" },
-                    { "InvalidProperty2", "1.234" },
-                }
-            };
-
-            logger.AggregateEvent(eventArgs);
-
-            logger.SendAggregatedEventsOnBuildFinished(fakeTelemetry);
-
-            fakeTelemetry.LogEntry.Should().NotBeNull();
-            fakeTelemetry.LogEntry.EventName.Should().Be($"msbuild/{MSBuildLogger.TaskFactoryTelemetryAggregatedEventName}");
-            fakeTelemetry.LogEntry.Properties["AssemblyTaskFactoryTasksExecutedCount"].Should().Be("3");
-            fakeTelemetry.LogEntry.Properties.Should().NotContainKey("InvalidProperty");
-            fakeTelemetry.LogEntry.Properties.Should().NotContainKey("InvalidProperty2");
         }
     }
 }