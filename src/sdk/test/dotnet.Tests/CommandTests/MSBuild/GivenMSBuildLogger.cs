--- conflicted
+++ resolved
@@ -117,8 +117,6 @@
             MSBuildLogger.FormatAndSend(fakeTelemetry, telemetryEventArgs);
 
             fakeTelemetry.LogEntry.Properties.Should().BeEquivalentTo(telemetryEventArgs.Properties);
-<<<<<<< HEAD
-=======
         }
 
         [Fact]
@@ -194,7 +192,7 @@
             var fakeTelemetry = new FakeTelemetry();
             fakeTelemetry.Enabled = true;
             var logger = new MSBuildLogger(fakeTelemetry);
-            
+
             var eventArgs = new TelemetryEventArgs
             {
                 EventName = MSBuildLogger.TaskFactoryTelemetryAggregatedEventName,
@@ -215,7 +213,6 @@
             fakeTelemetry.LogEntry.Properties["AssemblyTaskFactoryTasksExecutedCount"].Should().Be("3");
             fakeTelemetry.LogEntry.Properties.Should().NotContainKey("InvalidProperty");
             fakeTelemetry.LogEntry.Properties.Should().NotContainKey("InvalidProperty2");
->>>>>>> f448387a
         }
 
         [Fact]
@@ -291,7 +288,7 @@
             var fakeTelemetry = new FakeTelemetry();
             fakeTelemetry.Enabled = true;
             var logger = new MSBuildLogger(fakeTelemetry);
-            
+
             var eventArgs = new TelemetryEventArgs
             {
                 EventName = MSBuildLogger.TaskFactoryTelemetryAggregatedEventName,
