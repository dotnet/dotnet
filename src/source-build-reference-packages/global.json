--- conflicted
+++ resolved
@@ -15,10 +15,6 @@
   "msbuild-sdks": {
     "Microsoft.Build.NoTargets": "3.7.0",
     "Microsoft.Build.Traversal": "3.4.0",
-<<<<<<< HEAD
-    "Microsoft.DotNet.Arcade.Sdk": "10.0.0-beta.25513.102"
-=======
     "Microsoft.DotNet.Arcade.Sdk": "10.0.0-beta.25515.107"
->>>>>>> becdc8bb
   }
 }