#
# See https://learn.microsoft.com/azure/devops/pipelines/yaml-schema for details on this file.
#

# Configure which branches trigger builds
trigger:
  batch: true
  branches:
    include:
    - main
    - release/*
    - internal/release/*

# Run PR validation on all branches
# This doesn't have any path exclusions, even for things like docs, because
# we have it configured in GitHub as a required check, and for it to pass
# it must actually run, even if it's not relevant to a particular change.
pr:
  autoCancel: true
  branches:
    include:
    - '*'

parameters:
# Choose whether to skip tests when running pipeline manually.
- name: skipTests
  default: false
  displayName: Skip tests?
  type: boolean

variables:
- name: DOTNET_SKIP_FIRST_TIME_EXPERIENCE
  value: true
- name: _TeamName
  value:  AspNetCore
- name: _PublishUsingPipelines
  value: true
- ${{ if or(startswith(variables['Build.SourceBranch'], 'refs/heads/release/'), startswith(variables['Build.SourceBranch'], 'refs/heads/internal/release/'), eq(variables['Build.Reason'], 'Manual')) }}:
  - name: PostBuildSign
    value: false
  - name: _ArcadePublishNonWindowsArg
    value: ''
- ${{ else }}:
  - name: PostBuildSign
    value: true
  - name: _ArcadePublishNonWindowsArg
    value: --publish
- name: _UseHelixOpenQueues
  value: ${{ ne(variables['System.TeamProject'], 'internal') }}
- ${{ if and(notin(variables['Build.Reason'], 'PullRequest'), eq(variables['Build.SourceBranch'], 'refs/heads/main')) }}:
  - name: enableSourceIndex
    value: true
- ${{ if notin(variables['Build.Reason'], 'PullRequest') }}:
  - name: _BuildArgs
    value: /p:TeamName=$(_TeamName)
           /p:OfficialBuildId=$(Build.BuildNumber)
           /p:SkipTestBuild=true
           /p:PostBuildSign=$(PostBuildSign)
  # Publish-Build-Assets provides: MaestroAccessToken, BotAccount-dotnet-maestro-bot-PAT
  - group: Publish-Build-Assets
  # The following extra properties are not set when testing. Use with final build.[cmd,sh] of asset-producing jobs.
  - name: _PublishArgs
    value: /p:DotNetPublishUsingPipelines=$(_PublishUsingPipelines)
- ${{ if in(variables['Build.Reason'], 'PullRequest') }}:
  - name: _BuildArgs
    value: '/p:SkipTestBuild=true /p:PostBuildSign=$(PostBuildSign)'
  - name: _PublishArgs
    value: ''
- name: WindowsArm64LogArgs
  value: /bl:artifacts/log/Release/Build.arm64.binlog
- name: Windows64LogArgs
  value: /bl:artifacts/log/Release/Build.x64.binlog
- name: Windows86LogArgs
  value: -ExcludeCIBinaryLog
- name: WindowsSignLogArgs
  value: /bl:artifacts/log/Release/Build.CodeSign.binlog
- name: WindowsInstallersLogArgs
  value: /bl:artifacts/log/Release/Build.Installers.binlog
- name: WindowsArm64InstallersLogArgs
  value: /bl:artifacts/log/Release/Build.Installers.Arm64.binlog
- name: _InternalRuntimeDownloadArgs
  value: -RuntimeSourceFeed https://ci.dot.net/internal
         -RuntimeSourceFeedKey $(dotnetbuilds-internal-container-read-token-base64)
         /p:DotNetAssetRootAccessTokenSuffix='$(dotnetbuilds-internal-container-read-token-base64)'
# The code signing doesn't use the aspnet build scripts, so the msbuild parameters have to be passed directly. This
# is awkward but necessary because the eng/common/ build scripts don't add the msbuild properties automatically.
- name: _InternalRuntimeDownloadCodeSignArgs
  value: $(_InternalRuntimeDownloadArgs)
         /p:DotNetRuntimeSourceFeed=https://ci.dot.net/internal
         /p:DotNetRuntimeSourceFeedKey=$(dotnetbuilds-internal-container-read-token-base64)
- group: DotNet-HelixApi-Access
- ${{ if notin(variables['Build.Reason'], 'PullRequest') }}:
  - name: _SignType
    value: real
- ${{ if in(variables['Build.Reason'], 'PullRequest') }}:
  - name: _SignType
    value: test
# Exclude artifacts & .packages folders from CodeQL scans
- name: LGTM_INDEX_FILTERS
  value: |
    exclude:.packages
    exclude:artifacts
- template: /eng/common/templates-official/variables/pool-providers.yml@self

resources:
  repositories:
  # Repo: 1ESPipelineTemplates/1ESPipelineTemplates
  - repository: 1esPipelines
    type: git
    name: 1ESPipelineTemplates/1ESPipelineTemplates
    ref: refs/tags/release

extends:
  template: v1/1ES.Official.PipelineTemplate.yml@1esPipelines
  parameters:
    sdl:
      sourceAnalysisPool:
        name: NetCore1ESPool-Svc-Internal
        image: windows.vs2022.amd64
        os: windows
      spotBugs:
        enabled: false
      policheck:
        enabled: true
      tsa:
        enabled: true
    containers:
      azureLinux30Net10BuildAmd64:
        image: mcr.microsoft.com/dotnet-buildtools/prereqs:azurelinux-3.0-net10.0-build-amd64
    stages:
    - stage: build
      displayName: Build
      jobs:
      # Code check
      - ${{ if in(variables['Build.Reason'], 'PullRequest', 'Manual') }}:
        - template: .azure/pipelines/jobs/default-build.yml@self
          parameters:
            jobName: Code_check
            jobDisplayName: Code check
            agentOs: Windows
            steps:
            - powershell: ./eng/scripts/CodeCheck.ps1 -ci $(_InternalRuntimeDownloadArgs)
              displayName: Run eng/scripts/CodeCheck.ps1
            artifacts:
            - name: Code_Check_Logs_Attempt_$(System.JobAttempt)
              path: artifacts/log/
              publishOnError: true
              includeForks: true

      # Build Windows (x64/x86/arm64)
      - template: .azure/pipelines/jobs/default-build.yml@self
        parameters:
          codeSign: true
          jobName: Windows_build
          jobDisplayName: "Build: Windows x64/x86/arm64"
          agentOs: Windows
          steps:
          - ${{ if notIn(variables['Build.Reason'], 'PullRequest') }}:
            - script: echo "##vso[build.addbuildtag]daily-build"
              displayName: 'Set CI daily-build tag'

          # !!! NOTE !!! Some of these steps have disabled code signing.
          # This is intentional to workaround https://github.com/dotnet/arcade/issues/1957 which always re-submits for code-signing, even
          # if they have already been signed. This results in slower builds due to re-submitting the same .nupkg many times for signing.
          # The sign settings have been configured to
          - script: ./eng/build.cmd
                    -ci
                    -prepareMachine
                    -nativeToolsOnMachine
                    -arch x64
                    -pack
                    -all
                    $(_BuildArgs)
                    $(_InternalRuntimeDownloadArgs)
                    $(Windows64LogArgs)
            displayName: Build x64

          # Build the x86 shared framework
          # This is going to actually build x86 native assets.
          - script: ./eng/build.cmd
                    -ci
                    -prepareMachine
                    -noBuildRepoTasks
                    -arch x86
                    -pack
                    -all
                    -noBuildJava
                    -noBuildNative
                    /p:OnlyPackPlatformSpecificPackages=true
                    $(_BuildArgs)
                    $(_InternalRuntimeDownloadArgs)
                    $(Windows86LogArgs)
            displayName: Build x86

          # Build the arm64 shared framework
          - script: ./eng/build.cmd
                    -ci
                    -prepareMachine
                    -noBuildRepoTasks
                    -arch arm64
                    -sign
                    -pack
                    -noBuildJava
                    -noBuildNative
                    /p:DotNetSignType=$(_SignType)
                    /p:OnlyPackPlatformSpecificPackages=true
                    $(_BuildArgs)
                    $(_InternalRuntimeDownloadArgs)
                    $(WindowsArm64LogArgs)
            displayName: Build ARM64

          - script: .\src\SiteExtensions\build.cmd
                    -ci
                    -prepareMachine
                    -noBuildRepoTasks
                    -pack
                    -noBuildDeps
                    -noBuildNative
                    $(_BuildArgs)
                    $(_InternalRuntimeDownloadArgs)
            displayName: Build SiteExtension

          # This runs code-signing on all packages, zips, and jar files as defined in build/CodeSign.targets. If
          # https://github.com/dotnet/arcade/issues/1957 is resolved, consider running code-signing inline with the other
          # previous steps. Sign check is disabled because it is run in a separate step below, after installers are built.
          - script: ./eng/build.cmd
                    -ci
                    -prepareMachine
                    -noBuildRepoTasks
                    -noBuildNative
                    -noBuild
                    -sign
                    /p:DotNetSignType=$(_SignType)
                    $(_BuildArgs)
                    $(WindowsSignLogArgs)
            displayName: Code sign packages

          # Windows installers bundle x86/x64/arm64 assets
          - script: ./eng/build.cmd
                    -ci
                    -prepareMachine
                    -noBuildRepoTasks
                    -sign
                    -buildInstallers
                    -noBuildNative
                    /p:DotNetSignType=$(_SignType)
                    $(_BuildArgs)
                    $(_InternalRuntimeDownloadArgs)
                    $(WindowsInstallersLogArgs)
            displayName: Build Installers

          # Windows installers bundle and sharedfx msi for arm64
          - script: ./eng/build.cmd
                    -ci
                    -prepareMachine
                    -noBuildRepoTasks
                    -arch arm64
                    -sign
                    -buildInstallers
                    -noBuildNative
                    -publish
                    /p:DotNetSignType=$(_SignType)
                    /p:AssetManifestFileName=aspnetcore-win.xml
                    $(_BuildArgs)
                    $(_PublishArgs)
                    $(_InternalRuntimeDownloadArgs)
                    $(WindowsArm64InstallersLogArgs)
            displayName: Build ARM64 Installers

          artifacts:
          - name: Windows_Logs_Attempt_$(System.JobAttempt)
            path: artifacts/log/
            publishOnError: true
            includeForks: true
          - name: Windows_Packages
            path: artifacts/packages/
          - name: Windows_HostingBundle
            path: artifacts/bin/WindowsHostingBundle
          - name: Windows_ANCM_Msi
            path: artifacts/bin/ANCMv2
          - name: Windows_ANCMIISExpress_Msi
            path: artifacts/bin/AncmIISExpressV2

      # Build MacOS arm64
      - template: .azure/pipelines/jobs/default-build.yml@self
        parameters:
          jobName: MacOs_arm64_build
          jobDisplayName: "Build: macOS arm64"
          agentOs: macOs
          timeoutInMinutes: 90
          buildArgs:
            --arch arm64
            --pack
            --all
            --no-build-java
            $(_ArcadePublishNonWindowsArg)
            -p:OnlyPackPlatformSpecificPackages=true
            -p:AssetManifestFileName=aspnetcore-MacOS_arm64.xml
            $(_BuildArgs)
            $(_PublishArgs)
            $(_InternalRuntimeDownloadArgs)
          artifacts:
          - name: MacOS_arm64_Logs_Attempt_$(System.JobAttempt)
            path: artifacts/log/
            publishOnError: true
            includeForks: true
          - name: MacOS_arm64_Packages
            path: artifacts/packages/

      - ${{ if ne(variables.PostBuildSign, 'true') }}:
        - template: .azure/pipelines/jobs/codesign-xplat.yml@self
          parameters:
            inputName: MacOS_arm64

      # Build MacOS x64
      - template: .azure/pipelines/jobs/default-build.yml@self
        parameters:
          jobName: MacOs_x64_build
          jobDisplayName: "Build: macOS x64"
          agentOs: macOs
          timeoutInMinutes: 90
          buildArgs:
            --pack
            --all
            --no-build-java
            $(_ArcadePublishNonWindowsArg)
            -p:OnlyPackPlatformSpecificPackages=true
            -p:AssetManifestFileName=aspnetcore-MacOS_x64.xml
            $(_BuildArgs)
            $(_PublishArgs)
            $(_InternalRuntimeDownloadArgs)
          artifacts:
          - name: MacOS_x64_Logs_Attempt_$(System.JobAttempt)
            path: artifacts/log/
            publishOnError: true
            includeForks: true
          - name: MacOS_x64_Packages
            path: artifacts/packages/

      - ${{ if ne(variables.PostBuildSign, 'true') }}:
        - template: .azure/pipelines/jobs/codesign-xplat.yml@self
          parameters:
            inputName: MacOS_x64

      # Build Linux x64
      - template: .azure/pipelines/jobs/default-build.yml@self
        parameters:
          jobName: Linux_x64_build
          jobDisplayName: "Build: Linux x64"
          agentOs: Linux
          useHostedUbuntu: false
          buildArgs:
            --arch x64
            --pack
            --all
            --build-installers
            --no-build-java
            $(_ArcadePublishNonWindowsArg)
            -p:OnlyPackPlatformSpecificPackages=true
            -p:AssetManifestFileName=aspnetcore-Linux_x64.xml
            $(_BuildArgs)
            $(_PublishArgs)
            $(_InternalRuntimeDownloadArgs)
          artifacts:
          - name: Linux_x64_Logs_Attempt_$(System.JobAttempt)
            path: artifacts/log/
            publishOnError: true
            includeForks: true
          - name: Linux_x64_Packages
            path: artifacts/packages/

      - ${{ if ne(variables.PostBuildSign, 'true') }}:
        - template: .azure/pipelines/jobs/codesign-xplat.yml@self
          parameters:
            inputName: Linux_x64

      # Build Linux ARM
      - template: .azure/pipelines/jobs/default-build.yml@self
        parameters:
          jobName: Linux_arm_build
          jobDisplayName: "Build: Linux ARM"
          agentOs: Linux
          buildArgs:
            --arch arm
            --pack
            --all
            --no-build-java
            $(_ArcadePublishNonWindowsArg)
            -p:OnlyPackPlatformSpecificPackages=true
            -p:AssetManifestFileName=aspnetcore-Linux_arm.xml
            $(_BuildArgs)
            $(_PublishArgs)
            $(_InternalRuntimeDownloadArgs)
          artifacts:
          - name: Linux_arm_Logs_Attempt_$(System.JobAttempt)
            path: artifacts/log/
            publishOnError: true
            includeForks: true
          - name: Linux_arm_Packages
            path: artifacts/packages/

      - ${{ if ne(variables.PostBuildSign, 'true') }}:
        - template: .azure/pipelines/jobs/codesign-xplat.yml@self
          parameters:
            inputName: Linux_arm

      # Build Linux ARM64
      - template: .azure/pipelines/jobs/default-build.yml@self
        parameters:
          jobName: Linux_arm64_build
          jobDisplayName: "Build: Linux ARM64"
          agentOs: Linux
          buildArgs:
            --arch arm64
            --pack
            --all
            --build-installers
            --no-build-java
            $(_ArcadePublishNonWindowsArg)
            -p:OnlyPackPlatformSpecificPackages=true
            -p:AssetManifestFileName=aspnetcore-Linux_arm64.xml
            $(_BuildArgs)
            $(_PublishArgs)
            $(_InternalRuntimeDownloadArgs)
          artifacts:
          - name: Linux_arm64_Logs_Attempt_$(System.JobAttempt)
            path: artifacts/log/
            publishOnError: true
            includeForks: true
          - name: Linux_arm64_Packages
            path: artifacts/packages/

      - ${{ if ne(variables.PostBuildSign, 'true') }}:
        - template: .azure/pipelines/jobs/codesign-xplat.yml@self
          parameters:
            inputName: Linux_arm64

      # Build Linux Musl x64
      - template: .azure/pipelines/jobs/default-build.yml@self
        parameters:
          jobName: Linux_musl_x64_build
          jobDisplayName: "Build: Linux Musl x64"
          agentOs: Linux
          container: azureLinux30Net10BuildAmd64
          buildArgs:
            --arch x64
            --os-name linux-musl
            --pack
            --all
            --no-build-java
            $(_ArcadePublishNonWindowsArg)
            -p:OnlyPackPlatformSpecificPackages=true
            -p:AssetManifestFileName=aspnetcore-Linux_musl_x64.xml
            $(_BuildArgs)
            $(_PublishArgs)
            $(_InternalRuntimeDownloadArgs)
          disableComponentGovernance: true
          artifacts:
          - name: Linux_musl_x64_Logs_Attempt_$(System.JobAttempt)
            path: artifacts/log/
            publishOnError: true
            includeForks: true
          - name: Linux_musl_x64_Packages
            path: artifacts/packages/

      - ${{ if ne(variables.PostBuildSign, 'true') }}:
        - template: .azure/pipelines/jobs/codesign-xplat.yml@self
          parameters:
            inputName: Linux_musl_x64

      # Build Linux Musl ARM
      - template: .azure/pipelines/jobs/default-build.yml@self
        parameters:
          jobName: Linux_musl_arm_build
          jobDisplayName: "Build: Linux Musl ARM"
          agentOs: Linux
          useHostedUbuntu: false
          container: azureLinux30Net10BuildAmd64
          buildArgs:
            --arch arm
            --os-name linux-musl
            --pack
            --all
            --no-build-java
            $(_ArcadePublishNonWindowsArg)
            -p:OnlyPackPlatformSpecificPackages=true
            -p:AssetManifestFileName=aspnetcore-Linux_musl_arm.xml
            $(_BuildArgs)
            $(_PublishArgs)
            $(_InternalRuntimeDownloadArgs)
          artifacts:
          - name: Linux_musl_arm_Logs_Attempt_$(System.JobAttempt)
            path: artifacts/log/
            publishOnError: true
            includeForks: true
          - name: Linux_musl_arm_Packages
            path: artifacts/packages/

      - ${{ if ne(variables.PostBuildSign, 'true') }}:
        - template: .azure/pipelines/jobs/codesign-xplat.yml@self
          parameters:
            inputName: Linux_musl_arm

      # Build Linux Musl ARM64
      - template: .azure/pipelines/jobs/default-build.yml@self
        parameters:
          jobName: Linux_musl_arm64_build
          jobDisplayName: "Build: Linux Musl ARM64"
          agentOs: Linux
          useHostedUbuntu: false
          container: azureLinux30Net10BuildAmd64
          buildArgs:
            --arch arm64
            --os-name linux-musl
            --pack
            --all
            --no-build-java
            $(_ArcadePublishNonWindowsArg)
            -p:OnlyPackPlatformSpecificPackages=true
            -p:AssetManifestFileName=aspnetcore-Linux_musl_arm64.xml
            $(_BuildArgs)
            $(_PublishArgs)
            $(_InternalRuntimeDownloadArgs)
          artifacts:
          - name: Linux_musl_arm64_Logs_Attempt_$(System.JobAttempt)
            path: artifacts/log/
            publishOnError: true
            includeForks: true
          - name: Linux_musl_arm64_Packages
            path: artifacts/packages/

      - ${{ if ne(variables.PostBuildSign, 'true') }}:
        - template: .azure/pipelines/jobs/codesign-xplat.yml@self
          parameters:
            inputName: Linux_musl_arm64

      - template: .azure/pipelines/jobs/default-build.yml@self
        parameters:
          jobName: Windows_Test
          jobDisplayName: "Test: Windows Server x64"
          agentOs: Windows
          isAzDOTestingJob: true
          continueOnError: true
          # Just uploading artifacts/logs/ files can take 15 minutes. Doubling the cancel timeout for this job.
          cancelTimeoutInMinutes: 30
          buildArgs: -all -pack -test -binaryLog /p:SkipHelixReadyTests=true /p:SkipIISNewHandlerTests=true /p:SkipIISTests=true
                     /p:SkipIISExpressTests=true /p:SkipIISNewShimTests=true /p:RunBlazorPlaywrightTemplateTests=true /p:DoNotCleanUpTemplates=true
                     $(_InternalRuntimeDownloadArgs)
          beforeBuild:
          - powershell: "& ./src/Servers/IIS/tools/UpdateIISExpressCertificate.ps1; & ./src/Servers/IIS/tools/update_schema.ps1"
            displayName: Setup IISExpress test certificates and schema
          artifacts:
          - name: Windows_Test_Logs_Attempt_$(System.JobAttempt)
            path: artifacts/log/
            publishOnError: true
            includeForks: true
          - name: Windows_Test_Results_Attempt_$(System.JobAttempt)
            path: artifacts/TestResults/
            publishOnError: true
            includeForks: true

      - ${{ if and(ne(parameters.skipTests, 'true'), in(variables['Build.Reason'], 'PullRequest', 'Manual')) }}:
        # Test jobs
        - template: .azure/pipelines/jobs/default-build.yml@self
          parameters:
            jobName: MacOS_Test
            jobDisplayName: "Test: macOS"
            agentOs: macOS
            timeoutInMinutes: 90
            isAzDOTestingJob: true
            buildArgs: --all --test --binaryLog /p:RunTemplateTests=false /p:SkipHelixReadyTests=true $(_InternalRuntimeDownloadArgs)
            beforeBuild:
            - bash: "./eng/scripts/install-nginx-mac.sh"
              displayName: Installing Nginx
            artifacts:
            - name: MacOS_Test_Logs_Attempt_$(System.JobAttempt)
              path: artifacts/log/
              publishOnError: true
              includeForks: true
            - name: MacOS_Test_Results_Attempt_$(System.JobAttempt)
              path: artifacts/TestResults/
              publishOnError: true
              includeForks: true

        - template: .azure/pipelines/jobs/default-build.yml@self
          parameters:
            jobName: Linux_Test
            jobDisplayName: "Test: Ubuntu x64"
            agentOs: Linux
            isAzDOTestingJob: true
            useHostedUbuntu: false
            buildArgs: --all --test --binaryLog /p:RunTemplateTests=false /p:SkipHelixReadyTests=true $(_InternalRuntimeDownloadArgs)
            beforeBuild:
            - bash: "./eng/scripts/install-nginx-linux.sh"
              displayName: Installing Nginx
            - bash: "echo fs.inotify.max_user_watches=524288 | sudo tee -a /etc/sysctl.conf && sudo sysctl -p"
              displayName: Increase inotify limit
            artifacts:
            - name: Linux_Test_Logs_Attempt_$(System.JobAttempt)
              path: artifacts/log/
              publishOnError: true
              includeForks: true
            - name: Linux_Test_Results_Attempt_$(System.JobAttempt)
              path: artifacts/TestResults/
              publishOnError: true
              includeForks: true

        # Helix x64
        - template: .azure/pipelines/jobs/default-build.yml@self
          parameters:
            jobName: Helix_x64
            jobDisplayName: 'Tests: Helix x64'
            agentOs: Windows
            timeoutInMinutes: 240
            steps:
            # Build the shared framework
            - script: ./eng/build.cmd -ci -prepareMachine -nativeToolsOnMachine -nobl -all -pack -arch x64
                      /p:CrossgenOutput=false /p:ASPNETCORE_TEST_LOG_DIR=artifacts/log $(_InternalRuntimeDownloadArgs)
              displayName: Build shared fx
            # -noBuildRepoTasks -noBuildNative -noBuild to avoid repeating work done in the previous step.
            - script: ./eng/build.cmd -ci -prepareMachine -nativeToolsOnMachine -nobl -all -noBuildRepoTasks -noBuildNative -noBuild -test
                      -projects eng\helix\helix.proj /p:IsHelixPRCheck=true /p:IsHelixJob=true
                      /p:CrossgenOutput=false /p:ASPNETCORE_TEST_LOG_DIR=artifacts/log $(_InternalRuntimeDownloadArgs)
              displayName: Run build.cmd helix target
              env:
                HelixApiAccessToken: $(HelixApiAccessToken) # Needed for internal queues
                SYSTEM_ACCESSTOKEN: $(System.AccessToken) # We need to set this env var to publish helix results to Azure Dev Ops

            artifacts:
            - name: Helix_Logs_Attempt_$(System.JobAttempt)
              path: artifacts/log/
              publishOnError: true
              includeForks: true

        # Local development validation
        - ${{ if in(variables['Build.Reason'], 'PullRequest', 'Manual') }}:
          - template: .azure/pipelines/jobs/default-build.yml@self
            parameters:
              jobName: Local_Windows
              jobDisplayName: 'Test: Windows local development validation'
              agentOs: Windows
              isAzDOTestingJob: true
              timeoutInMinutes: 240
              steps:
              - script: git submodule update --init
                displayName: Update submodules
              - script: ./restore.cmd
                displayName: Run restore.cmd
              - script: ./eng/build.cmd -all -noBuildJava -noBuildNodeJS
                displayName: Build (No NodeJS)
              - script: npm run build
                displayName: Build JS
              - script: ./eng/build.cmd -all -noBuildJava -pack -c Debug
                displayName: Build (Debug)
              - script: ./eng/build.cmd -all -noBuildJava -pack -c Release
                displayName: Build (Release)
              - script: ./src/ProjectTemplates/build.cmd
                        -test
                        -NoRestore
                        -NoBuild
                        -NoBuildDeps
                        -configuration Release
                displayName: Run project template tests
              - powershell: . ./activate.ps1; ./src/ProjectTemplates/scripts/Run-BlazorWeb-Locally.ps1 -Verbose
                displayName: Run Blazor web app test script

              artifacts:
              - name: Local_Windows_x64_Logs_Attempt_$(System.JobAttempt)
                path: artifacts/log/
                publishOnError: true
                includeForks: true
      # Source build
      - template: /eng/common/templates-official/job/source-build.yml@self
        parameters:
          enableInternalSources: true
          platform:
            name: 'Managed'
<<<<<<< HEAD
            container: 'mcr.microsoft.com/dotnet-buildtools/prereqs:centos-stream9'
=======
            container: 'mcr.microsoft.com/dotnet-buildtools/prereqs:centos-stream-10-amd64'
>>>>>>> 5d437e96
            buildScript: './eng/build.sh'
            buildArguments: '--source-build $(_InternalRuntimeDownloadArgs)'
            jobProperties:
              timeoutInMinutes: 120
              variables:
                # Log environment variables in binary logs to ease debugging
                MSBUILDLOGALLENVIRONMENTVARIABLES: true

      - ${{ if eq(variables.enableSourceIndex, 'true') }}:
        - template: /eng/common/templates-official/job/source-index-stage1.yml@self
          parameters:
            sourceIndexBuildCommand: ./eng/build.cmd -Configuration Release -ci -prepareMachine -noBuildJava -binaryLog /p:OnlyPackPlatformSpecificPackages=true
            binlogPath: artifacts/log/Release/Build.binlog
            presteps:
            - task: NodeTool@0
              displayName: Install Node 20.x
              inputs:
                versionSpec: 20.x
            pool:
              name: $(DncEngInternalBuildPool)
              demands: ImageOverride -equals 1es-windows-2022

      # Publish to the BAR and perform source indexing. Wait until everything else is done.
      - ${{ if notin(variables['Build.Reason'], 'PullRequest') }}:
        - template: /eng/common/templates-official/job/publish-build-assets.yml@self
          parameters:
            dependsOn:
              - Windows_build
              - ${{ if ne(variables.PostBuildSign, 'true') }}:
                - CodeSign_Xplat_MacOS_arm64
                - CodeSign_Xplat_MacOS_x64
                - CodeSign_Xplat_Linux_x64
                - CodeSign_Xplat_Linux_arm
                - CodeSign_Xplat_Linux_arm64
                - CodeSign_Xplat_Linux_musl_x64
                - CodeSign_Xplat_Linux_musl_arm
                - CodeSign_Xplat_Linux_musl_arm64
              - ${{ if eq(variables.PostBuildSign, 'true') }}:
                - MacOs_arm64_build
                - MacOs_x64_build
                - Linux_x64_build
                - Linux_arm_build
                - Linux_arm64_build
                - Linux_musl_x64_build
                - Linux_musl_arm_build
                - Linux_musl_arm64_build
              # In addition to the dependencies above that provide assets, ensure the build was successful overall.
              - ${{ if in(variables['Build.Reason'], 'Manual') }}:
                - Code_check
                - ${{ if ne(parameters.skipTests, 'true') }}:
                  - Windows_Test
                  - MacOS_Test
                  - Linux_Test
                  - Helix_x64
              - ${{ if eq(variables.enableSourceIndex, 'true') }}:
                - SourceIndexStage1
              - Source_Build_Managed
            pool:
              name: $(DncEngInternalBuildPool)
              demands: ImageOverride -equals 1es-windows-2019
            publishUsingPipelines: ${{ variables._PublishUsingPipelines }}
            enablePublishBuildArtifacts: true # publish artifacts/log files
            publishAssetsImmediately: true # Don't use a separate stage for darc publishing.

    - ${{ if notin(variables['Build.Reason'], 'PullRequest') }}:
      - template: /eng/common/templates-official/post-build/post-build.yml@self
        parameters:
          publishingInfraVersion: 3
          enableSymbolValidation: false
          enableSigningValidation: false
          enableNugetValidation: false
          publishInstallersAndChecksums: true
          publishAssetsImmediately: true<|MERGE_RESOLUTION|>--- conflicted
+++ resolved
@@ -675,11 +675,7 @@
           enableInternalSources: true
           platform:
             name: 'Managed'
-<<<<<<< HEAD
-            container: 'mcr.microsoft.com/dotnet-buildtools/prereqs:centos-stream9'
-=======
             container: 'mcr.microsoft.com/dotnet-buildtools/prereqs:centos-stream-10-amd64'
->>>>>>> 5d437e96
             buildScript: './eng/build.sh'
             buildArguments: '--source-build $(_InternalRuntimeDownloadArgs)'
             jobProperties:
