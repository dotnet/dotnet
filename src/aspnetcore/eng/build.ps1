--- conflicted
+++ resolved
@@ -282,11 +282,7 @@
 $MSBuildArguments += "/p:TargetArchitecture=$Architecture"
 $MSBuildArguments += "/p:TargetOsName=win"
 
-<<<<<<< HEAD
-$MSBuildArguments += "/p:DotNetBuildRepo=$ProductBuild"
-=======
 if ($ProductBuild) { $MSBuildArguments += "/p:DotNetBuildRepo=$ProductBuild" }
->>>>>>> 5d437e96
 
 if (-not $Configuration) {
     $Configuration = if ($CI) { 'Release' } else { 'Debug' }
