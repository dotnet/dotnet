--- conflicted
+++ resolved
@@ -37,11 +37,8 @@
 runtime_source_feed_key=''
 source_build=''
 product_build=''
-<<<<<<< HEAD
 warn_as_error=true
-=======
 from_vmr=''
->>>>>>> 2ec885c1
 
 if [ "$(uname)" = "Darwin" ]; then
     target_os_name='osx'
@@ -266,16 +263,13 @@
         -productbuild|-product-build|-pb)
             product_build=true
             ;;
-<<<<<<< HEAD
+        -fromvmr|-from-vmr)
+            from_vmr=true
+            ;;
         -warnaserror)
             shift
             [ -z "${1:-}" ] && __error "Missing value for parameter --warnaserror" && __usage
             warn_as_error="${1:-}"
-=======
-        -fromvmr|-from-vmr)
-            from_vmr=true
->>>>>>> 2ec885c1
-            ;;
         *)
             msbuild_args[${#msbuild_args[*]}]="$1"
             ;;
