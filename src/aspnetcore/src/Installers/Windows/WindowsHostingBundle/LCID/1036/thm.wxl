﻿<WixLocalization Culture="en-us" Language="1033" xmlns="http://wixtoolset.org/schemas/v4/wxl">
  
  <String Id="Caption" Value="Installation de [WixBundleName]"/>
  
  <String Id="Title" Value="[BundleNameShort]"/>
  
  <String Id="SubTitle" Value="[BundleNameSub]"/>
  
  <String Id="InstallVersion" Value="Version [WixBundleVersion]"/>
  <String Id="ConfirmCancelMessage" Value="Voulez-vous vraiment annuler ?"/>
  <String Id="ExecuteUpgradeRelatedBundleMessage" Value="Version précédente"/>
  <String Id="HelpHeader" Value="Aide sur l’installation"/>
  
<<<<<<< HEAD
  <String Id="HelpText" Value="/install | /repair | /uninstall | /layout [\[]directory[\]] : installe, répare, désinstalle ou crée une copie locale complète du lot dans le répertoire. L’installation constitue la valeur par défaut.

/passive | /quiet : permet d’afficher une interface utilisateur minimale sans aucune requête ou de n’afficher ni interface utilisateur, ni requêtes. Par défaut, l’interface utilisateur et toutes les requêtes sont affichées.

/norestart : permet de supprimer toutes les tentatives de redémarrage. Par défaut, l’interface utilisateur vous invite à redémarrer.

/log &lt;LOG_FILE&gt; : permet d’enregistrer dans un fichier spécifique. Par défaut, un fichier journal est créé dans %TEMP%."/>
=======
  <String Id="HelpText" Value="/install | /repair | /uninstall | /layout [\[]directory[\]] – installe, répare, désinstalle ou crée une copie locale complète du lot dans le répertoire. Installer est la valeur par défaut. /passive | /quiet – affiche une interface utilisateur minimale sans invites ou n’affiche ni interface utilisateur, ni invites. Par défaut, l’interface utilisateur et toutes les invites sont affichées. /norestart : supprime toutes les tentatives de redémarrage. Par défaut, l’interface utilisateur vous invite à redémarrer. /log log.txt : journalise un fichier spécifique. Par défaut, un fichier journal est créé dans %TEMP%."/>
>>>>>>> 89c8f6a1
  <String Id="HelpCloseButton" Value="&amp;Fermer"/>
  <String Id="InstallAcceptCheckbox" Value="J’&amp;accepte les conditions générales de la licence"/>
  <String Id="InstallInstallButton" Value="&amp;Installer"/>
  <String Id="InstallCloseButton" Value="&amp;Fermer"/>
  <String Id="ProgressHeader" Value="Progression de l’opération"/>
  <String Id="ProgressLabel" Value="Traitement :"/>
  <String Id="OverallProgressPackageText" Value="Initialisation en cours... Merci de patienter."/>
  <String Id="ProgressCancelButton" Value="&amp;Annuler"/>
  <String Id="ModifyHeader" Value="Modifier la configuration"/>
  <String Id="ModifyRepairButton" Value="&amp;Réparer"/>
  <String Id="ModifyUninstallButton" Value="&amp;Désinstaller"/>
  <String Id="ModifyCloseButton" Value="&amp;Fermer"/>
  <String Id="SuccessCacheHeader" Value="Cache correctement terminé"/>
  <String Id="SuccessModifyHeader" Value="Modification correctement terminée"/>
  <String Id="SuccessRepairHeader" Value="Réparation correctement terminée"/>
  <String Id="SuccessUninstallHeader" Value="Désinstallation correctement terminée"/>
  <String Id="SuccessUnsafeUninstallHeader" Value="Désinstallation correctement terminée"/>
  <String Id="SuccessInstallHeader" Value="Installation correctement terminée"/>
  <String Id="SuccessHeader" Value="Installation réussie"/>
  <String Id="SuccessLaunchButton" Value="&amp;Lancement"/>
  <String Id="SuccessLayoutHeader" Value="Mise en page correctement terminée"/>
  <String Id="SuccessRestartText" Value="Vous devez redémarrer votre ordinateur avant de pouvoir utiliser le logiciel."/>
  <String Id="SuccessUninstallRestartText" Value="Vous devez redémarrer votre ordinateur pour terminer la suppression du logiciel."/>
  <String Id="SuccessRestartButton" Value="&amp;Redémarrer"/>
  <String Id="SuccessCloseButton" Value="&amp;Fermer"/>
  <String Id="FailureHeader" Value="Nous n’avons pas pu effectuer l’installation"/>
  <String Id="FailureCacheHeader" Value="Échec du cache"/>
  <String Id="FailureLayoutHeader" Value="Échec de la mise en page"/>
  <String Id="FailureModifyHeader" Value="Modification échouée"/>
  <String Id="FailureInstallHeader" Value="Nous n’avons pas pu effectuer l’installation"/>
  <String Id="FailureUnsafeUninstallHeader" Value="Nous n’avons pas pu effectuer la désinstallation"/>
  <String Id="FailureUninstallHeader" Value="Nous n’avons pas pu effectuer la désinstallation"/>
  <String Id="FailureRepairHeader" Value="Nous n’avons pas pu effectuer la réparation"/>
  <String Id="FailureHyperlinkLogText" Value="Un ou plusieurs problèmes ont provoqué l’échec de l’installation. Veuillez résoudre les problèmes, puis réessayer la configuration. Pour découvrir plus d’informations, consultez le &lt;a href=&quot;#&quot;&gt;fichier journal&lt;/a&gt;."/>
  <String Id="FailureRestartText" Value="Vous devez redémarrer votre ordinateur pour terminer l'opération de restauration du logiciel."/>
  <String Id="FailureRestartButton" Value="&amp;Redémarrer"/>
  <String Id="FailureCloseButton" Value="&amp;Fermer"/>
  <String Id="FilesInUseHeader" Value="Fichiers en cours d’utilisation"/>
  <String Id="FilesInUseLabel" Value="Les applications suivantes utilisent des fichiers qui doivent être mis à jour :"/>
  <String Id="FilesInUseCloseRadioButton" Value="Fermer les &amp;applications et essayer de les redémarrer."/>
  <String Id="FilesInUseNetfxCloseRadioButton" Value="Fermez les &amp;applications."/>
  <String Id="FilesInUseDontCloseRadioButton" Value="&amp;Ne fermez pas les applications. Un redémarrage sera nécessaire."/>
  <String Id="FilesInUseOkButton" Value="&amp;OK"/>
  <String Id="FilesInUseCancelButton" Value="&amp;Annuler"/>
  <String Id="FilesInUseRetryButton" Value="&amp;Recommencer"/>
  <String Id="FilesInUseIgnoreButton" Value="&amp;Ignorer"/>
  <String Id="FilesInUseExitButton" Value="Q&amp;uitter"/>
  <String Id="FilesInUseTitle" Value="Fichiers en cours d’utilisation"/>
  <String Id="LicenseAssent" Value="En cliquant sur Installer, vous acceptez les conditions suivantes :"/>
<<<<<<< HEAD
  <String Id="PrivacyStatementLink" Value="&lt;A HREF=&quot;https://aka.ms/dev-privacy&quot;&gt;Déclaration de confidentialité&lt;/A&gt;"/>
  <String Id="DotNetEulaLink" Value="&lt;A HREF=&quot;https://aka.ms/dotnet-license-windows&quot;&gt;Informations de licence pour .NET&lt;/A&gt;"/>
  <String Id="DotNetCLITelemetryLink" Value="&lt;A HREF=&quot;https://aka.ms/dotnet-cli-telemetry&quot;&gt;Collecte de données de télémétrie et option de refus&lt;/A&gt;"/>
=======
>>>>>>> 89c8f6a1

  <!-- Custom UI strings -->
  
  <String Id="Welcome" Value="Bienvenue dans le programme d'installation de [WixBundleName]."/>
  
  <String Id="InstallResetIIS" Value="Veuillez redémarrer IIS une fois l'installation terminée. Vous trouverez des informations supplémentaires &lt;a href=&quot;https://aka.ms/aspnet/host-and-deploy-with-iis&quot;&gt;ici&lt;/a&gt;."/>
  
  <String Id="InstallNoIIS" Value="IIS n'est pas activé sur cette machine. Si vous avez l'intention d'exécuter des applications ASP.NET Core avec IIS, vous devez installer IIS avant d'exécuter ce programme d'installation. Vous trouverez des informations supplémentaires &lt;a href=&quot;https://aka.ms/aspnet/8.0/host-and-deploy-with-iis&quot;&gt;ici&lt;/a&gt;."/>
  
  <String Id="EulaPrivacy" Value="[WixBundleName] &lt;a href=&quot;https://go.microsoft.com/fwlink/?LinkId=329770&quot;&gt;conditions de licence&lt;/a&gt; et &lt;a href=&quot;https://go.microsoft.com/fwlink/?LinkId=786378&quot;&gt;déclaration de confidentialité&lt;/a&gt;."/>
  
  <String Id="ModifyResetIIS" Value="Veuillez redémarrer IIS une fois l'installation terminée. Vous trouverez des informations supplémentaires &lt;a href=&quot;https://aka.ms/aspnet/host-and-deploy-with-iis&quot;&gt;ici&lt;/a&gt;."/>
  
  <String Id="ModifyNoIIS" Value="IIS n'est pas activé sur cette machine. Si vous avez l'intention d'exécuter des applications ASP.NET Core avec IIS, vous devez installer IIS avant d'exécuter ce programme d'installation. Vous trouverez des informations supplémentaires &lt;a href=&quot;https://aka.ms/aspnet/8.0/host-and-deploy-with-iis&quot;&gt;ici&lt;/a&gt;."/>
</WixLocalization><|MERGE_RESOLUTION|>--- conflicted
+++ resolved
@@ -1,17 +1,16 @@
 ﻿<WixLocalization Culture="en-us" Language="1033" xmlns="http://wixtoolset.org/schemas/v4/wxl">
-  
+
   <String Id="Caption" Value="Installation de [WixBundleName]"/>
-  
+
   <String Id="Title" Value="[BundleNameShort]"/>
-  
+
   <String Id="SubTitle" Value="[BundleNameSub]"/>
-  
+
   <String Id="InstallVersion" Value="Version [WixBundleVersion]"/>
   <String Id="ConfirmCancelMessage" Value="Voulez-vous vraiment annuler ?"/>
   <String Id="ExecuteUpgradeRelatedBundleMessage" Value="Version précédente"/>
   <String Id="HelpHeader" Value="Aide sur l’installation"/>
-  
-<<<<<<< HEAD
+
   <String Id="HelpText" Value="/install | /repair | /uninstall | /layout [\[]directory[\]] : installe, répare, désinstalle ou crée une copie locale complète du lot dans le répertoire. L’installation constitue la valeur par défaut.
 
 /passive | /quiet : permet d’afficher une interface utilisateur minimale sans aucune requête ou de n’afficher ni interface utilisateur, ni requêtes. Par défaut, l’interface utilisateur et toutes les requêtes sont affichées.
@@ -19,9 +18,6 @@
 /norestart : permet de supprimer toutes les tentatives de redémarrage. Par défaut, l’interface utilisateur vous invite à redémarrer.
 
 /log &lt;LOG_FILE&gt; : permet d’enregistrer dans un fichier spécifique. Par défaut, un fichier journal est créé dans %TEMP%."/>
-=======
-  <String Id="HelpText" Value="/install | /repair | /uninstall | /layout [\[]directory[\]] – installe, répare, désinstalle ou crée une copie locale complète du lot dans le répertoire. Installer est la valeur par défaut. /passive | /quiet – affiche une interface utilisateur minimale sans invites ou n’affiche ni interface utilisateur, ni invites. Par défaut, l’interface utilisateur et toutes les invites sont affichées. /norestart : supprime toutes les tentatives de redémarrage. Par défaut, l’interface utilisateur vous invite à redémarrer. /log log.txt : journalise un fichier spécifique. Par défaut, un fichier journal est créé dans %TEMP%."/>
->>>>>>> 89c8f6a1
   <String Id="HelpCloseButton" Value="&amp;Fermer"/>
   <String Id="InstallAcceptCheckbox" Value="J’&amp;accepte les conditions générales de la licence"/>
   <String Id="InstallInstallButton" Value="&amp;Installer"/>
@@ -71,24 +67,21 @@
   <String Id="FilesInUseExitButton" Value="Q&amp;uitter"/>
   <String Id="FilesInUseTitle" Value="Fichiers en cours d’utilisation"/>
   <String Id="LicenseAssent" Value="En cliquant sur Installer, vous acceptez les conditions suivantes :"/>
-<<<<<<< HEAD
   <String Id="PrivacyStatementLink" Value="&lt;A HREF=&quot;https://aka.ms/dev-privacy&quot;&gt;Déclaration de confidentialité&lt;/A&gt;"/>
   <String Id="DotNetEulaLink" Value="&lt;A HREF=&quot;https://aka.ms/dotnet-license-windows&quot;&gt;Informations de licence pour .NET&lt;/A&gt;"/>
   <String Id="DotNetCLITelemetryLink" Value="&lt;A HREF=&quot;https://aka.ms/dotnet-cli-telemetry&quot;&gt;Collecte de données de télémétrie et option de refus&lt;/A&gt;"/>
-=======
->>>>>>> 89c8f6a1
 
   <!-- Custom UI strings -->
-  
+
   <String Id="Welcome" Value="Bienvenue dans le programme d'installation de [WixBundleName]."/>
-  
+
   <String Id="InstallResetIIS" Value="Veuillez redémarrer IIS une fois l'installation terminée. Vous trouverez des informations supplémentaires &lt;a href=&quot;https://aka.ms/aspnet/host-and-deploy-with-iis&quot;&gt;ici&lt;/a&gt;."/>
-  
+
   <String Id="InstallNoIIS" Value="IIS n'est pas activé sur cette machine. Si vous avez l'intention d'exécuter des applications ASP.NET Core avec IIS, vous devez installer IIS avant d'exécuter ce programme d'installation. Vous trouverez des informations supplémentaires &lt;a href=&quot;https://aka.ms/aspnet/8.0/host-and-deploy-with-iis&quot;&gt;ici&lt;/a&gt;."/>
-  
+
   <String Id="EulaPrivacy" Value="[WixBundleName] &lt;a href=&quot;https://go.microsoft.com/fwlink/?LinkId=329770&quot;&gt;conditions de licence&lt;/a&gt; et &lt;a href=&quot;https://go.microsoft.com/fwlink/?LinkId=786378&quot;&gt;déclaration de confidentialité&lt;/a&gt;."/>
-  
+
   <String Id="ModifyResetIIS" Value="Veuillez redémarrer IIS une fois l'installation terminée. Vous trouverez des informations supplémentaires &lt;a href=&quot;https://aka.ms/aspnet/host-and-deploy-with-iis&quot;&gt;ici&lt;/a&gt;."/>
-  
+
   <String Id="ModifyNoIIS" Value="IIS n'est pas activé sur cette machine. Si vous avez l'intention d'exécuter des applications ASP.NET Core avec IIS, vous devez installer IIS avant d'exécuter ce programme d'installation. Vous trouverez des informations supplémentaires &lt;a href=&quot;https://aka.ms/aspnet/8.0/host-and-deploy-with-iis&quot;&gt;ici&lt;/a&gt;."/>
 </WixLocalization>