﻿<WixLocalization Culture="en-us" Language="1033" xmlns="http://wixtoolset.org/schemas/v4/wxl">
  
  <String Id="Caption" Value="Установка [WixBundleName]"/>
  
  <String Id="Title" Value="[BundleNameShort]"/>
  
  <String Id="SubTitle" Value="[BundleNameSub]"/>
  
  <String Id="InstallVersion" Value="Версия [WixBundleVersion]"/>
  <String Id="ConfirmCancelMessage" Value="Выполнить отмену?"/>
  <String Id="ExecuteUpgradeRelatedBundleMessage" Value="Предыдущая версия"/>
  <String Id="HelpHeader" Value="Справка по установке"/>
  
<<<<<<< HEAD
  <String Id="HelpText" Value="/install | /repair | /uninstall | /layout [\[]directory[\]] — устанавливает, восстанавливает, удаляет или создает полную локальную копию пакета в каталоге. По умолчанию выполняется установка.

/passive | /quiet — выводит минимальный пользовательский интерфейс без запросов или вообще не выводит пользовательский интерфейс и запросы. По умолчанию отображаются пользовательский интерфейс и все запросы.

/norestart — подавляет все попытки перезапуска. По умолчанию пользовательский интерфейс запрашивает подтверждение перед перезапуском.

/log &lt;LOG_FILE&gt; — вывод журналов в определенный файл. По умолчанию файл журнала создается в папке %TEMP%."/>
=======
  <String Id="HelpText" Value="/install | /repair | /uninstall | /layout [\[]directory[\]] — устанавливает, восстанавливает, удаляет или создает полную локальную копию пакета в каталоге. По умолчанию выполняется установка. /passive | /quiet — показывает минимальный пользовательский интерфейс без запросов или вообще не показывает пользовательский интерфейс и запросы. По умолчанию отображаются пользовательский интерфейс и все запросы. /norestart — подавлять все попытки перезапуска. По умолчанию пользовательский интерфейс запрашивает подтверждение перед перезапуском. /log log.txt — журналы в определенном файле. По умолчанию файл журнала создается в папке %TEMP%."/>
>>>>>>> 89c8f6a1
  <String Id="HelpCloseButton" Value="&amp;Закрыть"/>
  <String Id="InstallAcceptCheckbox" Value="Я &amp;принимаю условия лицензии"/>
  <String Id="InstallInstallButton" Value="&amp;Установить"/>
  <String Id="InstallCloseButton" Value="&amp;Закрыть"/>
  <String Id="ProgressHeader" Value="Ход установки"/>
  <String Id="ProgressLabel" Value="Выполняется обработка:"/>
  <String Id="OverallProgressPackageText" Value="Выполняется инициализация…"/>
  <String Id="ProgressCancelButton" Value="&amp;Отмена"/>
  <String Id="ModifyHeader" Value="Изменение установки"/>
  <String Id="ModifyRepairButton" Value="&amp;Исправить"/>
  <String Id="ModifyUninstallButton" Value="&amp;Удалить"/>
  <String Id="ModifyCloseButton" Value="&amp;Закрыть"/>
  <String Id="SuccessCacheHeader" Value="Кэширование успешно завершено"/>
  <String Id="SuccessModifyHeader" Value="Изменение успешно завершено"/>
  <String Id="SuccessRepairHeader" Value="Исправление успешно завершено"/>
  <String Id="SuccessUninstallHeader" Value="Удаление успешно завершено"/>
  <String Id="SuccessUnsafeUninstallHeader" Value="Удаление успешно завершено"/>
  <String Id="SuccessInstallHeader" Value="Установка успешно завершена"/>
  <String Id="SuccessHeader" Value="Настройка успешно завершена"/>
  <String Id="SuccessLaunchButton" Value="&amp;Запустить"/>
  <String Id="SuccessLayoutHeader" Value="Компоновка успешно завершена"/>
  <String Id="SuccessRestartText" Value="Чтобы использовать установленное программное обеспечение, необходимо перезагрузить компьютер."/>
  <String Id="SuccessUninstallRestartText" Value="Чтобы завершить удаление программного обеспечения, перезагрузите компьютер."/>
  <String Id="SuccessRestartButton" Value="&amp;Перезагрузить"/>
  <String Id="SuccessCloseButton" Value="&amp;Закрыть"/>
  <String Id="FailureHeader" Value="Не удалось выполнить установку"/>
  <String Id="FailureCacheHeader" Value="Сбой кэша"/>
  <String Id="FailureLayoutHeader" Value="Сбой макета"/>
  <String Id="FailureModifyHeader" Value="Сбой изменения"/>
  <String Id="FailureInstallHeader" Value="Не удалось выполнить установку"/>
  <String Id="FailureUnsafeUninstallHeader" Value="Не удалось выполнить удаление"/>
  <String Id="FailureUninstallHeader" Value="Не удалось выполнить удаление"/>
  <String Id="FailureRepairHeader" Value="Не удалось выполнить исправление"/>
  <String Id="FailureHyperlinkLogText" Value="Возникли ошибки, вызвавшие сбой настройки. Устраните проблемы и повторите попытку настройки. Дополнительные сведения см. в &lt;a href=&quot;#&quot;&gt;файле журнала&lt;/a&gt;."/>
  <String Id="FailureRestartText" Value="Необходимо перезагрузить компьютер перед тем, как выполнять откат программного обеспечения."/>
  <String Id="FailureRestartButton" Value="&amp;Перезагрузить"/>
  <String Id="FailureCloseButton" Value="&amp;Закрыть"/>
  <String Id="FilesInUseHeader" Value="Используемые файлы"/>
  <String Id="FilesInUseLabel" Value="Следующие приложения используют файлы, которые нуждаются в обновлении:"/>
  <String Id="FilesInUseCloseRadioButton" Value="&amp;Закрыть приложения и попробовать перезапустить их."/>
  <String Id="FilesInUseNetfxCloseRadioButton" Value="&amp;Закрыть приложения."/>
  <String Id="FilesInUseDontCloseRadioButton" Value="&amp;Не закрывать приложения. Потребуется перезагрузка."/>
  <String Id="FilesInUseOkButton" Value="&amp;ОК"/>
  <String Id="FilesInUseCancelButton" Value="&amp;Отмена"/>
  <String Id="FilesInUseRetryButton" Value="&amp;Повторить"/>
  <String Id="FilesInUseIgnoreButton" Value="&amp;Пропустить"/>
  <String Id="FilesInUseExitButton" Value="Вы&amp;ход"/>
  <String Id="FilesInUseTitle" Value="Используемые файлы"/>
  <String Id="LicenseAssent" Value="Нажимая кнопку &quot;Установить&quot;, вы принимаете следующие условия."/>
<<<<<<< HEAD
  <String Id="PrivacyStatementLink" Value="&lt;A HREF=&quot;https://aka.ms/dev-privacy&quot;&gt;Заявление о конфиденциальности&lt;/A&gt;"/>
  <String Id="DotNetEulaLink" Value="&lt;A HREF=&quot;https://aka.ms/dotnet-license-windows&quot;&gt;Сведения о лицензировании для .NET&lt;/A&gt;"/>
  <String Id="DotNetCLITelemetryLink" Value="&lt;A HREF=&quot;https://aka.ms/dotnet-cli-telemetry&quot;&gt;Сбор данных телеметрии и возможность отказа&lt;/A&gt;"/>
=======
>>>>>>> 89c8f6a1

  <!-- Custom UI strings -->
  
  <String Id="Welcome" Value="Вас приветствует мастер установки [WixBundleName]."/>
  
  <String Id="InstallResetIIS" Value="Перезапустите службы IIS после завершения установки. Дополнительные сведения см. &lt;a href=&quot;https://aka.ms/aspnet/host-and-deploy-with-iis&quot;&gt;здесь&lt;/a&gt;."/>
  
  <String Id="InstallNoIIS" Value="Службы IIS не включены на этом компьютере. Если вы планируете запускать приложения ASP.NET Core с IIS, перед запуском этого установщика необходимо установить службы IIS. Дополнительные сведения см. &lt;a href=&quot;https://aka.ms/aspnet/8.0/host-and-deploy-with-iis&quot;&gt;здесь&lt;/a&gt;."/>
  
  <String Id="EulaPrivacy" Value="&lt;a href=&quot;https://go.microsoft.com/fwlink/?LinkId=329770&quot;&gt;Условия лицензии&lt;/a&gt; и &lt;a href=&quot;https://go.microsoft.com/fwlink/?LinkId=786378&quot;&gt;заявление о конфиденциальности&lt;/a&gt; [WixBundleName]."/>
  
  <String Id="ModifyResetIIS" Value="Перезапустите службы IIS после завершения установки. Дополнительные сведения см. &lt;a href=&quot;https://aka.ms/aspnet/host-and-deploy-with-iis&quot;&gt;здесь&lt;/a&gt;."/>
  
  <String Id="ModifyNoIIS" Value="Службы IIS не включены на этом компьютере. Если вы планируете запускать приложения ASP.NET Core с IIS, перед запуском этого установщика необходимо установить службы IIS. Дополнительные сведения см. &lt;a href=&quot;https://aka.ms/aspnet/8.0/host-and-deploy-with-iis&quot;&gt;здесь&lt;/a&gt;."/>
</WixLocalization><|MERGE_RESOLUTION|>--- conflicted
+++ resolved
@@ -1,17 +1,16 @@
 ﻿<WixLocalization Culture="en-us" Language="1033" xmlns="http://wixtoolset.org/schemas/v4/wxl">
-  
+
   <String Id="Caption" Value="Установка [WixBundleName]"/>
-  
+
   <String Id="Title" Value="[BundleNameShort]"/>
-  
+
   <String Id="SubTitle" Value="[BundleNameSub]"/>
-  
+
   <String Id="InstallVersion" Value="Версия [WixBundleVersion]"/>
   <String Id="ConfirmCancelMessage" Value="Выполнить отмену?"/>
   <String Id="ExecuteUpgradeRelatedBundleMessage" Value="Предыдущая версия"/>
   <String Id="HelpHeader" Value="Справка по установке"/>
-  
-<<<<<<< HEAD
+
   <String Id="HelpText" Value="/install | /repair | /uninstall | /layout [\[]directory[\]] — устанавливает, восстанавливает, удаляет или создает полную локальную копию пакета в каталоге. По умолчанию выполняется установка.
 
 /passive | /quiet — выводит минимальный пользовательский интерфейс без запросов или вообще не выводит пользовательский интерфейс и запросы. По умолчанию отображаются пользовательский интерфейс и все запросы.
@@ -19,9 +18,6 @@
 /norestart — подавляет все попытки перезапуска. По умолчанию пользовательский интерфейс запрашивает подтверждение перед перезапуском.
 
 /log &lt;LOG_FILE&gt; — вывод журналов в определенный файл. По умолчанию файл журнала создается в папке %TEMP%."/>
-=======
-  <String Id="HelpText" Value="/install | /repair | /uninstall | /layout [\[]directory[\]] — устанавливает, восстанавливает, удаляет или создает полную локальную копию пакета в каталоге. По умолчанию выполняется установка. /passive | /quiet — показывает минимальный пользовательский интерфейс без запросов или вообще не показывает пользовательский интерфейс и запросы. По умолчанию отображаются пользовательский интерфейс и все запросы. /norestart — подавлять все попытки перезапуска. По умолчанию пользовательский интерфейс запрашивает подтверждение перед перезапуском. /log log.txt — журналы в определенном файле. По умолчанию файл журнала создается в папке %TEMP%."/>
->>>>>>> 89c8f6a1
   <String Id="HelpCloseButton" Value="&amp;Закрыть"/>
   <String Id="InstallAcceptCheckbox" Value="Я &amp;принимаю условия лицензии"/>
   <String Id="InstallInstallButton" Value="&amp;Установить"/>
@@ -71,24 +67,21 @@
   <String Id="FilesInUseExitButton" Value="Вы&amp;ход"/>
   <String Id="FilesInUseTitle" Value="Используемые файлы"/>
   <String Id="LicenseAssent" Value="Нажимая кнопку &quot;Установить&quot;, вы принимаете следующие условия."/>
-<<<<<<< HEAD
   <String Id="PrivacyStatementLink" Value="&lt;A HREF=&quot;https://aka.ms/dev-privacy&quot;&gt;Заявление о конфиденциальности&lt;/A&gt;"/>
   <String Id="DotNetEulaLink" Value="&lt;A HREF=&quot;https://aka.ms/dotnet-license-windows&quot;&gt;Сведения о лицензировании для .NET&lt;/A&gt;"/>
   <String Id="DotNetCLITelemetryLink" Value="&lt;A HREF=&quot;https://aka.ms/dotnet-cli-telemetry&quot;&gt;Сбор данных телеметрии и возможность отказа&lt;/A&gt;"/>
-=======
->>>>>>> 89c8f6a1
 
   <!-- Custom UI strings -->
-  
+
   <String Id="Welcome" Value="Вас приветствует мастер установки [WixBundleName]."/>
-  
+
   <String Id="InstallResetIIS" Value="Перезапустите службы IIS после завершения установки. Дополнительные сведения см. &lt;a href=&quot;https://aka.ms/aspnet/host-and-deploy-with-iis&quot;&gt;здесь&lt;/a&gt;."/>
-  
+
   <String Id="InstallNoIIS" Value="Службы IIS не включены на этом компьютере. Если вы планируете запускать приложения ASP.NET Core с IIS, перед запуском этого установщика необходимо установить службы IIS. Дополнительные сведения см. &lt;a href=&quot;https://aka.ms/aspnet/8.0/host-and-deploy-with-iis&quot;&gt;здесь&lt;/a&gt;."/>
-  
+
   <String Id="EulaPrivacy" Value="&lt;a href=&quot;https://go.microsoft.com/fwlink/?LinkId=329770&quot;&gt;Условия лицензии&lt;/a&gt; и &lt;a href=&quot;https://go.microsoft.com/fwlink/?LinkId=786378&quot;&gt;заявление о конфиденциальности&lt;/a&gt; [WixBundleName]."/>
-  
+
   <String Id="ModifyResetIIS" Value="Перезапустите службы IIS после завершения установки. Дополнительные сведения см. &lt;a href=&quot;https://aka.ms/aspnet/host-and-deploy-with-iis&quot;&gt;здесь&lt;/a&gt;."/>
-  
+
   <String Id="ModifyNoIIS" Value="Службы IIS не включены на этом компьютере. Если вы планируете запускать приложения ASP.NET Core с IIS, перед запуском этого установщика необходимо установить службы IIS. Дополнительные сведения см. &lt;a href=&quot;https://aka.ms/aspnet/8.0/host-and-deploy-with-iis&quot;&gt;здесь&lt;/a&gt;."/>
 </WixLocalization>