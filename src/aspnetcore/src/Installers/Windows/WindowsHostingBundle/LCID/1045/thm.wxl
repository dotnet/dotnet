--- conflicted
+++ resolved
@@ -1,17 +1,16 @@
 ﻿<WixLocalization Culture="en-us" Language="1033" xmlns="http://wixtoolset.org/schemas/v4/wxl">
-  
+
   <String Id="Caption" Value="[WixBundleName] — instalacja"/>
-  
+
   <String Id="Title" Value="[BundleNameShort]"/>
-  
+
   <String Id="SubTitle" Value="[BundleNameSub]"/>
-  
+
   <String Id="InstallVersion" Value="Wersja [WixBundleVersion]"/>
   <String Id="ConfirmCancelMessage" Value="Czy na pewno chcesz anulować?"/>
   <String Id="ExecuteUpgradeRelatedBundleMessage" Value="Poprzednia wersja"/>
   <String Id="HelpHeader" Value="Konfiguracja — Pomoc"/>
-  
-<<<<<<< HEAD
+
   <String Id="HelpText" Value="/install | /repair | /uninstall | /layout [\[]directory[\]] – instaluje, naprawia, odinstalowuje lub tworzy pełną lokalną kopię pakietu w katalogu. Instalacja jest domyślna.
 
 /passive | /quiet – wyświetla minimalny interfejs użytkownika bez monitów lub nie wyświetla żadnego interfejsu użytkownika ani żadnych monitów. Domyślnie wyświetlane są interfejsy użytkownika i wszystkie monity.
@@ -19,9 +18,6 @@
 /norestart – wstrzymaj próby ponownego uruchomienia. Domyślnie interfejs użytkownika będzie monitować przed ponownym uruchomieniem.
 
 /log &lt;LOG_FILE&gt; – zapisuje dziennik do określonego pliku. Domyślnie plik dziennika jest tworzony w folderze %TEMP%."/>
-=======
-  <String Id="HelpText" Value="/instaluj | /napraw | /odinstaluj | /układ [\[]katalog[\]] — instaluje, naprawia, odinstalowuje lub tworzy pełną lokalną kopię pakietu w katalogu. Instalacja jest domyślna. /pasywny | /spokojny — wyświetla minimalny interfejs użytkownika bez monitów lub nie wyświetla interfejsu użytkownika ani monitów. Domyślnie wyświetlany jest interfejs użytkownika i wszystkie monity. /brakrestartu — pomiń wszelkie próby ponownego uruchomienia. Domyślnie interfejs użytkownika będzie monitować przed ponownym uruchomieniem. /zarejestruj log.txt — rejestruje do określonego pliku. Domyślnie plik dziennika jest tworzony w folderze %TEMP%."/>
->>>>>>> 89c8f6a1
   <String Id="HelpCloseButton" Value="&amp;Zamknij"/>
   <String Id="InstallAcceptCheckbox" Value="&amp;Akceptuję postanowienia licencyjne"/>
   <String Id="InstallInstallButton" Value="&amp;Zainstaluj"/>
@@ -71,24 +67,21 @@
   <String Id="FilesInUseExitButton" Value="Za&amp;kończ"/>
   <String Id="FilesInUseTitle" Value="Pliki w użyciu"/>
   <String Id="LicenseAssent" Value="Klikając pozycję Zainstaluj, wyrażasz zgodę na następujące warunki:"/>
-<<<<<<< HEAD
   <String Id="PrivacyStatementLink" Value="&lt;A HREF=&quot;https://aka.ms/dev-privacy&quot;&gt;Oświadczenie o ochronie prywatności&lt;/A&gt;"/>
   <String Id="DotNetEulaLink" Value="&lt;A HREF=&quot;https://aka.ms/dotnet-license-windows&quot;&gt;Informacje licencyjne dla platformy .NET&lt;/A&gt;"/>
   <String Id="DotNetCLITelemetryLink" Value="&lt;A HREF=&quot;https://aka.ms/dotnet-cli-telemetry&quot;&gt;Zbieranie telemetrii i rezygnacja&lt;/A&gt;"/>
-=======
->>>>>>> 89c8f6a1
 
   <!-- Custom UI strings -->
-  
+
   <String Id="Welcome" Value="Witamy w instalatorze produktu [WixBundleName]."/>
-  
+
   <String Id="InstallResetIIS" Value="Uruchom ponownie usługi IIS po zakończeniu instalacji. Dodatkowe informacje można znaleźć &lt;a href=&quot;https://aka.ms/aspnet/host-and-deploy-with-iis&quot;&gt;tutaj&lt;/a&gt;."/>
-  
+
   <String Id="InstallNoIIS" Value="Usługi IIS nie są włączone na tym komputerze. Jeśli zamierzasz uruchamiać aplikacje ASP.NET Core z usługami IIS, musisz zainstalować usługi IIS przed uruchomieniem tego instalatora. Dodatkowe informacje można znaleźć &lt;a href=&quot;https://aka.ms/aspnet/8.0/host-and-deploy-with-iis&quot;&gt;tutaj&lt;/a&gt;."/>
-  
+
   <String Id="EulaPrivacy" Value="[WixBundleName] &lt;a href=&quot;https://go.microsoft.com/fwlink/?LinkId=329770&quot;&gt;postanowienia licencyjne&lt;/a&gt; i &lt;a href=&quot;https://go.microsoft.com/fwlink/?LinkId=786378&quot;&gt;zasady zachowania poufności informacji&lt;/a&gt;."/>
-  
+
   <String Id="ModifyResetIIS" Value="Uruchom ponownie usługi IIS po zakończeniu instalacji. Dodatkowe informacje można znaleźć &lt;a href=&quot;https://aka.ms/aspnet/host-and-deploy-with-iis&quot;&gt;tutaj&lt;/a&gt;."/>
-  
+
   <String Id="ModifyNoIIS" Value="Usługi IIS nie są włączone na tym komputerze. Jeśli zamierzasz uruchamiać aplikacje ASP.NET Core z usługami IIS, musisz zainstalować usługi IIS przed uruchomieniem tego instalatora. Dodatkowe informacje można znaleźć &lt;a href=&quot;https://aka.ms/aspnet/8.0/host-and-deploy-with-iis&quot;&gt;tutaj&lt;/a&gt;."/>
 </WixLocalization>