﻿<WixLocalization Culture="en-us" Language="1033" xmlns="http://wixtoolset.org/schemas/v4/wxl">
  
  <String Id="Caption" Value="[WixBundleName]-Setup"/>
  
  <String Id="Title" Value="[BundleNameShort]"/>
  
  <String Id="SubTitle" Value="[BundleNameSub]"/>
  
  <String Id="InstallVersion" Value="Version von [WixBundleVersion]"/>
  <String Id="ConfirmCancelMessage" Value="Möchten Sie den Vorgang wirklich abbrechen?"/>
  <String Id="ExecuteUpgradeRelatedBundleMessage" Value="Vorherige Version"/>
  <String Id="HelpHeader" Value="Setuphilfe"/>
  
<<<<<<< HEAD
  <String Id="HelpText" Value="/install | /repair | /uninstall | /layout [\[]directory[\]]: Installiert, repariert, deinstalliert oder erstellt eine vollständige lokale Kopie des Pakets im Verzeichnis. Standardmäßig wird eine Installation durchgeführt.

/passive | /quiet: Zeigt eine minimale Benutzeroberfläche ohne Prompts oder keine Benutzeroberfläche und keine Prompts an. Standardmäßig werden die Benutzeroberfläche und alle Prompts angezeigt.

/norestart: Unterdrückt alle Neustartversuche. Standardmäßig wird die Benutzeroberfläche vor dem Neustart aufgefordert.

/log &lt;LOG_FILE&gt;: Protokolliert eine bestimmte Datei. Standardmäßig wird die Protokolldatei in %TEMP% erstellt."/>
=======
  <String Id="HelpText" Value="/install | /repair | /uninstall | /layout [\[]directory[\]]: Installiert, repariert, deinstalliert oder erstellt eine vollständige lokale Kopie des Pakets im Verzeichnis. Standardmäßig wird eine Installation durchgeführt. /passive | /quiet: Zeigt eine minimale Benutzeroberfläche ohne Eingabeaufforderungen oder weder eine Benutzeroberfläche noch Eingabeaufforderungen an. Standardmäßig werden die Benutzeroberfläche und alle Eingabeaufforderungen angezeigt. /norestart: Unterdrückt alle Neustartversuche. Standardmäßig wird die Benutzeroberfläche vor dem Neustart aufgefordert. /log log.txt: Protokolliert eine bestimmte Datei. Standardmäßig wird die Protokolldatei in %TEMP% erstellt."/>
>>>>>>> 89c8f6a1
  <String Id="HelpCloseButton" Value="&amp;Schließen"/>
  <String Id="InstallAcceptCheckbox" Value="Ich &amp;stimme den Bedingungen des Lizenzvertrags zu"/>
  <String Id="InstallInstallButton" Value="&amp;Installieren"/>
  <String Id="InstallCloseButton" Value="&amp;Schließen"/>
  <String Id="ProgressHeader" Value="Setupstatus"/>
  <String Id="ProgressLabel" Value="Verarbeitung:"/>
  <String Id="OverallProgressPackageText" Value="Initialisierung wird ausgeführt..."/>
  <String Id="ProgressCancelButton" Value="&amp;Abbrechen"/>
  <String Id="ModifyHeader" Value="Setup ändern"/>
  <String Id="ModifyRepairButton" Value="&amp;Reparieren"/>
  <String Id="ModifyUninstallButton" Value="&amp;Deinstallieren"/>
  <String Id="ModifyCloseButton" Value="&amp;Schließen"/>
  <String Id="SuccessCacheHeader" Value="Zwischenspeichern erfolgreich abgeschlossen"/>
  <String Id="SuccessModifyHeader" Value="Änderung erfolgreich abgeschlossen"/>
  <String Id="SuccessRepairHeader" Value="Reparatur erfolgreich abgeschlossen"/>
  <String Id="SuccessUninstallHeader" Value="Deinstallation erfolgreich abgeschlossen"/>
  <String Id="SuccessUnsafeUninstallHeader" Value="Deinstallation erfolgreich abgeschlossen"/>
  <String Id="SuccessInstallHeader" Value="Installation erfolgreich abgeschlossen"/>
  <String Id="SuccessHeader" Value="Setup wurde erfolgreich abgeschlossen"/>
  <String Id="SuccessLaunchButton" Value="&amp;Starten"/>
  <String Id="SuccessLayoutHeader" Value="Layout erfolgreich abgeschlossen"/>
  <String Id="SuccessRestartText" Value="Sie müssen den Computer neu starten, bevor Sie die Software verwenden können."/>
  <String Id="SuccessUninstallRestartText" Value="Sie müssen den Computer neu starten, um das Entfernen der Software abzuschließen."/>
  <String Id="SuccessRestartButton" Value="&amp;Neu starten"/>
  <String Id="SuccessCloseButton" Value="&amp;Schließen"/>
  <String Id="FailureHeader" Value="Fehler beim Setup"/>
  <String Id="FailureCacheHeader" Value="Fehler beim Zwischenspeichern"/>
  <String Id="FailureLayoutHeader" Value="Fehler beim Layout"/>
  <String Id="FailureModifyHeader" Value="Fehler beim Ändern"/>
  <String Id="FailureInstallHeader" Value="Fehler beim Setup"/>
  <String Id="FailureUnsafeUninstallHeader" Value="Fehler bei der Deinstallation"/>
  <String Id="FailureUninstallHeader" Value="Fehler bei der Deinstallation"/>
  <String Id="FailureRepairHeader" Value="Fehler bei der Reparatur"/>
  <String Id="FailureHyperlinkLogText" Value="Mindestens ein Problem hat zu einem Fehler beim Setup geführt. Beheben Sie die Probleme, und wiederholen Sie dann die Einrichtung. Weitere Informationen finden Sie in der &lt;a href=&quot;#&quot;&gt;Protokolldatei&lt;/a&gt;."/>
  <String Id="FailureRestartText" Value="Sie müssen den Computer neu starten, um das Zurücksetzen der Software abzuschließen."/>
  <String Id="FailureRestartButton" Value="&amp;Neu starten"/>
  <String Id="FailureCloseButton" Value="&amp;Schließen"/>
  <String Id="FilesInUseHeader" Value="Dateien in Verwendung"/>
  <String Id="FilesInUseLabel" Value="Die folgenden Anwendungen verwenden Dateien, die aktualisiert werden müssen:"/>
  <String Id="FilesInUseCloseRadioButton" Value="Schließen Sie die &amp;Anwendungen, und versuchen Sie sie erneut zu starten."/>
  <String Id="FilesInUseNetfxCloseRadioButton" Value="Schließen Sie die &amp;Anwendungen."/>
  <String Id="FilesInUseDontCloseRadioButton" Value="&amp;Schließen Sie die Anwendungen nicht. Ein Neustart ist erforderlich."/>
  <String Id="FilesInUseOkButton" Value="&amp;OK"/>
  <String Id="FilesInUseCancelButton" Value="&amp;Abbrechen"/>
  <String Id="FilesInUseRetryButton" Value="&amp;Wiederholen"/>
  <String Id="FilesInUseIgnoreButton" Value="&amp;Ignorieren"/>
  <String Id="FilesInUseExitButton" Value="&amp;Beenden"/>
  <String Id="FilesInUseTitle" Value="Dateien in Verwendung"/>
  <String Id="LicenseAssent" Value="Durch Klicken auf „Installieren“ stimmen Sie den nachstehenden Bedingungen zu:"/>
<<<<<<< HEAD
  <String Id="PrivacyStatementLink" Value="&lt;A HREF=&quot;https://aka.ms/dev-privacy&quot;&gt;Datenschutzerklärung&lt;/A&gt;"/>
  <String Id="DotNetEulaLink" Value="&lt;A HREF=&quot;https://aka.ms/dotnet-license-windows&quot;&gt;Lizenzierungsinformationen für .NET&lt;/A&gt;"/>
  <String Id="DotNetCLITelemetryLink" Value="&lt;A HREF=&quot;https://aka.ms/dotnet-cli-telemetry&quot;&gt;Telemetriesammlung und Kündigen&lt;/A&gt;"/>
=======
>>>>>>> 89c8f6a1

  <!-- Custom UI strings -->
  
  <String Id="Welcome" Value="Willkommen beim Setup von [WixBundleName]."/>
  
  <String Id="InstallResetIIS" Value="Starten Sie IIS nach Abschluss der Installation neu. Zusätzliche Informationen finden Sie &lt;a href=&quot;https://aka.ms/aspnet/host-and-deploy-with-iis&quot;&gt;hier&lt;/a&gt;."/>
  
  <String Id="InstallNoIIS" Value="IIS ist auf diesem Computer nicht aktiviert. Wenn Sie ASP.NET Core-Anwendungen mit IIS ausführen möchten, müssen Sie IIS installieren, bevor Sie diesen Installer ausführen. Zusätzliche Informationen finden Sie &lt;a href=&quot;https://aka.ms/aspnet/8.0/host-and-deploy-with-iis&quot;&gt;hier&lt;/a&gt;."/>
  
  <String Id="EulaPrivacy" Value="[WixBundleName] &lt;a href=&quot;https://go.microsoft.com/fwlink/?LinkId=329770&quot;&gt;Lizenzbedingungen&lt;/a&gt; und &lt;a href=&quot;https://go.microsoft.com/fwlink/?LinkId=786378&quot;&gt;Datenschutzbestimmungen&lt;/a&gt;."/>
  
  <String Id="ModifyResetIIS" Value="Starten Sie IIS nach Abschluss der Installation neu. Zusätzliche Informationen finden Sie &lt;a href=&quot;https://aka.ms/aspnet/host-and-deploy-with-iis&quot;&gt;hier&lt;/a&gt;."/>
  
  <String Id="ModifyNoIIS" Value="IIS ist auf diesem Computer nicht aktiviert. Wenn Sie ASP.NET Core-Anwendungen mit IIS ausführen möchten, müssen Sie IIS installieren, bevor Sie diesen Installer ausführen. Zusätzliche Informationen finden Sie &lt;a href=&quot;https://aka.ms/aspnet/8.0/host-and-deploy-with-iis&quot;&gt;hier&lt;/a&gt;."/>
</WixLocalization><|MERGE_RESOLUTION|>--- conflicted
+++ resolved
@@ -1,17 +1,16 @@
 ﻿<WixLocalization Culture="en-us" Language="1033" xmlns="http://wixtoolset.org/schemas/v4/wxl">
-  
+
   <String Id="Caption" Value="[WixBundleName]-Setup"/>
-  
+
   <String Id="Title" Value="[BundleNameShort]"/>
-  
+
   <String Id="SubTitle" Value="[BundleNameSub]"/>
-  
+
   <String Id="InstallVersion" Value="Version von [WixBundleVersion]"/>
   <String Id="ConfirmCancelMessage" Value="Möchten Sie den Vorgang wirklich abbrechen?"/>
   <String Id="ExecuteUpgradeRelatedBundleMessage" Value="Vorherige Version"/>
   <String Id="HelpHeader" Value="Setuphilfe"/>
-  
-<<<<<<< HEAD
+
   <String Id="HelpText" Value="/install | /repair | /uninstall | /layout [\[]directory[\]]: Installiert, repariert, deinstalliert oder erstellt eine vollständige lokale Kopie des Pakets im Verzeichnis. Standardmäßig wird eine Installation durchgeführt.
 
 /passive | /quiet: Zeigt eine minimale Benutzeroberfläche ohne Prompts oder keine Benutzeroberfläche und keine Prompts an. Standardmäßig werden die Benutzeroberfläche und alle Prompts angezeigt.
@@ -19,9 +18,6 @@
 /norestart: Unterdrückt alle Neustartversuche. Standardmäßig wird die Benutzeroberfläche vor dem Neustart aufgefordert.
 
 /log &lt;LOG_FILE&gt;: Protokolliert eine bestimmte Datei. Standardmäßig wird die Protokolldatei in %TEMP% erstellt."/>
-=======
-  <String Id="HelpText" Value="/install | /repair | /uninstall | /layout [\[]directory[\]]: Installiert, repariert, deinstalliert oder erstellt eine vollständige lokale Kopie des Pakets im Verzeichnis. Standardmäßig wird eine Installation durchgeführt. /passive | /quiet: Zeigt eine minimale Benutzeroberfläche ohne Eingabeaufforderungen oder weder eine Benutzeroberfläche noch Eingabeaufforderungen an. Standardmäßig werden die Benutzeroberfläche und alle Eingabeaufforderungen angezeigt. /norestart: Unterdrückt alle Neustartversuche. Standardmäßig wird die Benutzeroberfläche vor dem Neustart aufgefordert. /log log.txt: Protokolliert eine bestimmte Datei. Standardmäßig wird die Protokolldatei in %TEMP% erstellt."/>
->>>>>>> 89c8f6a1
   <String Id="HelpCloseButton" Value="&amp;Schließen"/>
   <String Id="InstallAcceptCheckbox" Value="Ich &amp;stimme den Bedingungen des Lizenzvertrags zu"/>
   <String Id="InstallInstallButton" Value="&amp;Installieren"/>
@@ -71,24 +67,21 @@
   <String Id="FilesInUseExitButton" Value="&amp;Beenden"/>
   <String Id="FilesInUseTitle" Value="Dateien in Verwendung"/>
   <String Id="LicenseAssent" Value="Durch Klicken auf „Installieren“ stimmen Sie den nachstehenden Bedingungen zu:"/>
-<<<<<<< HEAD
   <String Id="PrivacyStatementLink" Value="&lt;A HREF=&quot;https://aka.ms/dev-privacy&quot;&gt;Datenschutzerklärung&lt;/A&gt;"/>
   <String Id="DotNetEulaLink" Value="&lt;A HREF=&quot;https://aka.ms/dotnet-license-windows&quot;&gt;Lizenzierungsinformationen für .NET&lt;/A&gt;"/>
   <String Id="DotNetCLITelemetryLink" Value="&lt;A HREF=&quot;https://aka.ms/dotnet-cli-telemetry&quot;&gt;Telemetriesammlung und Kündigen&lt;/A&gt;"/>
-=======
->>>>>>> 89c8f6a1
 
   <!-- Custom UI strings -->
-  
+
   <String Id="Welcome" Value="Willkommen beim Setup von [WixBundleName]."/>
-  
+
   <String Id="InstallResetIIS" Value="Starten Sie IIS nach Abschluss der Installation neu. Zusätzliche Informationen finden Sie &lt;a href=&quot;https://aka.ms/aspnet/host-and-deploy-with-iis&quot;&gt;hier&lt;/a&gt;."/>
-  
+
   <String Id="InstallNoIIS" Value="IIS ist auf diesem Computer nicht aktiviert. Wenn Sie ASP.NET Core-Anwendungen mit IIS ausführen möchten, müssen Sie IIS installieren, bevor Sie diesen Installer ausführen. Zusätzliche Informationen finden Sie &lt;a href=&quot;https://aka.ms/aspnet/8.0/host-and-deploy-with-iis&quot;&gt;hier&lt;/a&gt;."/>
-  
+
   <String Id="EulaPrivacy" Value="[WixBundleName] &lt;a href=&quot;https://go.microsoft.com/fwlink/?LinkId=329770&quot;&gt;Lizenzbedingungen&lt;/a&gt; und &lt;a href=&quot;https://go.microsoft.com/fwlink/?LinkId=786378&quot;&gt;Datenschutzbestimmungen&lt;/a&gt;."/>
-  
+
   <String Id="ModifyResetIIS" Value="Starten Sie IIS nach Abschluss der Installation neu. Zusätzliche Informationen finden Sie &lt;a href=&quot;https://aka.ms/aspnet/host-and-deploy-with-iis&quot;&gt;hier&lt;/a&gt;."/>
-  
+
   <String Id="ModifyNoIIS" Value="IIS ist auf diesem Computer nicht aktiviert. Wenn Sie ASP.NET Core-Anwendungen mit IIS ausführen möchten, müssen Sie IIS installieren, bevor Sie diesen Installer ausführen. Zusätzliche Informationen finden Sie &lt;a href=&quot;https://aka.ms/aspnet/8.0/host-and-deploy-with-iis&quot;&gt;hier&lt;/a&gt;."/>
 </WixLocalization>