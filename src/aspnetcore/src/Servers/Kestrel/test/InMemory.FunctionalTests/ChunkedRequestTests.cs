// Licensed to the .NET Foundation under one or more agreements.
// The .NET Foundation licenses this file to you under the MIT license.

using System.Buffers;
using System.Globalization;
using System.Text;
using Microsoft.AspNetCore.Hosting.Server;
using Microsoft.AspNetCore.Http;
using Microsoft.AspNetCore.InternalTesting;
using Microsoft.AspNetCore.Server.Kestrel.Core;
using Microsoft.AspNetCore.Server.Kestrel.Core.Internal.Http;
using Microsoft.AspNetCore.Server.Kestrel.Core.Internal.Infrastructure;
using Microsoft.AspNetCore.Server.Kestrel.InMemory.FunctionalTests.TestTransport;
using Microsoft.Extensions.Diagnostics.Metrics.Testing;
using Microsoft.Extensions.Logging;
using BadHttpRequestException = Microsoft.AspNetCore.Server.Kestrel.Core.BadHttpRequestException;

namespace Microsoft.AspNetCore.Server.Kestrel.InMemory.FunctionalTests;

public class ChunkedRequestTests : LoggedTest
{
    [Theory]
    [InlineData("2;\rxx\r\nxy\r\n0")] // \r in chunk extensions
    [InlineData("2;\nxx\r\nxy\r\n0")] // \n in chunk extensions
    public async Task RejectsInvalidChunkExtensions(string invalidChunkLine)
    {
        var testContext = new TestServiceContext(LoggerFactory);
<<<<<<< HEAD

=======
>>>>>>> 89c8f6a1
        await using (var server = new TestServer(AppChunked, testContext))
        {
            using (var connection = server.CreateConnection())
            {
                await connection.Send(
                    "POST / HTTP/1.1",
                    "Host:",
                    "Transfer-Encoding: chunked",
                    "Content-Type: text/plain",
                    "",
                    invalidChunkLine,
                    "",
                    "");
                await connection.ReceiveEnd(
                    "HTTP/1.1 400 Bad Request",
                    "Content-Length: 0",
                    "Connection: close",
                    $"Date: {testContext.DateHeaderValue}",
                    "",
                    "");
            }
        }
    }

    [Theory]
    [InlineData("2;a=b;b=c\r\nxy\r\n0")] // Multiple chunk extensions
    [InlineData("2; \r\nxy\r\n0")] // Space in chunk extensions (BWS)
    [InlineData("2;;;\r\nxy\r\n0")] // Multiple ';' in chunk extensions
    [InlineData("2;novalue\r\nxy\r\n0")] // Name only chunk extension
    //[InlineData("2 ;\r\nxy\r\n0")] // Technically allowed per spec, but we never supported it, and no one should be sending it
    public async Task AllowsValidChunkExtensions(string chunkLine)
    {
        var testContext = new TestServiceContext(LoggerFactory);
<<<<<<< HEAD

=======
>>>>>>> 89c8f6a1
        await using (var server = new TestServer(AppChunked, testContext))
        {
            using (var connection = server.CreateConnection())
            {
                await connection.Send(
                "POST / HTTP/1.1",
                "Host:",
                "Transfer-Encoding: chunked",
                "Content-Type: text/plain",
                "",
                chunkLine,
                "",
                "");
                await connection.Receive(
                "HTTP/1.1 200 OK",
                "Content-Length: 2",
                $"Date: {testContext.DateHeaderValue}",
                "",
                "xy");
            }
        }
    }

    private async Task App(HttpContext httpContext)
    {
        var request = httpContext.Request;
        var response = httpContext.Response;
        Assert.True(request.CanHaveBody());
        while (true)
        {
            var buffer = new byte[8192];
            var count = await request.Body.ReadAsync(buffer, 0, buffer.Length);
            if (count == 0)
            {
                break;
            }
            await response.Body.WriteAsync(buffer, 0, count);
        }
    }

    private async Task PipeApp(HttpContext httpContext)
    {
        var request = httpContext.Request;
        var response = httpContext.Response;
        Assert.True(request.CanHaveBody());
        while (true)
        {
            var readResult = await request.BodyReader.ReadAsync();
            if (readResult.IsCompleted)
            {
                break;
            }
            // Need to copy here.
            await response.BodyWriter.WriteAsync(readResult.Buffer.ToArray());

            request.BodyReader.AdvanceTo(readResult.Buffer.End);
        }
    }

    private async Task AppChunked(HttpContext httpContext)
    {
        var request = httpContext.Request;
        var response = httpContext.Response;
        Assert.True(request.CanHaveBody());
        var data = new MemoryStream();
        await request.Body.CopyToAsync(data);
        var bytes = data.ToArray();

        response.Headers["Content-Length"] = bytes.Length.ToString(CultureInfo.InvariantCulture);
        await response.Body.WriteAsync(bytes, 0, bytes.Length);
    }

    [Fact]
    public async Task Http10TransferEncoding()
    {
        var testContext = new TestServiceContext(LoggerFactory);

        await using (var server = new TestServer(App, testContext))
        {
            using (var connection = server.CreateConnection())
            {
                await connection.Send(
                    "POST / HTTP/1.0",
                    "Host:",
                    "Transfer-Encoding: chunked",
                    "",
                    "5", "Hello",
                    "6", " World",
                    "0",
                    "",
                    "");
                await connection.ReceiveEnd(
                    "HTTP/1.1 200 OK",
                    "Connection: close",
                    $"Date: {testContext.DateHeaderValue}",
                    "",
                    "Hello World");
            }
        }
    }

    [Fact]
    public async Task Http10TransferEncodingPipes()
    {
        var testContext = new TestServiceContext(LoggerFactory);

        await using (var server = new TestServer(PipeApp, testContext))
        {
            using (var connection = server.CreateConnection())
            {
                await connection.Send(
                    "POST / HTTP/1.0",
                    "Host:",
                    "Transfer-Encoding: chunked",
                    "",
                    "5", "Hello",
                    "6", " World",
                    "0",
                    "",
                    "");
                await connection.ReceiveEnd(
                    "HTTP/1.1 200 OK",
                    "Connection: close",
                    $"Date: {testContext.DateHeaderValue}",
                    "",
                    "Hello World");
            }
        }
    }

    [Fact]
    public async Task Http10KeepAliveTransferEncoding()
    {
        var testContext = new TestServiceContext(LoggerFactory);

        await using (var server = new TestServer(AppChunked, testContext))
        {
            using (var connection = server.CreateConnection())
            {
                await connection.Send(
                    "POST / HTTP/1.0",
                    "Host:",
                    "Transfer-Encoding: chunked",
                    "Connection: keep-alive",
                    "",
                    "5", "Hello",
                    "6", " World",
                    "0",
                    "",
                    "POST / HTTP/1.0",
                    "Content-Length: 7",
                    "",
                    "Goodbye");
                await connection.Receive(
                    "HTTP/1.1 200 OK",
                    "Content-Length: 11",
                    "Connection: keep-alive",
                    $"Date: {testContext.DateHeaderValue}",
                    "",
                    "Hello World");
                await connection.ReceiveEnd(
                    "HTTP/1.1 200 OK",
                    "Content-Length: 7",
                    "Connection: close",
                    $"Date: {testContext.DateHeaderValue}",
                    "",
                    "Goodbye");
            }
        }
    }

    [Fact]
    public async Task RequestBodyIsConsumedAutomaticallyIfAppDoesntConsumeItFully()
    {
        var testContext = new TestServiceContext(LoggerFactory);

        await using (var server = new TestServer(async httpContext =>
        {
            var response = httpContext.Response;
            var request = httpContext.Request;
            Assert.True(request.CanHaveBody());

            Assert.Equal("POST", request.Method);

            response.Headers["Content-Length"] = new[] { "11" };

            await response.Body.WriteAsync(Encoding.ASCII.GetBytes("Hello World"), 0, 11);
        }, testContext))
        {
            using (var connection = server.CreateConnection())
            {
                await connection.Send(
                    "POST / HTTP/1.1",
                    "Host:",
                    "Content-Length: 5",
                    "",
                    "HelloPOST / HTTP/1.1",
                    "Host:",
                    "Transfer-Encoding: chunked",
                    "",
                    "C", "HelloChunked",
                    "0",
                    "",
                    "POST / HTTP/1.1",
                    "Host:",
                    "Content-Length: 7",
                    "",
                    "Goodbye");
                await connection.Receive(
                    "HTTP/1.1 200 OK",
                    "Content-Length: 11",
                    $"Date: {testContext.DateHeaderValue}",
                    "",
                    "Hello WorldHTTP/1.1 200 OK",
                    "Content-Length: 11",
                    $"Date: {testContext.DateHeaderValue}",
                    "",
                    "Hello WorldHTTP/1.1 200 OK",
                    "Content-Length: 11",
                    $"Date: {testContext.DateHeaderValue}",
                    "",
                    "Hello World");
            }
        }
    }

    [Fact]
    public async Task TrailingHeadersAreParsed()
    {
        var requestCount = 10;
        var requestsReceived = 0;

        await using (var server = new TestServer(async httpContext =>
        {
            var response = httpContext.Response;
            var request = httpContext.Request;
            Assert.True(request.CanHaveBody());

            var buffer = new byte[200];

            // The first request is chunked with no trailers.
            if (requestsReceived == 0)
            {
                Assert.True(request.SupportsTrailers(), "SupportsTrailers");
                Assert.False(request.CheckTrailersAvailable(), "CheckTrailersAvailable"); // Not yet
                Assert.Throws<InvalidOperationException>(() => request.GetTrailer("X-Trailer-Header"));  // Not yet
            }
            // The middle requests are chunked with trailers.
            else if (requestsReceived < requestCount)
            {
                Assert.True(request.SupportsTrailers(), "SupportsTrailers");
                Assert.False(request.CheckTrailersAvailable(), "CheckTrailersAvailable"); // Not yet
                Assert.Throws<InvalidOperationException>(() => request.GetTrailer("X-Trailer-Header"));  // Not yet
                Assert.Equal("X-Trailer-Header", request.GetDeclaredTrailers().ToString());
            }
            // The last request is content-length with no trailers.
            else
            {
                Assert.True(request.SupportsTrailers(), "SupportsTrailers");
                Assert.False(request.CheckTrailersAvailable(), "CheckTrailersAvailable");
                Assert.Throws<InvalidOperationException>(() => request.GetTrailer("X-Trailer-Header"));
            }

            while (await request.Body.ReadAsync(buffer, 0, buffer.Length) != 0)
            {
                ;// read to end
            }

            Assert.False(request.Headers.ContainsKey("X-Trailer-Header"));

            // The first request is chunked with no trailers.
            if (requestsReceived == 0)
            {
                Assert.True(request.SupportsTrailers(), "SupportsTrailers");
                Assert.True(request.CheckTrailersAvailable(), "CheckTrailersAvailable");
                Assert.Equal(string.Empty, request.GetDeclaredTrailers().ToString());
                Assert.Equal(string.Empty, request.GetTrailer("X-Trailer-Header").ToString());
            }
            // The middle requests are chunked with trailers.
            else if (requestsReceived < requestCount)
            {
                Assert.True(request.SupportsTrailers(), "SupportsTrailers");
                Assert.True(request.CheckTrailersAvailable(), "CheckTrailersAvailable");
                Assert.Equal("X-Trailer-Header", request.GetDeclaredTrailers().ToString());
                Assert.Equal(new string('a', requestsReceived), request.GetTrailer("X-Trailer-Header").ToString());
            }
            // The last request is content-length with no trailers.
            else
            {
                Assert.True(request.SupportsTrailers(), "SupportsTrailers");
                Assert.True(request.CheckTrailersAvailable(), "CheckTrailersAvailable");
                Assert.Equal(string.Empty, request.GetDeclaredTrailers().ToString());
                Assert.Equal(string.Empty, request.GetTrailer("X-Trailer-Header").ToString());
            }

            requestsReceived++;

            response.Headers["Content-Length"] = new[] { "11" };

            await response.Body.WriteAsync(Encoding.ASCII.GetBytes("Hello World"), 0, 11);
        }, new TestServiceContext(LoggerFactory)))
        {
            var response = string.Join("\r\n", new string[] {
                    "HTTP/1.1 200 OK",
                    "Content-Length: 11",
                    $"Date: {server.Context.DateHeaderValue}",
                    "",
                    "Hello World"});

            var expectedFullResponse = string.Join("", Enumerable.Repeat(response, requestCount + 1));

            IEnumerable<string> sendSequence = new string[] {
                    "POST / HTTP/1.1",
                    "Host:",
                    "Transfer-Encoding: chunked",
                    "",
                    "C",
                    "HelloChunked",
                    "0",
                    ""};

            for (var i = 1; i < requestCount; i++)
            {
                sendSequence = sendSequence.Concat(new string[] {
                        "POST / HTTP/1.1",
                        "Host:",
                        "Transfer-Encoding: chunked",
                        "Trailer: X-Trailer-Header",
                        "",
                        "C",
                        $"HelloChunk{i:00}",
                        "0",
                        string.Concat("X-Trailer-Header: ", new string('a', i)),
                        "" });
            }

            sendSequence = sendSequence.Concat(new string[] {
                    "POST / HTTP/1.1",
                    "Host:",
                    "Content-Length: 7",
                    "",
                    "Goodbye"
                });

            var fullRequest = sendSequence.ToArray();

            using (var connection = server.CreateConnection())
            {
                await connection.Send(fullRequest);
                await connection.Receive(expectedFullResponse);
            }
        }
    }

    [Fact]
    public async Task TrailingHeadersAreParsedWithPipe()
    {
        var requestCount = 10;
        var requestsReceived = 0;

        await using (var server = new TestServer(async httpContext =>
        {
            var response = httpContext.Response;
            var request = httpContext.Request;
            Assert.True(request.CanHaveBody());

            // The first request is chunked with no trailers.
            if (requestsReceived == 0)
            {
                Assert.True(request.SupportsTrailers(), "SupportsTrailers");
                Assert.False(request.CheckTrailersAvailable(), "CheckTrailersAvailable"); // Not yet
                Assert.Throws<InvalidOperationException>(() => request.GetTrailer("X-Trailer-Header"));  // Not yet
            }
            // The middle requests are chunked with trailers.
            else if (requestsReceived < requestCount)
            {
                Assert.True(request.SupportsTrailers(), "SupportsTrailers");
                Assert.False(request.CheckTrailersAvailable(), "CheckTrailersAvailable"); // Not yet
                Assert.Throws<InvalidOperationException>(() => request.GetTrailer("X-Trailer-Header"));  // Not yet
                Assert.Equal("X-Trailer-Header", request.GetDeclaredTrailers().ToString());
            }
            // The last request is content-length with no trailers.
            else
            {
                Assert.True(request.SupportsTrailers(), "SupportsTrailers");
                Assert.False(request.CheckTrailersAvailable(), "CheckTrailersAvailable");
                Assert.Throws<InvalidOperationException>(() => request.GetTrailer("X-Trailer-Header"));
            }

            while (true)
            {
                var result = await request.BodyReader.ReadAsync();
                request.BodyReader.AdvanceTo(result.Buffer.End);
                if (result.IsCompleted)
                {
                    break;
                }
            }

            Assert.False(request.Headers.ContainsKey("X-Trailer-Header"));

            // The first request is chunked with no trailers.
            if (requestsReceived == 0)
            {
                Assert.True(request.SupportsTrailers(), "SupportsTrailers");
                Assert.True(request.CheckTrailersAvailable(), "CheckTrailersAvailable");
                Assert.Equal(string.Empty, request.GetDeclaredTrailers().ToString());
                Assert.Equal(string.Empty, request.GetTrailer("X-Trailer-Header").ToString());
            }
            // The middle requests are chunked with trailers.
            else if (requestsReceived < requestCount)
            {
                Assert.True(request.SupportsTrailers(), "SupportsTrailers");
                Assert.True(request.CheckTrailersAvailable(), "CheckTrailersAvailable");
                Assert.Equal("X-Trailer-Header", request.GetDeclaredTrailers().ToString());
                Assert.Equal(new string('a', requestsReceived), request.GetTrailer("X-Trailer-Header").ToString());
            }
            // The last request is content-length with no trailers.
            else
            {
                Assert.True(request.SupportsTrailers(), "SupportsTrailers");
                Assert.True(request.CheckTrailersAvailable(), "CheckTrailersAvailable");
                Assert.Equal(string.Empty, request.GetDeclaredTrailers().ToString());
                Assert.Equal(string.Empty, request.GetTrailer("X-Trailer-Header").ToString());
            }

            requestsReceived++;

            response.Headers["Content-Length"] = new[] { "11" };

            await response.Body.WriteAsync(Encoding.ASCII.GetBytes("Hello World"), 0, 11);
        }, new TestServiceContext(LoggerFactory)))
        {
            var response = string.Join("\r\n", new string[] {
                    "HTTP/1.1 200 OK",
                    "Content-Length: 11",
                    $"Date: {server.Context.DateHeaderValue}",
                    "",
                    "Hello World"});

            var expectedFullResponse = string.Join("", Enumerable.Repeat(response, requestCount + 1));

            IEnumerable<string> sendSequence = new string[] {
                    "POST / HTTP/1.1",
                    "Host:",
                    "Transfer-Encoding: chunked",
                    "",
                    "C",
                    "HelloChunked",
                    "0",
                    ""};

            for (var i = 1; i < requestCount; i++)
            {
                sendSequence = sendSequence.Concat(new string[] {
                        "POST / HTTP/1.1",
                        "Host:",
                        "Transfer-Encoding: chunked",
                        "Trailer: X-Trailer-Header",
                        "",
                        "C",
                        $"HelloChunk{i:00}",
                        "0",
                        string.Concat("X-Trailer-Header: ", new string('a', i)),
                        "" });
            }

            sendSequence = sendSequence.Concat(new string[] {
                    "POST / HTTP/1.1",
                    "Host:",
                    "Content-Length: 7",
                    "",
                    "Goodbye"
                });

            var fullRequest = sendSequence.ToArray();

            using (var connection = server.CreateConnection())
            {
                await connection.Send(fullRequest);
                await connection.Receive(expectedFullResponse);
            }
        }
    }
    [Fact]
    public async Task TrailingHeadersCountTowardsHeadersTotalSizeLimit()
    {
        const string transferEncodingHeaderLine = "Transfer-Encoding: chunked";
        const string headerLine = "Header: value";
        const string trailingHeaderLine = "Trailing-Header: trailing-value";

        var testContext = new TestServiceContext(LoggerFactory);
        testContext.ServerOptions.Limits.MaxRequestHeadersTotalSize =
            transferEncodingHeaderLine.Length + 2 +
            headerLine.Length + 2 +
            trailingHeaderLine.Length + 1;

        await using (var server = new TestServer(async context =>
        {
            var buffer = new byte[128];
            while (await context.Request.Body.ReadAsync(buffer, 0, buffer.Length) != 0)
            {
                // read to end
            }
        }, testContext))
        {
            using (var connection = server.CreateConnection())
            {
                await connection.SendAll(
                    "POST / HTTP/1.1",
                    "Host:",
                    $"{transferEncodingHeaderLine}",
                    $"{headerLine}",
                    "",
                    "2",
                    "42",
                    "0",
                    $"{trailingHeaderLine}",
                    "",
                    "");
                await connection.ReceiveEnd(
                    "HTTP/1.1 431 Request Header Fields Too Large",
                    "Content-Length: 0",
                    "Connection: close",
                    $"Date: {testContext.DateHeaderValue}",
                    "",
                    "");
            }
        }
    }

    [Fact]
    public async Task TrailingHeadersCountTowardsHeaderCountLimit()
    {
        const string transferEncodingHeaderLine = "Transfer-Encoding: chunked";
        const string headerLine = "Header: value";
        const string trailingHeaderLine = "Trailing-Header: trailing-value";

        var testContext = new TestServiceContext(LoggerFactory);
        testContext.ServerOptions.Limits.MaxRequestHeaderCount = 2;

        await using (var server = new TestServer(async context =>
        {
            var buffer = new byte[128];
            while (await context.Request.Body.ReadAsync(buffer, 0, buffer.Length) != 0)
            {
                // read to end
            }
        }, testContext))
        {
            using (var connection = server.CreateConnection())
            {
                await connection.SendAll(
                    "POST / HTTP/1.1",
                    "Host:",
                    $"{transferEncodingHeaderLine}",
                    $"{headerLine}",
                    "",
                    "2",
                    "42",
                    "0",
                    $"{trailingHeaderLine}",
                    "",
                    "");
                await connection.ReceiveEnd(
                    "HTTP/1.1 431 Request Header Fields Too Large",
                    "Content-Length: 0",
                    "Connection: close",
                    $"Date: {testContext.DateHeaderValue}",
                    "",
                    "");
            }
        }
    }

    [Fact]
    public async Task ExtensionsAreIgnored()
    {
        var testContext = new TestServiceContext(LoggerFactory);
        var requestCount = 10;
        var requestsReceived = 0;

        await using (var server = new TestServer(async httpContext =>
        {
            var response = httpContext.Response;
            var request = httpContext.Request;

            var buffer = new byte[200];

            while (await request.Body.ReadAsync(buffer, 0, buffer.Length) != 0)
            {
                ;// read to end
            }

            Assert.True(string.IsNullOrEmpty(request.Headers["X-Trailer-Header"]));

            if (requestsReceived < requestCount)
            {
                Assert.Equal(new string('a', requestsReceived), request.GetTrailer("X-Trailer-Header").ToString());
            }

            requestsReceived++;

            response.Headers["Content-Length"] = new[] { "11" };

            await response.Body.WriteAsync(Encoding.ASCII.GetBytes("Hello World"), 0, 11);
        }, testContext))
        {
            var response = string.Join("\r\n", new string[] {
                    "HTTP/1.1 200 OK",
                    "Content-Length: 11",
                    $"Date: {testContext.DateHeaderValue}",
                    "",
                    "Hello World"});

            var expectedFullResponse = string.Join("", Enumerable.Repeat(response, requestCount + 1));

            IEnumerable<string> sendSequence = new string[] {
                    "POST / HTTP/1.1",
                    "Host:",
                    "Transfer-Encoding: chunked",
                    "",
                    "C;hello there",
                    "HelloChunked",
                    "0;hello there",
                    ""};

            for (var i = 1; i < requestCount; i++)
            {
                sendSequence = sendSequence.Concat(new string[] {
                        "POST / HTTP/1.1",
                        "Host:",
                        "Transfer-Encoding: chunked",
                        "",
                        "C;hello there",
                        $"HelloChunk{i:00}",
                        "0;hello there",
                        string.Concat("X-Trailer-Header: ", new string('a', i)),
                        "" });
            }

            sendSequence = sendSequence.Concat(new string[] {
                    "POST / HTTP/1.1",
                    "Host:",
                    "Content-Length: 7",
                    "",
                    "Goodbye"
                });

            var fullRequest = sendSequence.ToArray();

            using (var connection = server.CreateConnection())
            {
                await connection.Send(fullRequest);
                await connection.Receive(expectedFullResponse);
            }
        }
    }

    [Fact]
    public async Task InvalidLengthResultsIn400()
    {
        var testContext = new TestServiceContext(LoggerFactory);
        await using (var server = new TestServer(async httpContext =>
        {
            var response = httpContext.Response;
            var request = httpContext.Request;
            Assert.True(request.CanHaveBody());

            var buffer = new byte[200];

            while (await request.Body.ReadAsync(buffer, 0, buffer.Length) != 0)
            {
                ;// read to end
            }

            response.Headers["Content-Length"] = new[] { "11" };

            await response.Body.WriteAsync(Encoding.ASCII.GetBytes("Hello World"), 0, 11);
        }, testContext))
        {
            using (var connection = server.CreateConnection())
            {
                await connection.SendAll(
                    "POST / HTTP/1.1",
                    "Host:",
                    "Transfer-Encoding: chunked",
                    "",
                    "Cii");

                await connection.Receive(
                    "HTTP/1.1 400 Bad Request",
                    "Content-Length: 0",
                    "Connection: close",
                    "");
                await connection.ReceiveEnd(
                    $"Date: {testContext.DateHeaderValue}",
                    "",
                    "");
            }
        }
    }

    [Fact]
    public async Task InvalidSizedDataResultsIn400()
    {
        var testContext = new TestServiceContext(LoggerFactory);
        await using (var server = new TestServer(async httpContext =>
        {
            var response = httpContext.Response;
            var request = httpContext.Request;
            Assert.True(request.CanHaveBody());

            var buffer = new byte[200];

            while (await request.Body.ReadAsync(buffer, 0, buffer.Length) != 0)
            {
                ;// read to end
            }

            response.Headers["Content-Length"] = new[] { "11" };

            await response.Body.WriteAsync(Encoding.ASCII.GetBytes("Hello World"), 0, 11);
        }, testContext))
        {
            using (var connection = server.CreateConnection())
            {
                await connection.SendAll(
                    "POST / HTTP/1.1",
                    "Host:",
                    "Transfer-Encoding: chunked",
                    "",
                    "C",
                    "HelloChunkedIn");

                await connection.Receive(
                    "HTTP/1.1 400 Bad Request",
                    "Content-Length: 0",
                    "Connection: close",
                    "");
                await connection.ReceiveEnd(
                    $"Date: {testContext.DateHeaderValue}",
                    "",
                    "");
            }

            // The 400 response should have been logged by default at Error level since the connection wasn't aborted when the bad request was handled.
            Assert.Contains(TestSink.Writes, w => w.LoggerName == "Microsoft.AspNetCore.Server.Kestrel" && w.EventId.Id == 13 && w.LogLevel > LogLevel.Debug);
        }
    }

    [Fact]
    public async Task ChunkedNotFinalTransferCodingResultsIn400()
    {
        var testContext = new TestServiceContext(LoggerFactory);
        await using (var server = new TestServer(httpContext =>
        {
            return Task.CompletedTask;
        }, testContext))
        {
            using (var connection = server.CreateConnection())
            {
                await connection.SendAll(
                    "POST / HTTP/1.1",
                    "Host:",
                    "Transfer-Encoding: not-chunked",
                    "",
                    "C",
                    "hello, world",
                    "0",
                    "",
                    "");

                await connection.ReceiveEnd(
                    "HTTP/1.1 400 Bad Request",
                    "Content-Length: 0",
                    "Connection: close",
                    $"Date: {testContext.DateHeaderValue}",
                    "",
                    "");
            }

            // Content-Length should not affect this
            using (var connection = server.CreateConnection())
            {
                await connection.SendAll(
                    "POST / HTTP/1.1",
                    "Host:",
                    "Transfer-Encoding: not-chunked",
                    "Content-Length: 22",
                    "",
                    "C",
                    "hello, world",
                    "0",
                    "",
                    "");

                await connection.ReceiveEnd(
                    "HTTP/1.1 400 Bad Request",
                    "Content-Length: 0",
                    "Connection: close",
                    $"Date: {testContext.DateHeaderValue}",
                    "",
                    "");
            }

            using (var connection = server.CreateConnection())
            {
                await connection.SendAll(
                    "POST / HTTP/1.1",
                    "Host:",
                    "Transfer-Encoding: chunked, not-chunked",
                    "",
                    "C",
                    "hello, world",
                    "0",
                    "",
                    "");

                await connection.ReceiveEnd(
                    "HTTP/1.1 400 Bad Request",
                    "Content-Length: 0",
                    "Connection: close",
                    $"Date: {testContext.DateHeaderValue}",
                    "",
                    "");
            }

            // Content-Length should not affect this
            using (var connection = server.CreateConnection())
            {
                await connection.SendAll(
                    "POST / HTTP/1.1",
                    "Host:",
                    "Transfer-Encoding: chunked, not-chunked",
                    "Content-Length: 22",
                    "",
                    "C",
                    "hello, world",
                    "0",
                    "",
                    "");

                await connection.ReceiveEnd(
                    "HTTP/1.1 400 Bad Request",
                    "Content-Length: 0",
                    "Connection: close",
                    $"Date: {testContext.DateHeaderValue}",
                    "",
                    "");
            }
        }
    }

    [Fact]
    public async Task ClosingConnectionMidChunkPrefixThrows()
    {
        var testMeterFactory = new TestMeterFactory();
        using var connectionDuration = new MetricCollector<double>(testMeterFactory, "Microsoft.AspNetCore.Server.Kestrel", "kestrel.connection.duration");

        var testContext = new TestServiceContext(LoggerFactory, metrics: new KestrelMetrics(testMeterFactory));
        var readStartedTcs = new TaskCompletionSource(TaskCreationOptions.RunContinuationsAsynchronously);
#pragma warning disable CS0618 // Type or member is obsolete
        var exTcs = new TaskCompletionSource<BadHttpRequestException>(TaskCreationOptions.RunContinuationsAsynchronously);
#pragma warning restore CS0618 // Type or member is obsolete

        await using (var server = new TestServer(async httpContext =>
        {
            var readTask = httpContext.Request.Body.CopyToAsync(Stream.Null);
            readStartedTcs.SetResult();

            try
            {
                await readTask;
            }
#pragma warning disable CS0618 // Type or member is obsolete
            catch (BadHttpRequestException badRequestEx)
#pragma warning restore CS0618 // Type or member is obsolete
            {
                exTcs.TrySetResult(badRequestEx);
            }
            catch (Exception ex)
            {
                exTcs.SetException(ex);
            }
        }, testContext))
        {
            using (var connection = server.CreateConnection())
            {
                await connection.SendAll(
                    "POST / HTTP/1.1",
                    "Host:",
                    "Transfer-Encoding: chunked",
                    "",
                    "1");

                await readStartedTcs.Task.TimeoutAfter(TestConstants.DefaultTimeout);

                connection.ShutdownSend();

                await connection.ReceiveEnd();

                var badReqEx = await exTcs.Task.TimeoutAfter(TestConstants.DefaultTimeout);
                Assert.Equal(RequestRejectionReason.UnexpectedEndOfRequestContent, badReqEx.Reason);
            }
        }

        Assert.Collection(connectionDuration.GetMeasurementSnapshot(), m => MetricsAssert.Equal(ConnectionEndReason.UnexpectedEndOfRequestContent, m.Tags));
    }

    [Fact]
    public async Task ChunkedRequestCallCancelPendingReadWorks()
    {
        var tcs = new TaskCompletionSource();
        var testContext = new TestServiceContext(LoggerFactory);

        await using (var server = new TestServer(async httpContext =>
        {
            var response = httpContext.Response;
            var request = httpContext.Request;

            Assert.Equal("POST", request.Method);

            var readResult = await request.BodyReader.ReadAsync();
            request.BodyReader.AdvanceTo(readResult.Buffer.End);

            var requestTask = httpContext.Request.BodyReader.ReadAsync();

            httpContext.Request.BodyReader.CancelPendingRead();

            Assert.True((await requestTask).IsCanceled);

            tcs.SetResult();

            response.Headers["Content-Length"] = new[] { "11" };

            await response.BodyWriter.WriteAsync(new Memory<byte>(Encoding.ASCII.GetBytes("Hello World"), 0, 11));

        }, testContext))
        {
            using (var connection = server.CreateConnection())
            {
                await connection.SendAll(
                    "POST / HTTP/1.1",
                    "Host:",
                    "Transfer-Encoding: chunked",
                    "",
                    "1",
                    "H");
                await tcs.Task;
                await connection.Send(
                    "4",
                    "ello",
                    "0",
                    "",
                    "");

                await connection.Receive(
                    "HTTP/1.1 200 OK",
                    "Content-Length: 11",
                    $"Date: {testContext.DateHeaderValue}",
                    "",
                    "Hello World");
            }
        }
    }

    [Fact]
    public async Task ChunkedRequestCallCompleteThrowsExceptionOnRead()
    {
        var testContext = new TestServiceContext(LoggerFactory);

        await using (var server = new TestServer(async httpContext =>
        {
            var response = httpContext.Response;
            var request = httpContext.Request;

            Assert.Equal("POST", request.Method);

            var readResult = await request.BodyReader.ReadAsync();
            request.BodyReader.AdvanceTo(readResult.Buffer.End);

            httpContext.Request.BodyReader.Complete();

            await Assert.ThrowsAsync<InvalidOperationException>(async () => await request.BodyReader.ReadAsync());

            response.Headers["Content-Length"] = new[] { "11" };

            await response.BodyWriter.WriteAsync(new Memory<byte>(Encoding.ASCII.GetBytes("Hello World"), 0, 11));

        }, testContext))
        {
            using (var connection = server.CreateConnection())
            {
                await connection.Send(
                    "POST / HTTP/1.1",
                    "Host:",
                    "Transfer-Encoding: chunked",
                    "",
                    "1",
                    "H",
                    "4",
                    "ello",
                    "0",
                    "",
                    "");

                await connection.Receive(
                    "HTTP/1.1 200 OK",
                    "Content-Length: 11",
                    $"Date: {testContext.DateHeaderValue}",
                    "",
                    "Hello World");
            }
        }
    }

    [Fact]
    public async Task ChunkedRequestCallCompleteDoesNotCauseException()
    {
        var testContext = new TestServiceContext(LoggerFactory);

        await using (var server = new TestServer(async httpContext =>
        {
            var request = httpContext.Request;

            // This read may receive all data, but what we care about
            // is that ConsumeAsync is called and doesn't error. Calling
            // TryRead before would always fail.
            var readResult = await request.BodyReader.ReadAsync();
            request.BodyReader.AdvanceTo(readResult.Buffer.End);

            request.BodyReader.Complete();

        }, testContext))
        {
            using (var connection = server.CreateConnection())
            {
                await connection.Send(
                    "POST / HTTP/1.1",
                    "Host:",
                    "Transfer-Encoding: chunked",
                    "",
                    "1",
                    "H",
                    "4",
                    "ello",
                    "0",
                    "",
                    "");

                await connection.Receive(
                    "HTTP/1.1 200 OK",
                    "Content-Length: 0",
                    $"Date: {testContext.DateHeaderValue}",
                    "",
                    "");

                // start another request to make sure OnComsumeAsync is hit
                await connection.Send(
                   "POST / HTTP/1.1",
                   "Host:",
                   "Transfer-Encoding: chunked",
                   "",
                   "0",
                   "",
                   "");

                await connection.Receive(
                    "HTTP/1.1 200 OK",
                    "Content-Length: 0",
                    $"Date: {testContext.DateHeaderValue}",
                    "",
                    "");
            }
        }

        Assert.All(TestSink.Writes, w => Assert.InRange(w.LogLevel, LogLevel.Trace, LogLevel.Information));
    }

    [Fact]
    public async Task ChunkedRequestCallCompleteWithExceptionCauses500()
    {
        var testContext = new TestServiceContext(LoggerFactory);

        await using (var server = new TestServer(async httpContext =>
        {
            var response = httpContext.Response;
            var request = httpContext.Request;

            Assert.Equal("POST", request.Method);

            var readResult = await request.BodyReader.ReadAsync();
            request.BodyReader.AdvanceTo(readResult.Buffer.End);

            httpContext.Request.BodyReader.Complete(new Exception());

            response.Headers["Content-Length"] = new[] { "11" };

            await response.BodyWriter.WriteAsync(new Memory<byte>(Encoding.ASCII.GetBytes("Hello World"), 0, 11));

        }, testContext))
        {
            using (var connection = server.CreateConnection())
            {
                await connection.SendAll(
                    "POST / HTTP/1.1",
                    "Host:",
                    "Transfer-Encoding: chunked",
                    "",
                    "1",
                    "H",
                    "0",
                    "",
                    "");

                await connection.Receive(
                    "HTTP/1.1 500 Internal Server Error",
                    "Content-Length: 0",
                    $"Date: {testContext.DateHeaderValue}",
                    "",
                    "");
            }
        }
    }

    [Fact]
    public async Task MultiReadWithInvalidNewlineAcrossReads()
    {
        // Inline so that we know when the first connection.Send has been parsed so we can send the next part
        var testContext = new TestServiceContext(LoggerFactory)
            { Scheduler = System.IO.Pipelines.PipeScheduler.Inline };
<<<<<<< HEAD

        var tcs = new TaskCompletionSource(TaskCreationOptions.RunContinuationsAsynchronously);

=======
        var tcs = new TaskCompletionSource(TaskCreationOptions.RunContinuationsAsynchronously);
>>>>>>> 89c8f6a1
        await using (var server = new TestServer(async httpContext =>
        {
            var request = httpContext.Request;
            var readTask = request.BodyReader.ReadAsync();
            tcs.TrySetResult();
            var readResult = await readTask;
            request.BodyReader.AdvanceTo(readResult.Buffer.End);
        }, testContext))
        {
            using (var connection = server.CreateConnection())
            {
                await connection.SendAll(
                    "GET / HTTP/1.1",
                    "Host:",
                    "Transfer-Encoding: chunked",
                    "",
                    "1;\r");
                await tcs.Task;
                await connection.SendAll(
                    "\r");
<<<<<<< HEAD

=======
>>>>>>> 89c8f6a1
                await connection.ReceiveEnd(
                    "HTTP/1.1 400 Bad Request",
                    "Content-Length: 0",
                    "Connection: close",
                    $"Date: {testContext.DateHeaderValue}",
                    "",
                    "");
            }
        }
    }

    [Fact]
    public async Task InvalidNewlineInFirstReadWithPartialChunkExtension()
    {
        // Inline so that we know when the first connection.Send has been parsed so we can send the next part
        var testContext = new TestServiceContext(LoggerFactory)
            { Scheduler = System.IO.Pipelines.PipeScheduler.Inline };
<<<<<<< HEAD

        var tcs = new TaskCompletionSource(TaskCreationOptions.RunContinuationsAsynchronously);

=======
        var tcs = new TaskCompletionSource(TaskCreationOptions.RunContinuationsAsynchronously);
>>>>>>> 89c8f6a1
        await using (var server = new TestServer(async httpContext =>
        {
            var request = httpContext.Request;
            var readTask = request.BodyReader.ReadAsync();
            tcs.TrySetResult();
            var readResult = await readTask;
            request.BodyReader.AdvanceTo(readResult.Buffer.End);
        }, testContext))
        {
            using (var connection = server.CreateConnection())
            {
                await connection.SendAll(
                    "GET / HTTP/1.1",
                    "Host:",
                    "Transfer-Encoding: chunked",
                    "",
                    "1;\n");
                await tcs.Task;
                await connection.SendAll(
                    "t");
<<<<<<< HEAD

=======
>>>>>>> 89c8f6a1
                await connection.ReceiveEnd(
                    "HTTP/1.1 400 Bad Request",
                    "Content-Length: 0",
                    "Connection: close",
                    $"Date: {testContext.DateHeaderValue}",
                    "",
                    "");
            }
        }
    }
}<|MERGE_RESOLUTION|>--- conflicted
+++ resolved
@@ -25,10 +25,6 @@
     public async Task RejectsInvalidChunkExtensions(string invalidChunkLine)
     {
         var testContext = new TestServiceContext(LoggerFactory);
-<<<<<<< HEAD
-
-=======
->>>>>>> 89c8f6a1
         await using (var server = new TestServer(AppChunked, testContext))
         {
             using (var connection = server.CreateConnection())
@@ -62,10 +58,6 @@
     public async Task AllowsValidChunkExtensions(string chunkLine)
     {
         var testContext = new TestServiceContext(LoggerFactory);
-<<<<<<< HEAD
-
-=======
->>>>>>> 89c8f6a1
         await using (var server = new TestServer(AppChunked, testContext))
         {
             using (var connection = server.CreateConnection())
@@ -1198,13 +1190,9 @@
         // Inline so that we know when the first connection.Send has been parsed so we can send the next part
         var testContext = new TestServiceContext(LoggerFactory)
             { Scheduler = System.IO.Pipelines.PipeScheduler.Inline };
-<<<<<<< HEAD
 
         var tcs = new TaskCompletionSource(TaskCreationOptions.RunContinuationsAsynchronously);
 
-=======
-        var tcs = new TaskCompletionSource(TaskCreationOptions.RunContinuationsAsynchronously);
->>>>>>> 89c8f6a1
         await using (var server = new TestServer(async httpContext =>
         {
             var request = httpContext.Request;
@@ -1225,10 +1213,6 @@
                 await tcs.Task;
                 await connection.SendAll(
                     "\r");
-<<<<<<< HEAD
-
-=======
->>>>>>> 89c8f6a1
                 await connection.ReceiveEnd(
                     "HTTP/1.1 400 Bad Request",
                     "Content-Length: 0",
@@ -1246,13 +1230,9 @@
         // Inline so that we know when the first connection.Send has been parsed so we can send the next part
         var testContext = new TestServiceContext(LoggerFactory)
             { Scheduler = System.IO.Pipelines.PipeScheduler.Inline };
-<<<<<<< HEAD
 
         var tcs = new TaskCompletionSource(TaskCreationOptions.RunContinuationsAsynchronously);
 
-=======
-        var tcs = new TaskCompletionSource(TaskCreationOptions.RunContinuationsAsynchronously);
->>>>>>> 89c8f6a1
         await using (var server = new TestServer(async httpContext =>
         {
             var request = httpContext.Request;
@@ -1273,10 +1253,6 @@
                 await tcs.Task;
                 await connection.SendAll(
                     "t");
-<<<<<<< HEAD
-
-=======
->>>>>>> 89c8f6a1
                 await connection.ReceiveEnd(
                     "HTTP/1.1 400 Bad Request",
                     "Content-Length: 0",
