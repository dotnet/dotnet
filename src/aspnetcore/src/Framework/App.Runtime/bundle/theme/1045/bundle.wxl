--- conflicted
+++ resolved
@@ -1,15 +1,15 @@
 ﻿<WixLocalization Culture="en-us" Language="1033" xmlns="http://wixtoolset.org/schemas/v4/wxl">
-  
+
   <String Id="Caption" Value="[WixBundleName] — instalacja"/>
-  
+
   <String Id="Title" Value="[BUNDLEMONIKER]"/>
-  
-  
+
+
   <String Id="InstallVersion" Value="Wersja [WixBundleVersion]"/>
   <String Id="ConfirmCancelMessage" Value="Czy na pewno chcesz anulować?"/>
   <String Id="ExecuteUpgradeRelatedBundleMessage" Value="Poprzednia wersja"/>
   <String Id="HelpHeader" Value="Konfiguracja — Pomoc"/>
-  
+
   <String Id="HelpText" Value="/instaluj | /napraw | /odinstaluj | /układ [\[]katalog[\]] — instaluje, naprawia, odinstalowuje lub
    tworzy pełną kopię lokalną pakietu w katalogu. Instalacja jest domyślna.
 
@@ -69,13 +69,10 @@
   <String Id="LicenseAssent" Value="Klikając pozycję Zainstaluj, wyrażasz zgodę na następujące warunki:"/>
   <String Id="WelcomeHeaderMessage">ASP.NET Runtime</String>
   <String Id="WelcomeDescription">The ASP.NET Runtime is used to run ASP.NET applications, on your Windows computer. ASP.NET is open source, cross platform, and supported by Microsoft. We hope you enjoy it!</String>
-<<<<<<< HEAD
   <String Id="PrivacyStatementLink" Value="&lt;A HREF=&quot;https://aka.ms/dev-privacy&quot;&gt;Oświadczenie o ochronie prywatności&lt;/A&gt;"/>
   <String Id="DotNetEulaLink" Value="&lt;A HREF=&quot;https://aka.ms/dotnet-license-windows&quot;&gt;Informacje licencyjne dla platformy .NET&lt;/A&gt;"/>
   <String Id="DotNetCLITelemetryLink" Value="&lt;A HREF=&quot;https://aka.ms/dotnet-cli-telemetry&quot;&gt;Zbieranie telemetrii i rezygnacja&lt;/A&gt;"/>
-=======
->>>>>>> 89c8f6a1
 
-  
+
   <String Id="EulaPrivacy" Value="[WixBundleName] &lt;a href=&quot;https://go.microsoft.com/fwlink/?LinkId=329770&quot;&gt;postanowienia licencyjne&lt;/a&gt; i &lt;a href=&quot;https://go.microsoft.com/fwlink/?LinkId=786378&quot;&gt;zasady zachowania poufności informacji&lt;/a&gt;."/>
 </WixLocalization>