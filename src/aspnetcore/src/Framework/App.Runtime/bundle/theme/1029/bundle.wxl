﻿<WixLocalization Culture="en-us" Language="1033" xmlns="http://wixtoolset.org/schemas/v4/wxl">
  
  <String Id="Caption" Value="Instalace [WixBundleName]"/>
  
  <String Id="Title" Value="[BUNDLEMONIKER]"/>
  
  
  <String Id="InstallVersion" Value="Verze [WixBundleVersion]"/>
  <String Id="ConfirmCancelMessage" Value="Opravdu chcete akci zrušit?"/>
  <String Id="ExecuteUpgradeRelatedBundleMessage" Value="Předchozí verze"/>
  <String Id="HelpHeader" Value="Nápověda k nastavení"/>
  
  <String Id="HelpText" Value="/install | /repair | /uninstall | /layout [\[]adresář[\]]– nainstaluje, opraví, odinstaluje nebo
   vytvoří úplnou místní kopii sady v adresáři. Výchozí možností je instalace.

/passive | /quiet – zobrazí minimální uživatelské rozhraní bez jakýchkoli výzev nebo nezobrazí žádné uživatelské rozhraní ani
   žádné výzvy. Ve výchozím nastavení se zobrazí uživatelské rozhraní a všechny výzvy.

/norestart – potlačí všechny pokusy o restartování. Ve výchozím nastavení uživatelské rozhraní zobrazí před restartováním výzvu.
/log log.txt – zapíše protokol do konkrétního souboru. Ve výchozím nastavení bude soubor protokolu vytvořen v adresáři %TEMP%."/>
  <String Id="HelpCloseButton" Value="&amp;Zavřít"/>
  <String Id="InstallAcceptCheckbox" Value="&amp;Souhlasím s licenčními podmínkami a ujednáními"/>
  <String Id="InstallInstallButton" Value="Na&amp;instalovat"/>
  <String Id="InstallCloseButton" Value="&amp;Zavřít"/>
  <String Id="ProgressHeader" Value="Průběh instalace"/>
  <String Id="ProgressLabel" Value="Zpracování:"/>
  <String Id="OverallProgressPackageText" Value="Probíhá inicializace..."/>
  <String Id="ProgressCancelButton" Value="&amp;Zrušit"/>
  <String Id="ModifyHeader" Value="Upravit nastavení"/>
  <String Id="ModifyRepairButton" Value="&amp;Opravit"/>
  <String Id="ModifyUninstallButton" Value="&amp;Odinstalovat"/>
  <String Id="ModifyCloseButton" Value="&amp;Zavřít"/>
  <String Id="SuccessCacheHeader" Value="Úspěšné dokončení mezipaměti"/>
  <String Id="SuccessModifyHeader" Value="Úprava byla úspěšně dokončena."/>
  <String Id="SuccessUnsafeUninstallHeader" Value="Odinstalace se úspěšně dokončila."/>
  <String Id="SuccessLayoutHeader" Value="Rozložení se úspěšně dokončilo."/>
  <String Id="SuccessRepairHeader" Value="Oprava byla úspěšně dokončena."/>
  <String Id="SuccessUninstallHeader" Value="Odinstalace se úspěšně dokončila."/>
  <String Id="SuccessInstallHeader" Value="Instalace se úspěšně dokončila"/>
  <String Id="SuccessHeader" Value="Instalace byla úspěšná"/>
  <String Id="SuccessLaunchButton" Value="&amp;Spustit"/>
  <String Id="SuccessRestartText" Value="Před použitím tohoto softwaru musíte restartovat počítač."/>
  <String Id="SuccessUninstallRestartText" Value="Odebrání softwaru dokončíte restartováním počítače."/>
  <String Id="SuccessRestartButton" Value="&amp;Restartovat"/>
  <String Id="SuccessCloseButton" Value="&amp;Zavřít"/>
  <String Id="FailureHeader" Value="Instalace selhala."/>
  <String Id="FailureCacheHeader" Value="Mezipaměť selhala."/>
  <String Id="FailureLayoutHeader" Value="Rozložení selhalo."/>
  <String Id="FailureInstallHeader" Value="Instalace selhala."/>
  <String Id="FailureUninstallHeader" Value="Odinstalace selhala."/>
  <String Id="FailureUnsafeUninstallHeader" Value="Odinstalace selhala."/>
  <String Id="FailureRepairHeader" Value="Oprava selhala."/>
  <String Id="FailureModifyHeader" Value="Úprava selhala."/>
  <String Id="FailureHyperlinkLogText" Value="Nejméně jeden problém způsobil, že instalace selhala. Opravte prosím tyto problémy a zkuste instalaci zopakovat. Další informace najdete v &lt;a href=&quot;#&quot;&gt;souboru protokolu&lt;/a&gt;."/>
  <String Id="FailureRestartText" Value="Pro dokončení vrácení změn tohoto softwaru je potřeba restartovat počítač."/>
  <String Id="FailureRestartButton" Value="&amp;Restartovat"/>
  <String Id="FailureCloseButton" Value="&amp;Zavřít"/>
  <String Id="FilesInUseHeader" Value="Soubory jsou používány"/>
  <String Id="FilesInUseLabel" Value="Následující aplikace používají soubory, které je potřeba aktualizovat:"/>
  <String Id="FilesInUseCloseRadioButton" Value="&amp;Zavřít aplikace a pokusit se je znovu spustit"/>
  <String Id="FilesInUseDontCloseRadioButton" Value="&amp;Nezavírat aplikace Bude nutné restartovat počítač."/>
  <String Id="FilesInUseNetfxCloseRadioButton" Value="&amp;Zavřít aplikace"/>
  <String Id="FilesInUseOkButton" Value="&amp;OK"/>
  <String Id="FilesInUseCancelButton" Value="&amp;Zrušit"/>
  <String Id="FilesInUseRetryButton" Value="Opakov&amp;at"/>
  <String Id="FilesInUseIgnoreButton" Value="&amp;Přeskočit"/>
  <String Id="FilesInUseExitButton" Value="&amp;Ukončit"/>
  <String Id="FilesInUseTitle" Value="Soubory jsou používány."/>
  <String Id="LicenseAssent" Value="Kliknutím na Nainstalovat vyjadřujete souhlas s následujícími podmínkami:"/>
  <String Id="WelcomeHeaderMessage">ASP.NET Runtime</String>
  <String Id="WelcomeDescription">The ASP.NET Runtime is used to run ASP.NET applications, on your Windows computer. ASP.NET is open source, cross platform, and supported by Microsoft. We hope you enjoy it!</String>
<<<<<<< HEAD
  <String Id="PrivacyStatementLink" Value="&lt;A HREF=&quot;https://aka.ms/dev-privacy&quot;&gt;Prohlášení o zásadách ochrany osobních údajů&lt;/A&gt;"/>
  <String Id="DotNetEulaLink" Value="&lt;A HREF=&quot;https://aka.ms/dotnet-license-windows&quot;&gt;Informace o licencování pro .NET&lt;/A&gt;"/>
  <String Id="DotNetCLITelemetryLink" Value="&lt;A HREF=&quot;https://aka.ms/dotnet-cli-telemetry&quot;&gt;Shromažďování telemetrie a výslovný nesouhlas&lt;/A&gt;"/>
=======
>>>>>>> 89c8f6a1

  
  <String Id="EulaPrivacy" Value="[WixBundleName] – &lt;a href=&quot;https://go.microsoft.com/fwlink/?LinkId=329770&quot;&gt;licenční podmínky&lt;/a&gt; a &lt;a href=&quot;https://go.microsoft.com/fwlink/?LinkId=786378&quot;&gt;prohlášení o zásadách ochrany osobních údajů&lt;/a&gt;"/>
</WixLocalization><|MERGE_RESOLUTION|>--- conflicted
+++ resolved
@@ -1,15 +1,15 @@
 ﻿<WixLocalization Culture="en-us" Language="1033" xmlns="http://wixtoolset.org/schemas/v4/wxl">
-  
+
   <String Id="Caption" Value="Instalace [WixBundleName]"/>
-  
+
   <String Id="Title" Value="[BUNDLEMONIKER]"/>
-  
-  
+
+
   <String Id="InstallVersion" Value="Verze [WixBundleVersion]"/>
   <String Id="ConfirmCancelMessage" Value="Opravdu chcete akci zrušit?"/>
   <String Id="ExecuteUpgradeRelatedBundleMessage" Value="Předchozí verze"/>
   <String Id="HelpHeader" Value="Nápověda k nastavení"/>
-  
+
   <String Id="HelpText" Value="/install | /repair | /uninstall | /layout [\[]adresář[\]]– nainstaluje, opraví, odinstaluje nebo
    vytvoří úplnou místní kopii sady v adresáři. Výchozí možností je instalace.
 
@@ -69,13 +69,10 @@
   <String Id="LicenseAssent" Value="Kliknutím na Nainstalovat vyjadřujete souhlas s následujícími podmínkami:"/>
   <String Id="WelcomeHeaderMessage">ASP.NET Runtime</String>
   <String Id="WelcomeDescription">The ASP.NET Runtime is used to run ASP.NET applications, on your Windows computer. ASP.NET is open source, cross platform, and supported by Microsoft. We hope you enjoy it!</String>
-<<<<<<< HEAD
   <String Id="PrivacyStatementLink" Value="&lt;A HREF=&quot;https://aka.ms/dev-privacy&quot;&gt;Prohlášení o zásadách ochrany osobních údajů&lt;/A&gt;"/>
   <String Id="DotNetEulaLink" Value="&lt;A HREF=&quot;https://aka.ms/dotnet-license-windows&quot;&gt;Informace o licencování pro .NET&lt;/A&gt;"/>
   <String Id="DotNetCLITelemetryLink" Value="&lt;A HREF=&quot;https://aka.ms/dotnet-cli-telemetry&quot;&gt;Shromažďování telemetrie a výslovný nesouhlas&lt;/A&gt;"/>
-=======
->>>>>>> 89c8f6a1
 
-  
+
   <String Id="EulaPrivacy" Value="[WixBundleName] – &lt;a href=&quot;https://go.microsoft.com/fwlink/?LinkId=329770&quot;&gt;licenční podmínky&lt;/a&gt; a &lt;a href=&quot;https://go.microsoft.com/fwlink/?LinkId=786378&quot;&gt;prohlášení o zásadách ochrany osobních údajů&lt;/a&gt;"/>
 </WixLocalization>