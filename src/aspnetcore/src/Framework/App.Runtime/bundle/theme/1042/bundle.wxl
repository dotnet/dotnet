﻿<WixLocalization Culture="en-us" Language="1033" xmlns="http://wixtoolset.org/schemas/v4/wxl">
  
  <String Id="Caption" Value="[WixBundleName] 설치"/>
  
  <String Id="Title" Value="[BUNDLEMONIKER]"/>
  
  
  <String Id="InstallVersion" Value="버전 [WixBundleVersion]"/>
  <String Id="ConfirmCancelMessage" Value="취소하시겠습니까?"/>
  <String Id="ExecuteUpgradeRelatedBundleMessage" Value="이전 버전"/>
  <String Id="HelpHeader" Value="설치 도움말"/>
  
  <String Id="HelpText" Value="/install | /repair | /uninstall | /layout [\[]directory[\]] - 설치, 복구, 제거 또는
   디렉터리에 번들의 전체 로컬 복사본을 만듭니다. 설치가 기본값입니다.

/passive | /quiet - 프롬프트 없이 최소 UI를 표시하거나 UI와
   프롬프트를 표시하지 않습니다. 기본적으로 UI와 모든 프롬프트가 표시됩니다.

/norestart   - 다시 시작 시도를 억제합니다. 기본적으로 UI는 다시 시작하기 전에 메시지를 표시합니다.
/log log.txt - 특정 파일에 로그합니다. 기본적으로 로그 파일은 %TEMP%에 만들어집니다."/>
  <String Id="HelpCloseButton" Value="닫기(&amp;C)"/>
  <String Id="InstallAcceptCheckbox" Value="라이선스 사용 약관에 동의합니다(&amp;A)."/>
  <String Id="InstallInstallButton" Value="설치(&amp;I)"/>
  <String Id="InstallCloseButton" Value="닫기(&amp;C)"/>
  <String Id="ProgressHeader" Value="설치 진행률"/>
  <String Id="ProgressLabel" Value="처리하는 중:"/>
  <String Id="OverallProgressPackageText" Value="초기화하는 중..."/>
  <String Id="ProgressCancelButton" Value="취소(&amp;C)"/>
  <String Id="ModifyHeader" Value="설치 수정"/>
  <String Id="ModifyRepairButton" Value="복구(&amp;R)"/>
  <String Id="ModifyUninstallButton" Value="제거(&amp;U)"/>
  <String Id="ModifyCloseButton" Value="닫기(&amp;C)"/>
  <String Id="SuccessCacheHeader" Value="캐시가 완료됨"/>
  <String Id="SuccessModifyHeader" Value="수정 완료됨"/>
  <String Id="SuccessUnsafeUninstallHeader" Value="제거 완료됨"/>
  <String Id="SuccessLayoutHeader" Value="레이아웃 완료됨"/>
  <String Id="SuccessRepairHeader" Value="복구 완료됨"/>
  <String Id="SuccessUninstallHeader" Value="제거 완료됨"/>
  <String Id="SuccessInstallHeader" Value="설치 완료됨"/>
  <String Id="SuccessHeader" Value="설치 완료"/>
  <String Id="SuccessLaunchButton" Value="시작(&amp;L)"/>
  <String Id="SuccessRestartText" Value="소프트웨어를 사용하려면 먼저 컴퓨터를 다시 시작해야 합니다."/>
  <String Id="SuccessUninstallRestartText" Value="소프트웨어 제거를 완료하려면 컴퓨터를 다시 시작해야 합니다."/>
  <String Id="SuccessRestartButton" Value="다시 시작(&amp;R)"/>
  <String Id="SuccessCloseButton" Value="닫기(&amp;C)"/>
  <String Id="FailureHeader" Value="설치 실패"/>
  <String Id="FailureCacheHeader" Value="캐시 실패"/>
  <String Id="FailureLayoutHeader" Value="레이아웃 실패"/>
  <String Id="FailureInstallHeader" Value="설치 실패"/>
  <String Id="FailureUninstallHeader" Value="제거 실패"/>
  <String Id="FailureUnsafeUninstallHeader" Value="제거 실패"/>
  <String Id="FailureRepairHeader" Value="복구 실패"/>
  <String Id="FailureModifyHeader" Value="수정 실패"/>
  <String Id="FailureHyperlinkLogText" Value="하나 이상의 문제로 인해 설치가 실패했습니다. 문제를 해결한 후 설치를 다시 시도하세요. 자세한 내용은 &lt;a href=&quot;#&quot;&gt;로그 파일&lt;/a&gt;을 참조하세요."/>
  <String Id="FailureRestartText" Value="소프트웨어 롤백을 완료하려면 먼저 컴퓨터를 다시 시작해야 합니다."/>
  <String Id="FailureRestartButton" Value="다시 시작(&amp;R)"/>
  <String Id="FailureCloseButton" Value="닫기(&amp;C)"/>
  <String Id="FilesInUseHeader" Value="사용 중인 파일"/>
  <String Id="FilesInUseLabel" Value="다음의 응용 프로그램이 업데이트해야 할 파일을 사용 중입니다."/>
  <String Id="FilesInUseCloseRadioButton" Value="애플리케이션을 닫고 다시 시작합니다(&amp;A)."/>
  <String Id="FilesInUseDontCloseRadioButton" Value="애플리케이션을 닫지 마세요(&amp;D). 다시 부팅해야 합니다."/>
  <String Id="FilesInUseNetfxCloseRadioButton" Value="애플리케이션을 닫습니다(&amp;A)."/>
  <String Id="FilesInUseOkButton" Value="확인(&amp;O)"/>
  <String Id="FilesInUseCancelButton" Value="취소(&amp;C)"/>
  <String Id="FilesInUseRetryButton" Value="다시 시도(&amp;R)"/>
  <String Id="FilesInUseIgnoreButton" Value="무시(&amp;I)"/>
  <String Id="FilesInUseExitButton" Value="끝내기(&amp;X)"/>
  <String Id="FilesInUseTitle" Value="사용 중인 파일"/>
  <String Id="LicenseAssent" Value="설치를 클릭하면 다음 사용 약관에 동의하는 것입니다."/>
  <String Id="WelcomeHeaderMessage">ASP.NET Runtime</String>
  <String Id="WelcomeDescription">The ASP.NET Runtime is used to run ASP.NET applications, on your Windows computer. ASP.NET is open source, cross platform, and supported by Microsoft. We hope you enjoy it!</String>
<<<<<<< HEAD
  <String Id="PrivacyStatementLink" Value="&lt;A HREF=&quot;https://aka.ms/dev-privacy&quot;&gt;개인정보처리방침&lt;/A&gt;"/>
  <String Id="DotNetEulaLink" Value="&lt;A HREF=&quot;https://aka.ms/dotnet-license-windows&quot;&gt;.NET에 대한 라이선싱 정보&lt;/A&gt;"/>
  <String Id="DotNetCLITelemetryLink" Value="&lt;A HREF=&quot;https://aka.ms/dotnet-cli-telemetry&quot;&gt;원격 분석 수집 및 옵트아웃&lt;/A&gt;"/>
=======
>>>>>>> 89c8f6a1

  
  <String Id="EulaPrivacy" Value="[WixBundleName] &lt;a href=&quot;https://go.microsoft.com/fwlink/?LinkId=329770&quot;&gt;사용 조건&lt;/a&gt;과 &lt;a href=&quot;https://go.microsoft.com/fwlink/?LinkId=786378&quot;&gt;개인정보 처리방침&lt;/a&gt;."/>
</WixLocalization><|MERGE_RESOLUTION|>--- conflicted
+++ resolved
@@ -1,15 +1,15 @@
 ﻿<WixLocalization Culture="en-us" Language="1033" xmlns="http://wixtoolset.org/schemas/v4/wxl">
-  
+
   <String Id="Caption" Value="[WixBundleName] 설치"/>
-  
+
   <String Id="Title" Value="[BUNDLEMONIKER]"/>
-  
-  
+
+
   <String Id="InstallVersion" Value="버전 [WixBundleVersion]"/>
   <String Id="ConfirmCancelMessage" Value="취소하시겠습니까?"/>
   <String Id="ExecuteUpgradeRelatedBundleMessage" Value="이전 버전"/>
   <String Id="HelpHeader" Value="설치 도움말"/>
-  
+
   <String Id="HelpText" Value="/install | /repair | /uninstall | /layout [\[]directory[\]] - 설치, 복구, 제거 또는
    디렉터리에 번들의 전체 로컬 복사본을 만듭니다. 설치가 기본값입니다.
 
@@ -69,13 +69,10 @@
   <String Id="LicenseAssent" Value="설치를 클릭하면 다음 사용 약관에 동의하는 것입니다."/>
   <String Id="WelcomeHeaderMessage">ASP.NET Runtime</String>
   <String Id="WelcomeDescription">The ASP.NET Runtime is used to run ASP.NET applications, on your Windows computer. ASP.NET is open source, cross platform, and supported by Microsoft. We hope you enjoy it!</String>
-<<<<<<< HEAD
   <String Id="PrivacyStatementLink" Value="&lt;A HREF=&quot;https://aka.ms/dev-privacy&quot;&gt;개인정보처리방침&lt;/A&gt;"/>
   <String Id="DotNetEulaLink" Value="&lt;A HREF=&quot;https://aka.ms/dotnet-license-windows&quot;&gt;.NET에 대한 라이선싱 정보&lt;/A&gt;"/>
   <String Id="DotNetCLITelemetryLink" Value="&lt;A HREF=&quot;https://aka.ms/dotnet-cli-telemetry&quot;&gt;원격 분석 수집 및 옵트아웃&lt;/A&gt;"/>
-=======
->>>>>>> 89c8f6a1
 
-  
+
   <String Id="EulaPrivacy" Value="[WixBundleName] &lt;a href=&quot;https://go.microsoft.com/fwlink/?LinkId=329770&quot;&gt;사용 조건&lt;/a&gt;과 &lt;a href=&quot;https://go.microsoft.com/fwlink/?LinkId=786378&quot;&gt;개인정보 처리방침&lt;/a&gt;."/>
 </WixLocalization>