--- conflicted
+++ resolved
@@ -159,20 +159,6 @@
             withPreviousSDK: true              # ✅
             createSourceArtifacts: false       # 🚫
 
-<<<<<<< HEAD
-          - buildNameFormat: 'SB_{0}_Mono_Offline_MsftSdk'
-            distro: centos
-            targetArchitecture: x64
-            buildFromArchive: true             # ✅
-            enablePoison: false                # 🚫
-            runOnline: false                   # 🚫
-            useMonoRuntime: true               # ✅
-            useSystemLibraries: false          # 🚫
-            withPreviousSDK: false             # 🚫
-            createSourceArtifacts: false       # 🚫
-
-=======
->>>>>>> e20143f3
           - buildNameFormat: 'SB_{0}_Offline_MsftSdk'
             distro: fedora
             targetArchitecture: x64
@@ -204,21 +190,5 @@
             useMonoRuntime: false              # 🚫
             useSystemLibraries: false          # 🚫
             withPreviousSDK: false             # 🚫
-<<<<<<< HEAD
             createSourceArtifacts: false       # 🚫
-            reuseBuildArtifactsFrom: 'SB_{0}_Offline_MsftSdk_x64'
-
-          - buildNameFormat: 'SB_{0}_Mono_Offline_CurrentSourceBuiltSdk'
-            distro: centos
-            targetArchitecture: x64
-            buildFromArchive: true             # ✅
-            enablePoison: false                # 🚫
-            runOnline: false                   # 🚫
-            useMonoRuntime: true               # ✅
-            useSystemLibraries: false          # 🚫
-            withPreviousSDK: false             # 🚫
-            createSourceArtifacts: false       # 🚫
-            reuseBuildArtifactsFrom: 'SB_{0}_Mono_Offline_MsftSdk_x64'
-=======
-            reuseBuildArtifactsFrom: 'SB_{0}_Offline_MsftSdk_x64'
->>>>>>> e20143f3
+            reuseBuildArtifactsFrom: 'SB_{0}_Offline_MsftSdk_x64'