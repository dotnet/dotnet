parameters:

- name: pool_Linux
  type: object

- name: pool_LinuxArm64
  type: object

# Scope of jobs which are executed
- name: scope
  type: string
  values:
  # run several legs e.g. stage1/stage2 for basic testing
  - lite
  # run everything
  - full

- name: useMicrosoftBuildAssetsForTests
  type: boolean
  default: true

# True when build is running from dotnet/dotnet directly
- name: isBuiltFromVmr
  type: boolean
  default: true

<<<<<<< HEAD
- name: desiredFinalVersionKind
  type: string
  default: ''

stages:
- template: source-build-and-validate.yml
  parameters:
    pool_Linux: ${{ parameters.pool_Linux }}
    pool_LinuxArm64: ${{ parameters.pool_LinuxArm64 }}
    useMicrosoftBuildAssetsForTests: ${{ parameters.useMicrosoftBuildAssetsForTests }}
    isBuiltFromVmr: ${{ parameters.isBuiltFromVmr }}
    desiredFinalVersionKind: ${{ parameters.desiredFinalVersionKind }}
    
    # Description of the source build legs to run.
    # This is described here as a parameter to allow two separate stages to be produced from this list (one for building
    # and one for validation). Because this template is not directly within a pipeline, stage, or job, we can't reference
    # variables as template expressions. So we can't do things like '${{ format('{0}_Online_MsftSdk', variables.centOSStreamName) }}'.
    # The variable value will be empty in that case. Instead, each leg defines a distro name that source-build-and-validate.yml uses
    # to determine which variable to use for determining the various parameter values which are based on variables.
    #
    # Changing the build name requires updating the referenced name in the source-build-sdk-diff-tests.yml pipeline
    legs:
      
      - buildNameFormat: '{0}_Online_MsftSdk'
        distro: centos
        targetArchitecture: x64
        buildFromArchive: false            # 🚫
        enablePoison: false                # 🚫
        runOnline: true                    # ✅
        useMonoRuntime: false              # 🚫
        withPreviousSDK: false             # 🚫
      
      - buildNameFormat: '{0}_Offline_CurrentSourceBuiltSdk'
        distro: centos
        targetArchitecture: x64
        buildFromArchive: false            # 🚫
        enablePoison: false                # 🚫
        runOnline: false                   # 🚫
        useMonoRuntime: false              # 🚫
        withPreviousSDK: false             # 🚫
        reuseBuildArtifactsFrom: '{0}_Online_MsftSdk_x64'
=======
# List of verifications to run during PRs.
- name: verifications
  type: object
  default: []

stages:
- ${{ if or(in(parameters.scope, 'full') , contains(join(';', parameters.verifications), 'source-build-')) }}:
  - template: source-build-and-validate.yml
    parameters:
      pool_Linux: ${{ parameters.pool_Linux }}
      pool_LinuxArm64: ${{ parameters.pool_LinuxArm64 }}
      useMicrosoftBuildAssetsForTests: ${{ parameters.useMicrosoftBuildAssetsForTests }}
      isBuiltFromVmr: ${{ parameters.isBuiltFromVmr }}
>>>>>>> 7cab9a08
      
      # Description of the source build legs to run.
      # This is described here as a parameter to allow two separate stages to be produced from this list (one for building
      # and one for validation). Because this template is not directly within a pipeline, stage, or job, we can't reference
      # variables as template expressions. So we can't do things like '${{ format('{0}_Online_MsftSdk', variables.centOSStreamName) }}'.
      # The variable value will be empty in that case. Instead, each leg defines a distro name that source-build-and-validate.yml uses
      # to determine which variable to use for determining the various parameter values which are based on variables.
      #
      # Changing the build name requires updating the referenced name in the source-build-sdk-diff-tests.yml pipeline
      legs:

        ### Source-build verification legs ###

        # Stage 1 leg is built in full scope, or lite when any of the `source-build-` verifications are requested.
        - buildNameFormat: '{0}_Online_MsftSdk'
          distro: centos
          targetArchitecture: x64
          buildFromArchive: false            # 🚫
          enablePoison: false                # 🚫
          runOnline: true                    # ✅
          useMonoRuntime: false              # 🚫
          withPreviousSDK: false             # 🚫

        - ${{ if containsValue(parameters.verifications, 'source-build-stage2') }}:

          - buildNameFormat: '{0}_Offline_CurrentSourceBuiltSdk'
            distro: centos
            targetArchitecture: x64
            buildFromArchive: false            # 🚫
            enablePoison: false                # 🚫
            runOnline: false                   # 🚫
            useMonoRuntime: false              # 🚫
            withPreviousSDK: false             # 🚫
            reuseBuildArtifactsFrom: '{0}_Online_MsftSdk_x64'

        ### Additional legs for full build ###
        - ${{ if in(parameters.scope, 'full') }}:

          - buildNameFormat: '{0}_Offline_MsftSdk'
            distro: ubuntu
            targetArchitecture: x64
            buildFromArchive: false            # 🚫
            enablePoison: false                # 🚫
            excludeOmniSharpTests: false       # 🚫
            runOnline: false                   # 🚫
            useMonoRuntime: false              # 🚫
            withPreviousSDK: false             # 🚫

          - buildNameFormat: '{0}_Offline_PreviousSourceBuiltSdk'
            distro: centos
            targetArchitecture: x64
            buildFromArchive: false            # 🚫
            enablePoison: true                 # ✅
            runOnline: false                   # 🚫
            useMonoRuntime: false              # 🚫
            withPreviousSDK: true              # ✅

          - buildNameFormat: '{0}_Offline_MsftSdk'
            distro: almalinux
            targetArchitecture: x64
            buildFromArchive: false            # 🚫
            enablePoison: false                # 🚫
            runOnline: false                   # 🚫
            useMonoRuntime: false              # 🚫
            withPreviousSDK: false             # 🚫

          - buildNameFormat: '{0}_Offline_MsftSdk'
            distro: alpine
            targetArchitecture: x64
            buildFromArchive: false            # 🚫
            enablePoison: false                # 🚫
            runOnline: false                   # 🚫
            useMonoRuntime: false              # 🚫
            withPreviousSDK: false             # 🚫

          - buildNameFormat: '{0}_Offline_MsftSdk'
            distro: centos
            targetArchitecture: x64
            buildFromArchive: true             # ✅
            enablePoison: false                # 🚫
            runOnline: false                   # 🚫
            useMonoRuntime: false              # 🚫
            withPreviousSDK: false             # 🚫

          - buildNameFormat: '{0}_Online_PreviousSourceBuiltSdk'
            distro: centos
            targetArchitecture: x64
            buildFromArchive: false            # 🚫
            enablePoison: false                # 🚫
            runOnline: true                    # ✅
            useMonoRuntime: false              # 🚫
            withPreviousSDK: true              # ✅

          - buildNameFormat: '{0}_Mono_Offline_MsftSdk'
            distro: centos
            targetArchitecture: x64
            buildFromArchive: true             # ✅
            enablePoison: false                # 🚫
            runOnline: false                   # 🚫
            useMonoRuntime: true               # ✅
            withPreviousSDK: false             # 🚫

          - buildNameFormat: '{0}_Offline_MsftSdk'
            distro: fedora
            targetArchitecture: x64
            buildFromArchive: true             # ✅
            enablePoison: false                # 🚫
            runOnline: false                   # 🚫
            useMonoRuntime: false              # 🚫
            withPreviousSDK: false             # 🚫

          - buildNameFormat: '{0}Arm64_Offline_MsftSdk'
            distro: ubuntu
            targetArchitecture: arm64
            buildFromArchive: false            # 🚫
            enablePoison: false                # 🚫
            runOnline: false                   # 🚫
            useMonoRuntime: false              # 🚫
            withPreviousSDK: false             # 🚫

          - buildNameFormat: '{0}_Offline_CurrentSourceBuiltSdk'
            distro: fedora
            targetArchitecture: x64
            buildFromArchive: false            # 🚫
            enablePoison: false                # 🚫
            runOnline: false                   # 🚫
            useMonoRuntime: false              # 🚫
            withPreviousSDK: false             # 🚫
            reuseBuildArtifactsFrom: '{0}_Offline_MsftSdk_x64'

          - buildNameFormat: '{0}_Mono_Offline_CurrentSourceBuiltSdk'
            distro: centos
            targetArchitecture: x64
            buildFromArchive: true             # ✅
            enablePoison: false                # 🚫
            runOnline: false                   # 🚫
            useMonoRuntime: true               # ✅
            withPreviousSDK: false             # 🚫
            reuseBuildArtifactsFrom: '{0}_Mono_Offline_MsftSdk_x64'<|MERGE_RESOLUTION|>--- conflicted
+++ resolved
@@ -24,49 +24,10 @@
   type: boolean
   default: true
 
-<<<<<<< HEAD
 - name: desiredFinalVersionKind
   type: string
   default: ''
 
-stages:
-- template: source-build-and-validate.yml
-  parameters:
-    pool_Linux: ${{ parameters.pool_Linux }}
-    pool_LinuxArm64: ${{ parameters.pool_LinuxArm64 }}
-    useMicrosoftBuildAssetsForTests: ${{ parameters.useMicrosoftBuildAssetsForTests }}
-    isBuiltFromVmr: ${{ parameters.isBuiltFromVmr }}
-    desiredFinalVersionKind: ${{ parameters.desiredFinalVersionKind }}
-    
-    # Description of the source build legs to run.
-    # This is described here as a parameter to allow two separate stages to be produced from this list (one for building
-    # and one for validation). Because this template is not directly within a pipeline, stage, or job, we can't reference
-    # variables as template expressions. So we can't do things like '${{ format('{0}_Online_MsftSdk', variables.centOSStreamName) }}'.
-    # The variable value will be empty in that case. Instead, each leg defines a distro name that source-build-and-validate.yml uses
-    # to determine which variable to use for determining the various parameter values which are based on variables.
-    #
-    # Changing the build name requires updating the referenced name in the source-build-sdk-diff-tests.yml pipeline
-    legs:
-      
-      - buildNameFormat: '{0}_Online_MsftSdk'
-        distro: centos
-        targetArchitecture: x64
-        buildFromArchive: false            # 🚫
-        enablePoison: false                # 🚫
-        runOnline: true                    # ✅
-        useMonoRuntime: false              # 🚫
-        withPreviousSDK: false             # 🚫
-      
-      - buildNameFormat: '{0}_Offline_CurrentSourceBuiltSdk'
-        distro: centos
-        targetArchitecture: x64
-        buildFromArchive: false            # 🚫
-        enablePoison: false                # 🚫
-        runOnline: false                   # 🚫
-        useMonoRuntime: false              # 🚫
-        withPreviousSDK: false             # 🚫
-        reuseBuildArtifactsFrom: '{0}_Online_MsftSdk_x64'
-=======
 # List of verifications to run during PRs.
 - name: verifications
   type: object
@@ -80,7 +41,7 @@
       pool_LinuxArm64: ${{ parameters.pool_LinuxArm64 }}
       useMicrosoftBuildAssetsForTests: ${{ parameters.useMicrosoftBuildAssetsForTests }}
       isBuiltFromVmr: ${{ parameters.isBuiltFromVmr }}
->>>>>>> 7cab9a08
+      desiredFinalVersionKind: ${{ parameters.desiredFinalVersionKind }}
       
       # Description of the source build legs to run.
       # This is described here as a parameter to allow two separate stages to be produced from this list (one for building
