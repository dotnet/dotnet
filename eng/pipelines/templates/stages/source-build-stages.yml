parameters:

- name: pool_Linux
  type: object

- name: pool_LinuxArm64
  type: object

# Scope of jobs which are executed
- name: scope
  type: string
  values:
  # run only windows jobs
  - scout
  # run several legs e.g. stage1/stage2 for basic testing
  - lite
  # run everything
  - full

- name: useMicrosoftBuildAssetsForTests
  type: boolean
  default: true

# True when build is running from dotnet/dotnet directly
- name: isBuiltFromVmr
  type: boolean
  default: true

- name: desiredSigning
  type: string
  default: ''

- name: desiredFinalVersionKind
  type: string
  default: ''

# List of verifications to run during PRs.
- name: verifications
  type: object
  default: []

# Indicates whether runtime dependent jobs are excluded.
- name: excludeRuntimeDependentJobs
  type: boolean
  default: false

stages:
- ${{ if or(in(parameters.scope, 'full') , contains(join(';', parameters.verifications), 'source-build-')) }}:
  - template: source-build-and-validate.yml
    parameters:
      pool_Linux: ${{ parameters.pool_Linux }}
      pool_LinuxArm64: ${{ parameters.pool_LinuxArm64 }}
      useMicrosoftBuildAssetsForTests: ${{ parameters.useMicrosoftBuildAssetsForTests }}
      isBuiltFromVmr: ${{ parameters.isBuiltFromVmr }}
      desiredSigning: ${{ parameters.desiredSigning }}
      desiredFinalVersionKind: ${{ parameters.desiredFinalVersionKind }}
      excludeRuntimeDependentJobs: ${{ parameters.excludeRuntimeDependentJobs }}
      
      # Description of the source build legs to run.
      # This is described here as a parameter to allow two separate stages to be produced from this list (one for building
      # and one for validation). Because this template is not directly within a pipeline, stage, or job, we can't reference
      # variables as template expressions. So we can't do things like '${{ format('{0}_Online_MsftSdk', variables.centOSStreamName) }}'.
      # The variable value will be empty in that case. Instead, each leg defines a distro name that source-build-and-validate.yml uses
      # to determine which variable to use for determining the various parameter values which are based on variables.
      #
      # Changing the build name requires updating the referenced name in the source-build-sdk-diff-tests.yml pipeline
      # Changing the `allowedSigning` parameter requires adding or removing the build name and source-built artifact
      # patterns in the ../steps/vmr-validate-signing.yml file.
      legs:

        ### Source-build verification legs ###

        # Stage 1 leg is built in full scope, or lite when any of the `source-build-` verifications are requested.
        - buildNameFormat: 'SB_{0}_Online_MsftSdk'
          distro: centos
          targetArchitecture: x64
          buildFromArchive: false            # 🚫
          enablePoison: false                # 🚫
          runOnline: true                    # ✅
          useMonoRuntime: false              # 🚫
          useSystemLibraries: false          # 🚫
          withPreviousSDK: false             # 🚫
<<<<<<< HEAD
          allowSigning: true                 # ✅
=======
          createSourceArtifacts: true        # ✅
>>>>>>> c6c9a379

        - ${{ if containsValue(parameters.verifications, 'source-build-stage2') }}:

          - buildNameFormat: 'SB_{0}_Offline_CurrentSourceBuiltSdk'
            distro: centos
            targetArchitecture: x64
            buildFromArchive: false            # 🚫
            enablePoison: false                # 🚫
            runOnline: false                   # 🚫
            useMonoRuntime: false              # 🚫
            useSystemLibraries: false          # 🚫
            withPreviousSDK: false             # 🚫
<<<<<<< HEAD
            allowSigning: false                # 🚫
=======
            createSourceArtifacts: false       # 🚫
>>>>>>> c6c9a379
            reuseBuildArtifactsFrom: 'SB_{0}_Online_MsftSdk_x64'

        ### Additional legs for full build ###
        - ${{ if in(parameters.scope, 'full') }}:

          - buildNameFormat: 'SB_{0}_Offline_MsftSdk'
            distro: ubuntu
            targetArchitecture: x64
            buildFromArchive: false            # 🚫
            enablePoison: false                # 🚫
            excludeOmniSharpTests: false       # 🚫
            runOnline: false                   # 🚫
            useMonoRuntime: false              # 🚫
            useSystemLibraries: false          # 🚫
            withPreviousSDK: false             # 🚫
<<<<<<< HEAD
            allowSigning: false                # 🚫
=======
            createSourceArtifacts: false       # 🚫
>>>>>>> c6c9a379

          - buildNameFormat: 'SB_{0}_Offline_PreviousSourceBuiltSdk'
            distro: centos
            targetArchitecture: x64
            buildFromArchive: false            # 🚫
            enablePoison: true                 # ✅
            runOnline: false                   # 🚫
            useMonoRuntime: false              # 🚫
            useSystemLibraries: false          # 🚫
            withPreviousSDK: true              # ✅
<<<<<<< HEAD
            allowSigning: false                # 🚫
=======
            createSourceArtifacts: false       # 🚫
>>>>>>> c6c9a379

          - buildNameFormat: 'SB_{0}_Offline_MsftSdk'
            distro: almalinux
            targetArchitecture: x64
            buildFromArchive: false            # 🚫
            enablePoison: false                # 🚫
            runOnline: false                   # 🚫
            useMonoRuntime: false              # 🚫
            useSystemLibraries: false          # 🚫
            withPreviousSDK: false             # 🚫
<<<<<<< HEAD
            allowSigning: false                # 🚫
=======
            createSourceArtifacts: false       # 🚫
>>>>>>> c6c9a379

          - buildNameFormat: 'SB_{0}_Offline_MsftSdk'
            distro: alpine
            targetArchitecture: x64
            buildFromArchive: false            # 🚫
            enablePoison: false                # 🚫
            runOnline: false                   # 🚫
            useMonoRuntime: false              # 🚫
            useSystemLibraries: false          # 🚫
            withPreviousSDK: false             # 🚫
<<<<<<< HEAD
            allowSigning: false                # 🚫
=======
            createSourceArtifacts: false       # 🚫
>>>>>>> c6c9a379

          - buildNameFormat: 'SB_{0}_Offline_MsftSdk'
            distro: centos
            targetArchitecture: x64
            buildFromArchive: true             # ✅
            enablePoison: false                # 🚫
            runOnline: false                   # 🚫
            useMonoRuntime: false              # 🚫
            useSystemLibraries: false          # 🚫
            withPreviousSDK: false             # 🚫
<<<<<<< HEAD
            allowSigning: false                # 🚫
=======
            createSourceArtifacts: false       # 🚫
>>>>>>> c6c9a379

          - buildNameFormat: 'SB_{0}_Online_PreviousSourceBuiltSdk'
            distro: centos
            targetArchitecture: x64
            buildFromArchive: false            # 🚫
            enablePoison: false                # 🚫
            runOnline: true                    # ✅
            useMonoRuntime: false              # 🚫
            useSystemLibraries: false          # 🚫
            withPreviousSDK: true              # ✅
<<<<<<< HEAD
            allowSigning: false                # 🚫
=======
            createSourceArtifacts: false       # 🚫
>>>>>>> c6c9a379

          - buildNameFormat: 'SB_{0}_Mono_Offline_MsftSdk'
            distro: centos
            targetArchitecture: x64
            buildFromArchive: true             # ✅
            enablePoison: false                # 🚫
            runOnline: false                   # 🚫
            useMonoRuntime: true               # ✅
            useSystemLibraries: false          # 🚫
            withPreviousSDK: false             # 🚫
<<<<<<< HEAD
            allowSigning: false                # 🚫
=======
            createSourceArtifacts: false       # 🚫
>>>>>>> c6c9a379

          - buildNameFormat: 'SB_{0}_Offline_MsftSdk'
            distro: fedora
            targetArchitecture: x64
            buildFromArchive: true             # ✅
            enablePoison: false                # 🚫
            runOnline: false                   # 🚫
            useMonoRuntime: false              # 🚫
            useSystemLibraries: true           # ✅
            withPreviousSDK: false             # 🚫
<<<<<<< HEAD
            allowSigning: false                # 🚫
=======
            createSourceArtifacts: false       # 🚫
>>>>>>> c6c9a379

          - buildNameFormat: 'SB_{0}Arm64_Offline_MsftSdk'
            distro: ubuntu
            targetArchitecture: arm64
            buildFromArchive: false            # 🚫
            enablePoison: false                # 🚫
            runOnline: false                   # 🚫
            useMonoRuntime: false              # 🚫
            useSystemLibraries: false          # 🚫
            withPreviousSDK: false             # 🚫
<<<<<<< HEAD
            allowSigning: false                # 🚫
=======
            createSourceArtifacts: false       # 🚫
>>>>>>> c6c9a379

          - buildNameFormat: 'SB_{0}_Offline_CurrentSourceBuiltSdk'
            distro: fedora
            targetArchitecture: x64
            buildFromArchive: false            # 🚫
            enablePoison: false                # 🚫
            runOnline: false                   # 🚫
            useMonoRuntime: false              # 🚫
            useSystemLibraries: false          # 🚫
            withPreviousSDK: false             # 🚫
<<<<<<< HEAD
            allowSigning: false                # 🚫
=======
            createSourceArtifacts: false       # 🚫
>>>>>>> c6c9a379
            reuseBuildArtifactsFrom: 'SB_{0}_Offline_MsftSdk_x64'

          - buildNameFormat: 'SB_{0}_Mono_Offline_CurrentSourceBuiltSdk'
            distro: centos
            targetArchitecture: x64
            buildFromArchive: true             # ✅
            enablePoison: false                # 🚫
            runOnline: false                   # 🚫
            useMonoRuntime: true               # ✅
            useSystemLibraries: false          # 🚫
            withPreviousSDK: false             # 🚫
<<<<<<< HEAD
            allowSigning: false                # 🚫
=======
            createSourceArtifacts: false       # 🚫
>>>>>>> c6c9a379
            reuseBuildArtifactsFrom: 'SB_{0}_Mono_Offline_MsftSdk_x64'<|MERGE_RESOLUTION|>--- conflicted
+++ resolved
@@ -80,11 +80,8 @@
           useMonoRuntime: false              # 🚫
           useSystemLibraries: false          # 🚫
           withPreviousSDK: false             # 🚫
-<<<<<<< HEAD
           allowSigning: true                 # ✅
-=======
           createSourceArtifacts: true        # ✅
->>>>>>> c6c9a379
 
         - ${{ if containsValue(parameters.verifications, 'source-build-stage2') }}:
 
@@ -97,11 +94,8 @@
             useMonoRuntime: false              # 🚫
             useSystemLibraries: false          # 🚫
             withPreviousSDK: false             # 🚫
-<<<<<<< HEAD
-            allowSigning: false                # 🚫
-=======
-            createSourceArtifacts: false       # 🚫
->>>>>>> c6c9a379
+            allowSigning: false                # 🚫
+            createSourceArtifacts: false       # 🚫
             reuseBuildArtifactsFrom: 'SB_{0}_Online_MsftSdk_x64'
 
         ### Additional legs for full build ###
@@ -117,11 +111,8 @@
             useMonoRuntime: false              # 🚫
             useSystemLibraries: false          # 🚫
             withPreviousSDK: false             # 🚫
-<<<<<<< HEAD
-            allowSigning: false                # 🚫
-=======
-            createSourceArtifacts: false       # 🚫
->>>>>>> c6c9a379
+            allowSigning: false                # 🚫
+            createSourceArtifacts: false       # 🚫
 
           - buildNameFormat: 'SB_{0}_Offline_PreviousSourceBuiltSdk'
             distro: centos
@@ -132,11 +123,8 @@
             useMonoRuntime: false              # 🚫
             useSystemLibraries: false          # 🚫
             withPreviousSDK: true              # ✅
-<<<<<<< HEAD
-            allowSigning: false                # 🚫
-=======
-            createSourceArtifacts: false       # 🚫
->>>>>>> c6c9a379
+            allowSigning: false                # 🚫
+            createSourceArtifacts: false       # 🚫
 
           - buildNameFormat: 'SB_{0}_Offline_MsftSdk'
             distro: almalinux
@@ -147,11 +135,8 @@
             useMonoRuntime: false              # 🚫
             useSystemLibraries: false          # 🚫
             withPreviousSDK: false             # 🚫
-<<<<<<< HEAD
-            allowSigning: false                # 🚫
-=======
-            createSourceArtifacts: false       # 🚫
->>>>>>> c6c9a379
+            allowSigning: false                # 🚫
+            createSourceArtifacts: false       # 🚫
 
           - buildNameFormat: 'SB_{0}_Offline_MsftSdk'
             distro: alpine
@@ -162,26 +147,20 @@
             useMonoRuntime: false              # 🚫
             useSystemLibraries: false          # 🚫
             withPreviousSDK: false             # 🚫
-<<<<<<< HEAD
-            allowSigning: false                # 🚫
-=======
-            createSourceArtifacts: false       # 🚫
->>>>>>> c6c9a379
-
-          - buildNameFormat: 'SB_{0}_Offline_MsftSdk'
-            distro: centos
-            targetArchitecture: x64
-            buildFromArchive: true             # ✅
-            enablePoison: false                # 🚫
-            runOnline: false                   # 🚫
-            useMonoRuntime: false              # 🚫
-            useSystemLibraries: false          # 🚫
-            withPreviousSDK: false             # 🚫
-<<<<<<< HEAD
-            allowSigning: false                # 🚫
-=======
-            createSourceArtifacts: false       # 🚫
->>>>>>> c6c9a379
+            allowSigning: false                # 🚫
+            createSourceArtifacts: false       # 🚫
+
+          - buildNameFormat: 'SB_{0}_Offline_MsftSdk'
+            distro: centos
+            targetArchitecture: x64
+            buildFromArchive: true             # ✅
+            enablePoison: false                # 🚫
+            runOnline: false                   # 🚫
+            useMonoRuntime: false              # 🚫
+            useSystemLibraries: false          # 🚫
+            withPreviousSDK: false             # 🚫
+            allowSigning: false                # 🚫
+            createSourceArtifacts: false       # 🚫
 
           - buildNameFormat: 'SB_{0}_Online_PreviousSourceBuiltSdk'
             distro: centos
@@ -192,11 +171,8 @@
             useMonoRuntime: false              # 🚫
             useSystemLibraries: false          # 🚫
             withPreviousSDK: true              # ✅
-<<<<<<< HEAD
-            allowSigning: false                # 🚫
-=======
-            createSourceArtifacts: false       # 🚫
->>>>>>> c6c9a379
+            allowSigning: false                # 🚫
+            createSourceArtifacts: false       # 🚫
 
           - buildNameFormat: 'SB_{0}_Mono_Offline_MsftSdk'
             distro: centos
@@ -207,11 +183,8 @@
             useMonoRuntime: true               # ✅
             useSystemLibraries: false          # 🚫
             withPreviousSDK: false             # 🚫
-<<<<<<< HEAD
-            allowSigning: false                # 🚫
-=======
-            createSourceArtifacts: false       # 🚫
->>>>>>> c6c9a379
+            allowSigning: false                # 🚫
+            createSourceArtifacts: false       # 🚫
 
           - buildNameFormat: 'SB_{0}_Offline_MsftSdk'
             distro: fedora
@@ -222,11 +195,8 @@
             useMonoRuntime: false              # 🚫
             useSystemLibraries: true           # ✅
             withPreviousSDK: false             # 🚫
-<<<<<<< HEAD
-            allowSigning: false                # 🚫
-=======
-            createSourceArtifacts: false       # 🚫
->>>>>>> c6c9a379
+            allowSigning: false                # 🚫
+            createSourceArtifacts: false       # 🚫
 
           - buildNameFormat: 'SB_{0}Arm64_Offline_MsftSdk'
             distro: ubuntu
@@ -237,11 +207,8 @@
             useMonoRuntime: false              # 🚫
             useSystemLibraries: false          # 🚫
             withPreviousSDK: false             # 🚫
-<<<<<<< HEAD
-            allowSigning: false                # 🚫
-=======
-            createSourceArtifacts: false       # 🚫
->>>>>>> c6c9a379
+            allowSigning: false                # 🚫
+            createSourceArtifacts: false       # 🚫
 
           - buildNameFormat: 'SB_{0}_Offline_CurrentSourceBuiltSdk'
             distro: fedora
@@ -252,11 +219,8 @@
             useMonoRuntime: false              # 🚫
             useSystemLibraries: false          # 🚫
             withPreviousSDK: false             # 🚫
-<<<<<<< HEAD
-            allowSigning: false                # 🚫
-=======
-            createSourceArtifacts: false       # 🚫
->>>>>>> c6c9a379
+            allowSigning: false                # 🚫
+            createSourceArtifacts: false       # 🚫
             reuseBuildArtifactsFrom: 'SB_{0}_Offline_MsftSdk_x64'
 
           - buildNameFormat: 'SB_{0}_Mono_Offline_CurrentSourceBuiltSdk'
@@ -268,9 +232,6 @@
             useMonoRuntime: true               # ✅
             useSystemLibraries: false          # 🚫
             withPreviousSDK: false             # 🚫
-<<<<<<< HEAD
-            allowSigning: false                # 🚫
-=======
-            createSourceArtifacts: false       # 🚫
->>>>>>> c6c9a379
+            allowSigning: false                # 🚫
+            createSourceArtifacts: false       # 🚫
             reuseBuildArtifactsFrom: 'SB_{0}_Mono_Offline_MsftSdk_x64'