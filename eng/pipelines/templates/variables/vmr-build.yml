--- conflicted
+++ resolved
@@ -1,294 +1,290 @@
-parameters:
-- name: buildSourceOnly
-  type: boolean
-  default: false
-
-- name: desiredSigning
-  displayName: Signed/unsigned/default signing parameters
-  type: string
-  default: ''
-
-- name: desiredIBC
-  displayName: IBC on/IBC off/default IBC parameters
-  type: string
-  default: ''
-
-- name: desiredFinalVersionKind
-  displayName: Final version kind
-  type: string
-  default: ''
-
-- name: isScoutingJob
-  type: boolean
-  default: false
-
-# This is the official production build
-- name: isOfficialBuild
-  type: boolean
-  default: false
-
-variables:
-- name: _TeamName
-  value: DotNetCore
-
-- name: defaultContainerOptions
-  value: --privileged
-
-- ${{ if eq(parameters.desiredIBC, 'Enabled') }}:
-  - name: ibcEnabled
-    value: true
-- ${{ elseif eq(parameters.desiredIBC, 'Disabled') }}:
-  - name: ibcEnabled
-    value: false
-- ${{ elseif or(startsWith(parameters.desiredIBC, 'Default'), eq(parameters.desiredIBC, '')) }}:
-  # Enable IBC on the internal project if this is an official build of a release branch and is not a source-only build.
-  - ${{ if and(eq(parameters.isOfficialBuild, true), ne(parameters.buildSourceOnly, true), or(startsWith(variables['Build.SourceBranch'], 'refs/heads/internal/release/'), startsWith(variables['Build.SourceBranch'], 'refs/heads/release/'))) }}:
-    - name: ibcEnabled
-      value: true
-  # No IBC otherwise.
-  - ${{ else }}:
-    - name: ibcEnabled
-      value: false
-- ${{ else }}:
-  - name: ibcEnabled
-    value: false
-
-- ${{ if eq(parameters.desiredFinalVersionKind, 'Default (repo specifies)') }}:
-  - name: brandingType
-    value: 'default'
-- ${{ elseif eq(parameters.desiredFinalVersionKind, 'Stable Preview') }}:
-  - name: brandingType
-    value: 'preview'
-- ${{ elseif eq(parameters.desiredFinalVersionKind, 'Stable Final') }}:
-  - name: brandingType
-    value: 'rtm'
-- ${{ else }}:
-  - name: brandingType
-    value: 'rtm'
-
-## Do not set this when building source only to avoid including telemetry in the bootstrap artifacts
-## handed off to distro partners.
-- ${{ if and(ne(parameters.buildSourceOnly, true), eq(parameters.isOfficialBuild, true)) }}:
-  - name: officialBuildProperties
-    value: '/p:OfficialBuilder=Microsoft'
-- ${{ else }}:
-  - name: officialBuildProperties
-    value: ''
-
-- ${{ if eq(parameters.desiredSigning, 'Signed (Real)') }}:
-  - name: signEnabled
-    value: true
-  - name: signType
-    value: real
-  # Only sign DACs if this is an official build of a release branch and is not a source-only build.
-  - ${{ if and(eq(parameters.isOfficialBuild, true), ne(parameters.buildSourceOnly, true), or(startsWith(variables['Build.SourceBranch'], 'refs/heads/internal/release/'), startsWith(variables['Build.SourceBranch'], 'refs/heads/release/'))) }}:
-    - name: signDacEnabled
-      value: true
-  - ${{ else }}:
-    - name: signDacEnabled
-      value: false
-- ${{ elseif eq(parameters.desiredSigning, 'Signed (Test)') }}:
-  - name: signEnabled
-    value: true
-  - name: signType
-    value: test
-  - name: signDacEnabled
-    value: false
-- ${{ elseif eq(parameters.desiredSigning, 'Signed (Dry Run)') }}:
-  - name: signEnabled
-    value: true
-  - name: signType
-    value: DryRun
-  - name: signDacEnabled
-    value: false
-- ${{ elseif eq(parameters.desiredSigning, 'Unsigned') }}:
-  - name: signEnabled
-    value: false
-  - name: signDacEnabled
-    value: false
-- ${{ elseif or(startsWith(parameters.desiredSigning, 'Default'), eq(parameters.desiredSigning, '')) }}:
-  # Always dry-run sign on the public project or pull requests (will be dry-run signing).
-  - ${{ if or(eq(variables['System.TeamProject'], 'public'), eq(variables['Build.Reason'], 'PullRequest')) }}:
-    - name: signEnabled
-      value: true
-    - name: signType
-      value: DryRun
-    - name: signDacEnabled
-      value: false
-  # Sign on official builds of release branches.
-  - ${{ elseif and(eq(parameters.isOfficialBuild, true), or(startsWith(variables['Build.SourceBranch'], 'refs/heads/internal/release/'), startsWith(variables['Build.SourceBranch'], 'refs/heads/release/'))) }}:
-    - name: signEnabled
-      value: true
-    - name: signType
-      value: real
-    # Only sign DACs if this is not a source-only build.
-    - ${{ if ne(parameters.buildSourceOnly, true) }}:
-      - name: signDacEnabled
-        value: true
-    - ${{ else }}:
-      - name: signDacEnabled
-        value: false
-  # Do not sign otherwise.
-  - ${{ else }}:
-    - name: signEnabled
-      value: false
-    - name: signDacEnabled
-      value: false
-- ${{ else }}:
-  - name: signEnabled
-    value: false
-  - name: signDacEnabled
-    value: false
-
-- name: almaLinuxContainerName
-  value: almaLinuxContainer
-- name: almaLinuxContainerImage
-  value: mcr.microsoft.com/dotnet-buildtools/prereqs:almalinux-8-source-build
-
-- name: alpineContainerName
-  value: alpineContainer
-- name: alpineContainerImage
-  value: mcr.microsoft.com/dotnet-buildtools/prereqs:alpine-3.21-amd64
-
-- name: centOSStreamContainerName
-  value: centOSStreamContainer
-- name: centOSStreamContainerImage
-  value: mcr.microsoft.com/dotnet-buildtools/prereqs:centos-stream-10-amd64
-
-- name: fedoraContainerName
-  value: fedoraContainer
-- name: fedoraContainerImage
-  value: mcr.microsoft.com/dotnet-buildtools/prereqs:fedora-41
-
-- name: ubuntuContainerName
-  value: ubuntuContainer
-- name: ubuntuContainerImage
-  value: mcr.microsoft.com/dotnet-buildtools/prereqs:ubuntu-24.04
-
-- name: ubuntuArmContainerName
-  value: ubuntuArmContainer
-- name: ubuntuArmContainerImage
-  value: mcr.microsoft.com/dotnet-buildtools/prereqs:ubuntu-24.04-arm64
-
-- name: azurelinuxX64CrossContainerName
-  value: azurelinuxX64CrossContainer
-- name: azurelinuxX64CrossContainerImage
-  value: mcr.microsoft.com/dotnet-buildtools/prereqs:azurelinux-3.0-net10.0-cross-amd64
-
-- name: azurelinuxArmCrossContainerName
-  value: azurelinuxArmCrossContainer
-- name: azurelinuxArmCrossContainerImage
-  value: mcr.microsoft.com/dotnet-buildtools/prereqs:azurelinux-3.0-net10.0-cross-arm
-
-- name: azurelinuxArm64CrossContainerName
-  value: azurelinuxArm64CrossContainer
-- name: azurelinuxArm64CrossContainerImage
-  value: mcr.microsoft.com/dotnet-buildtools/prereqs:azurelinux-3.0-net10.0-cross-arm64
-
-- name: azurelinuxX64MuslCrossContainerName
-  value: azurelinuxX64MuslCrossContainer
-- name: azurelinuxX64MuslCrossContainerImage
-  value: mcr.microsoft.com/dotnet-buildtools/prereqs:azurelinux-3.0-net10.0-cross-amd64-musl
-
-- name: azurelinuxArmMuslCrossContainerName
-  value: azurelinuxArmMuslCrossContainer
-- name: azurelinuxArmMuslCrossContainerImage
-  value: mcr.microsoft.com/dotnet-buildtools/prereqs:azurelinux-3.0-net10.0-cross-arm-musl
-
-- name: azurelinuxArm64MuslCrossContainerName
-  value: azurelinuxArm64MuslCrossContainer
-- name: azurelinuxArm64MuslCrossContainerImage
-  value: mcr.microsoft.com/dotnet-buildtools/prereqs:azurelinux-3.0-net10.0-cross-arm64-musl
-
-- name: androidCrossContainerName
-  value: androidCrossContainer
-- name: androidCrossContainerImage
-  value: mcr.microsoft.com/dotnet-buildtools/prereqs:azurelinux-3.0-net10.0-cross-android-amd64
-
-- name: linuxBionicCrossContainerName
-  value: linuxBionicCrossContainer
-- name: linuxBionicCrossContainerImage
-  value: mcr.microsoft.com/dotnet-buildtools/prereqs:azurelinux-3.0-net10.0-cross-android-openssl-amd64
-
-- name: browserCrossContainerName
-  value: browserCrossContainer
-- name: browserCrossContainerImage
-  value: mcr.microsoft.com/dotnet-buildtools/prereqs:azurelinux-3.0-net10.0-webassembly-amd64
-
-- name: wasiCrossContainerName
-  value: wasiCrossContainer
-- name: wasiCrossContainerImage
-  value: mcr.microsoft.com/dotnet-buildtools/prereqs:azurelinux-3.0-net10.0-webassembly-amd64
-
-- name: almaLinuxName
-  value: AlmaLinux8
-- name: alpineName
-  value: Alpine321
-- name: centOSStreamName
-  value: CentOSStream10
-- name: fedoraName
-  value: Fedora41
-- name: ubuntuName
-  value: Ubuntu2404
-
-- name: almaLinuxX64Rid
-  value: almalinux.8-x64
-- name: linuxX64Rid
-  value: linux-x64
-- name: linuxArm64Rid
-  value: linux-arm64
-- name: linuxMuslX64Rid
-  value: linux-musl-x64
-- name: linuxMuslArmRid
-  value: linux-musl-arm
-- name: linuxMuslArm64Rid
-  value: linux-musl-arm64
-- name: alpineX64Rid
-  value: alpine.3.21-x64
-- name: centOSStreamX64Rid
-  value: centos.10-x64
-- name: fedoraX64Rid
-  value: fedora.41-x64
-- name: ubuntux64Rid
-  value: ubuntu.24.04-x64
-- name: ubuntuArm64Rid
-  value: ubuntu.24.04-arm64
-
-- ${{ if eq(variables['System.TeamProject'], 'public') }}:
-  - name: defaultPoolName
-    value: NetCore-Public-XL
-  - name: shortStackPoolName
-    value: NetCore-Public
-  - name: poolImage_Linux
-    value: build.ubuntu.2204.amd64.open
-  - name: poolImage_LinuxArm64
-    value: Mariner-2-Docker-ARM64
-  - name: poolName_LinuxArm64
-    value: Docker-Linux-Arm-Public
-  - name: poolImage_Mac
-    value: macos-13
-  - ${{ if eq(parameters.isScoutingJob, true) }}:
-    - name: poolImage_Windows
-      value: windows.vs2022preview.scout.amd64.open
-  - ${{ else }}:
-    - name: poolImage_Windows
-      value: windows.vs2022preview.amd64.open
-- ${{ else }}:
-  - name: defaultPoolName
-    value: NetCore1ESPool-Internal
-  - name: shortStackPoolName
-    value: NetCore1ESPool-Internal
-  - name: poolImage_Linux
-    value: build.ubuntu.2204.amd64
-  - name: poolImage_LinuxArm64
-    value: Mariner-2-Docker-ARM64
-  - name: poolName_LinuxArm64
-    value: Docker-Linux-Arm-Internal
-  - name: poolImage_Mac
-<<<<<<< HEAD
+parameters:
+- name: buildSourceOnly
+  type: boolean
+  default: false
+
+- name: desiredSigning
+  displayName: Signed/unsigned/default signing parameters
+  type: string
+  default: ''
+
+- name: desiredIBC
+  displayName: IBC on/IBC off/default IBC parameters
+  type: string
+  default: ''
+
+- name: desiredFinalVersionKind
+  displayName: Final version kind
+  type: string
+  default: ''
+
+- name: isScoutingJob
+  type: boolean
+  default: false
+
+# This is the official production build
+- name: isOfficialBuild
+  type: boolean
+  default: false
+
+variables:
+- name: _TeamName
+  value: DotNetCore
+
+- name: defaultContainerOptions
+  value: --privileged
+
+- ${{ if eq(parameters.desiredIBC, 'Enabled') }}:
+  - name: ibcEnabled
+    value: true
+- ${{ elseif eq(parameters.desiredIBC, 'Disabled') }}:
+  - name: ibcEnabled
+    value: false
+- ${{ elseif or(startsWith(parameters.desiredIBC, 'Default'), eq(parameters.desiredIBC, '')) }}:
+  # Enable IBC on the internal project if this is an official build of a release branch and is not a source-only build.
+  - ${{ if and(eq(parameters.isOfficialBuild, true), ne(parameters.buildSourceOnly, true), or(startsWith(variables['Build.SourceBranch'], 'refs/heads/internal/release/'), startsWith(variables['Build.SourceBranch'], 'refs/heads/release/'))) }}:
+    - name: ibcEnabled
+      value: true
+  # No IBC otherwise.
+  - ${{ else }}:
+    - name: ibcEnabled
+      value: false
+- ${{ else }}:
+  - name: ibcEnabled
+    value: false
+
+- ${{ if eq(parameters.desiredFinalVersionKind, 'Default (repo specifies)') }}:
+  - name: brandingType
+    value: 'default'
+- ${{ elseif eq(parameters.desiredFinalVersionKind, 'Stable Preview') }}:
+  - name: brandingType
+    value: 'preview'
+- ${{ elseif eq(parameters.desiredFinalVersionKind, 'Stable Final') }}:
+  - name: brandingType
+    value: 'rtm'
+- ${{ else }}:
+  - name: brandingType
+    value: 'rtm'
+
+## Do not set this when building source only to avoid including telemetry in the bootstrap artifacts
+## handed off to distro partners.
+- ${{ if and(ne(parameters.buildSourceOnly, true), eq(parameters.isOfficialBuild, true)) }}:
+  - name: officialBuildProperties
+    value: '/p:OfficialBuilder=Microsoft'
+- ${{ else }}:
+  - name: officialBuildProperties
+    value: ''
+
+- ${{ if eq(parameters.desiredSigning, 'Signed (Real)') }}:
+  - name: signEnabled
+    value: true
+  - name: signType
+    value: real
+  # Only sign DACs if this is an official build of a release branch and is not a source-only build.
+  - ${{ if and(eq(parameters.isOfficialBuild, true), ne(parameters.buildSourceOnly, true), or(startsWith(variables['Build.SourceBranch'], 'refs/heads/internal/release/'), startsWith(variables['Build.SourceBranch'], 'refs/heads/release/'))) }}:
+    - name: signDacEnabled
+      value: true
+  - ${{ else }}:
+    - name: signDacEnabled
+      value: false
+- ${{ elseif eq(parameters.desiredSigning, 'Signed (Test)') }}:
+  - name: signEnabled
+    value: true
+  - name: signType
+    value: test
+  - name: signDacEnabled
+    value: false
+- ${{ elseif eq(parameters.desiredSigning, 'Signed (Dry Run)') }}:
+  - name: signEnabled
+    value: true
+  - name: signType
+    value: DryRun
+  - name: signDacEnabled
+    value: false
+- ${{ elseif eq(parameters.desiredSigning, 'Unsigned') }}:
+  - name: signEnabled
+    value: false
+  - name: signDacEnabled
+    value: false
+- ${{ elseif or(startsWith(parameters.desiredSigning, 'Default'), eq(parameters.desiredSigning, '')) }}:
+  # Always dry-run sign on the public project or pull requests (will be dry-run signing).
+  - ${{ if or(eq(variables['System.TeamProject'], 'public'), eq(variables['Build.Reason'], 'PullRequest')) }}:
+    - name: signEnabled
+      value: true
+    - name: signType
+      value: DryRun
+    - name: signDacEnabled
+      value: false
+  # Sign on official builds of release branches.
+  - ${{ elseif and(eq(parameters.isOfficialBuild, true), or(startsWith(variables['Build.SourceBranch'], 'refs/heads/internal/release/'), startsWith(variables['Build.SourceBranch'], 'refs/heads/release/'))) }}:
+    - name: signEnabled
+      value: true
+    - name: signType
+      value: real
+    # Only sign DACs if this is not a source-only build.
+    - ${{ if ne(parameters.buildSourceOnly, true) }}:
+      - name: signDacEnabled
+        value: true
+    - ${{ else }}:
+      - name: signDacEnabled
+        value: false
+  # Do not sign otherwise.
+  - ${{ else }}:
+    - name: signEnabled
+      value: false
+    - name: signDacEnabled
+      value: false
+- ${{ else }}:
+  - name: signEnabled
+    value: false
+  - name: signDacEnabled
+    value: false
+
+- name: almaLinuxContainerName
+  value: almaLinuxContainer
+- name: almaLinuxContainerImage
+  value: mcr.microsoft.com/dotnet-buildtools/prereqs:almalinux-8-source-build
+
+- name: alpineContainerName
+  value: alpineContainer
+- name: alpineContainerImage
+  value: mcr.microsoft.com/dotnet-buildtools/prereqs:alpine-3.21-amd64
+
+- name: centOSStreamContainerName
+  value: centOSStreamContainer
+- name: centOSStreamContainerImage
+  value: mcr.microsoft.com/dotnet-buildtools/prereqs:centos-stream-10-amd64
+
+- name: fedoraContainerName
+  value: fedoraContainer
+- name: fedoraContainerImage
+  value: mcr.microsoft.com/dotnet-buildtools/prereqs:fedora-41
+
+- name: ubuntuContainerName
+  value: ubuntuContainer
+- name: ubuntuContainerImage
+  value: mcr.microsoft.com/dotnet-buildtools/prereqs:ubuntu-24.04
+
+- name: ubuntuArmContainerName
+  value: ubuntuArmContainer
+- name: ubuntuArmContainerImage
+  value: mcr.microsoft.com/dotnet-buildtools/prereqs:ubuntu-24.04-arm64
+
+- name: azurelinuxX64CrossContainerName
+  value: azurelinuxX64CrossContainer
+- name: azurelinuxX64CrossContainerImage
+  value: mcr.microsoft.com/dotnet-buildtools/prereqs:azurelinux-3.0-net10.0-cross-amd64
+
+- name: azurelinuxArmCrossContainerName
+  value: azurelinuxArmCrossContainer
+- name: azurelinuxArmCrossContainerImage
+  value: mcr.microsoft.com/dotnet-buildtools/prereqs:azurelinux-3.0-net10.0-cross-arm
+
+- name: azurelinuxArm64CrossContainerName
+  value: azurelinuxArm64CrossContainer
+- name: azurelinuxArm64CrossContainerImage
+  value: mcr.microsoft.com/dotnet-buildtools/prereqs:azurelinux-3.0-net10.0-cross-arm64
+
+- name: azurelinuxX64MuslCrossContainerName
+  value: azurelinuxX64MuslCrossContainer
+- name: azurelinuxX64MuslCrossContainerImage
+  value: mcr.microsoft.com/dotnet-buildtools/prereqs:azurelinux-3.0-net10.0-cross-amd64-musl
+
+- name: azurelinuxArmMuslCrossContainerName
+  value: azurelinuxArmMuslCrossContainer
+- name: azurelinuxArmMuslCrossContainerImage
+  value: mcr.microsoft.com/dotnet-buildtools/prereqs:azurelinux-3.0-net10.0-cross-arm-musl
+
+- name: azurelinuxArm64MuslCrossContainerName
+  value: azurelinuxArm64MuslCrossContainer
+- name: azurelinuxArm64MuslCrossContainerImage
+  value: mcr.microsoft.com/dotnet-buildtools/prereqs:azurelinux-3.0-net10.0-cross-arm64-musl
+
+- name: androidCrossContainerName
+  value: androidCrossContainer
+- name: androidCrossContainerImage
+  value: mcr.microsoft.com/dotnet-buildtools/prereqs:azurelinux-3.0-net10.0-cross-android-amd64
+
+- name: linuxBionicCrossContainerName
+  value: linuxBionicCrossContainer
+- name: linuxBionicCrossContainerImage
+  value: mcr.microsoft.com/dotnet-buildtools/prereqs:azurelinux-3.0-net10.0-cross-android-openssl-amd64
+
+- name: browserCrossContainerName
+  value: browserCrossContainer
+- name: browserCrossContainerImage
+  value: mcr.microsoft.com/dotnet-buildtools/prereqs:azurelinux-3.0-net10.0-webassembly-amd64
+
+- name: wasiCrossContainerName
+  value: wasiCrossContainer
+- name: wasiCrossContainerImage
+  value: mcr.microsoft.com/dotnet-buildtools/prereqs:azurelinux-3.0-net10.0-webassembly-amd64
+
+- name: almaLinuxName
+  value: AlmaLinux8
+- name: alpineName
+  value: Alpine321
+- name: centOSStreamName
+  value: CentOSStream10
+- name: fedoraName
+  value: Fedora41
+- name: ubuntuName
+  value: Ubuntu2404
+
+- name: almaLinuxX64Rid
+  value: almalinux.8-x64
+- name: linuxX64Rid
+  value: linux-x64
+- name: linuxArm64Rid
+  value: linux-arm64
+- name: linuxMuslX64Rid
+  value: linux-musl-x64
+- name: linuxMuslArmRid
+  value: linux-musl-arm
+- name: linuxMuslArm64Rid
+  value: linux-musl-arm64
+- name: alpineX64Rid
+  value: alpine.3.21-x64
+- name: centOSStreamX64Rid
+  value: centos.10-x64
+- name: fedoraX64Rid
+  value: fedora.41-x64
+- name: ubuntux64Rid
+  value: ubuntu.24.04-x64
+- name: ubuntuArm64Rid
+  value: ubuntu.24.04-arm64
+
+- ${{ if eq(variables['System.TeamProject'], 'public') }}:
+  - name: defaultPoolName
+    value: NetCore-Public-XL
+  - name: shortStackPoolName
+    value: NetCore-Public
+  - name: poolImage_Linux
+    value: build.ubuntu.2204.amd64.open
+  - name: poolImage_LinuxArm64
+    value: Mariner-2-Docker-ARM64
+  - name: poolName_LinuxArm64
+    value: Docker-Linux-Arm-Public
+  - name: poolImage_Mac
+    value: macos-13
+  - ${{ if eq(parameters.isScoutingJob, true) }}:
+    - name: poolImage_Windows
+      value: windows.vs2022preview.scout.amd64.open
+  - ${{ else }}:
+    - name: poolImage_Windows
+      value: windows.vs2022preview.amd64.open
+- ${{ else }}:
+  - name: defaultPoolName
+    value: NetCore1ESPool-Internal
+  - name: shortStackPoolName
+    value: NetCore1ESPool-Internal
+  - name: poolImage_Linux
+    value: build.ubuntu.2204.amd64
+  - name: poolImage_LinuxArm64
+    value: Mariner-2-Docker-ARM64
+  - name: poolName_LinuxArm64
+    value: Docker-Linux-Arm-Internal
+  - name: poolImage_Mac
     value: macos-latest-internal
-=======
-    value: macos-14-arm64
->>>>>>> e5988239
-  - name: poolImage_Windows
-    value: windows.vs2022preview.amd64
+  - name: poolImage_Windows
+    value: windows.vs2022preview.amd64
