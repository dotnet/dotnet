parameters:
- name: sbJobName
  type: string

- name: msftJobName
  type: string

- name: sbTargetRid
  type: string

- name: msftTargetRid
  type: string

- name: architecture
  type: string

- name: dotnetDotnetRunId
  type: string

- name: publishTestResultsPr
  type: boolean
  default: false

jobs:
- job: ${{ parameters.sbJobName }}_${{ parameters.architecture }}
  timeoutInMinutes: 150
  variables:
  - template: ../variables/pipelines.yml
  templateContext:
    outputs:
    - output: pipelineArtifact
      displayName: 'Publish BuildLogs'
      condition: succeededOrFailed()
      targetPath: '$(Build.StagingDirectory)/BuildLogs'
      artifactName: $(Agent.JobName)_BuildLogs_Attempt$(System.JobAttempt)
  steps:
  - script: |
      dotnet_dotnet_build='${{ replace(parameters.dotnetDotnetRunId, ' ', '') }}'
      dotnet_dotnet_sha=''

      if [[ -z "$dotnet_dotnet_build" ]]; then
        dotnet_dotnet_build=$(az pipelines runs list --branch '$(Build.SourceBranch)' --organization '$(AZDO_ORG)' --project '$(AZDO_PROJECT)' --pipeline-ids '$(DOTNET_DOTNET_CI_PIPELINE_ID)' --status completed --top 1 --query "[].id" --output tsv)
      fi

      if [[ -z "$dotnet_dotnet_build" ]]; then
        echo "Could not find a completed dotnet-dotnet build for branch '$(Build.SourceBranch)'"
        exit 1
      fi

      if [[ -z "$dotnet_dotnet_sha" ]]; then
        dotnet_dotnet_sha=$(az pipelines build show --organization '$(AZDO_ORG)' --project '$(AZDO_PROJECT)' --id "$dotnet_dotnet_build" --query "sourceVersion" --output tsv)
      fi

      if [[ -z "$dotnet_dotnet_sha" ]]; then
        echo "Could not find a completed dotnet-dotnet build for branch '$(Build.SourceBranch)'"
        exit 1
      fi
      
      echo "Dotnet-dotnet build: https://dev.azure.com/dnceng/internal/_build/results?buildId=$dotnet_dotnet_build&view=results"

      echo "##vso[build.addbuildtag]dotnet $dotnet_dotnet_sha"
      echo "##vso[task.setvariable variable=DotnetDotnetBuildId]$dotnet_dotnet_build"
    displayName: Find associated build
    name: Get_Build_Id
    env:
      AZURE_DEVOPS_EXT_PAT: $(System.AccessToken)

  - template: ../steps/download-vmr-artifact.yml
    parameters:
      buildName: ${{ parameters.msftJobName }}
      architecture: ${{ parameters.architecture }}
      patterns: '**/assets/Release/Sdk/*/dotnet-sdk-+([0-9]).+([0-9]).+([0-9])?(-@(alpha|preview|rc|rtm)*)-${{ parameters.msftTargetRid }}.tar.gz'
      displayName: Download MSFT SDK

  - template: ../steps/download-vmr-artifact.yml
    parameters:
      buildName: ${{ parameters.sbJobName }}
      architecture: ${{ parameters.architecture }}
      patterns: '**/assets/Release/dotnet-sdk-+([0-9]).+([0-9]).+([0-9])?(-@(alpha|preview|rc|rtm)*)-${{ parameters.sbTargetRid }}.tar.gz' 
      displayName: Download Source Build SDK

  - template: ../steps/download-vmr-artifact.yml
    parameters:
      buildName: ${{ parameters.sbJobName }}
      architecture: ${{ parameters.architecture }}
      patterns: '**/assets/Release/Private.SourceBuilt.Artifacts.+([0-9]).+([0-9]).+([0-9])?(-@(alpha|preview|rc|rtm)*).${{ parameters.sbTargetRid }}.tar.gz' 
      displayName: Download Source Built Artifacts

  - script: |
      find $(Pipeline.Workspace)/Artifacts -type f -exec mv {} $(Pipeline.Workspace)/Artifacts \;
    displayName: Move Artifacts to root

  - script: |
      msft_sdk_tarball_name=$(find "$(Pipeline.Workspace)/Artifacts" -name "dotnet-sdk-*-${{ parameters.msftTargetRid }}.tar.gz" -exec basename {} \;)

      if [[ -z "$msft_sdk_tarball_name" ]]; then
        echo "Microsoft SDK tarball does not exist in '$(Pipeline.Workspace)/Artifacts'. The associated build https://dev.azure.com/dnceng/internal/_build/results?buildId=$(DotnetDotnetBuildId) might have failed."
        exit 1
      fi

      sdk_tarball_name=$(find "$(Pipeline.Workspace)/Artifacts" -name "dotnet-sdk-*-${{ parameters.sbTargetRid }}.tar.gz" -exec basename {} \;)

      if [[ -z "$sdk_tarball_name" ]]; then
        echo "Source-build SDK tarball does not exist in '$(Pipeline.Workspace)/Artifacts'. The associated build https://dev.azure.com/dnceng/internal/_build/results?buildId=$(DotnetDotnetBuildId) might have failed"
        exit 1
      fi

      artifacts_path=$(find "$(Pipeline.Workspace)/Artifacts" -name "Private.SourceBuilt.Artifacts.*.${{ parameters.sbTargetRid }}.tar.gz" -exec basename {} \;)

      if [[ -z "$artifacts_path" ]]; then
        echo "Source-build artifacts path does not exist in '$(Pipeline.Workspace)/Artifacts'. The associated build https://dev.azure.com/dnceng/internal/_build/results?buildId=$(DotnetDotnetBuildId) might have failed"
        exit 1
      fi

      eng/common/build.sh -bl --projects $(Build.SourcesDirectory)/test/Microsoft.DotNet.SourceBuild.Tests/Microsoft.DotNet.SourceBuild.Tests.csproj --restore

      echo "##vso[task.setvariable variable=MsftSdkTarballPath]$(Pipeline.Workspace)/Artifacts/$msft_sdk_tarball_name"
      echo "##vso[task.setvariable variable=SdkTarballPath]$(Pipeline.Workspace)/Artifacts/$sdk_tarball_name"
      echo "##vso[task.setvariable variable=SourceBuiltArtifactsPath]$(Pipeline.Workspace)/Artifacts/$artifacts_path"
    displayName: Prepare Tests
    workingDirectory: $(Build.SourcesDirectory)

  - script: >
      .dotnet/dotnet test
      $(Build.SourcesDirectory)/test/Microsoft.DotNet.SourceBuild.Tests/Microsoft.DotNet.SourceBuild.Tests.csproj
      --filter "Category=SdkContent"
      --logger:'trx;LogFileName=$(Agent.JobName)_SDKDiffTests.trx'
      --logger:'console;verbosity=detailed'
      -c Release
      -bl:$(Build.SourcesDirectory)/artifacts/log/Debug/BuildTests_$(date +"%m%d%H%M%S").binlog 
      -flp:LogFile=$(Build.SourcesDirectory)/artifacts/logs/BuildTests_$(date +"%m%d%H%M%S").log
      -clp:v=m
      /p:MsftSdkTarballPath=$(MsftSdkTarballPath)
      /p:SdkTarballPath=$(SdkTarballPath)
      /p:SourceBuiltArtifactsPath=$(SourceBuiltArtifactsPath)
<<<<<<< HEAD
      /p:TargetRid=${{ parameters.targetRid }}
      /p:PortableTargetRid=$(Platform)-${{ parameters.architecture }}
=======
      /p:TargetRid=${{ parameters.sbTargetRid }}
      /p:PortableRid=${{ parameters.msftTargetRid }}
>>>>>>> b6f62943
    displayName: Run Tests
    workingDirectory: $(Build.SourcesDirectory)

  - script: |
      set -x
      targetFolder=$(Build.StagingDirectory)/BuildLogs/
      mkdir -p ${targetFolder}
      cd "$(Build.SourcesDirectory)"
      find artifacts/log/ -type f -name "BuildTests*.binlog" -exec cp {} --parents -t ${targetFolder} \;
      find artifacts/log/ -type f -name "BuildTests*.log" -exec cp {} --parents -t ${targetFolder} \;
      find artifacts/TestResults/ -type f -name "*.binlog" -exec cp {} --parents -t ${targetFolder} \;
      find artifacts/TestResults/ -type f -name "*.log" -exec cp {} --parents -t ${targetFolder} \;
      find artifacts/TestResults/ -type f -name "*.diff" -exec cp {} --parents -t ${targetFolder} \;
      find artifacts/TestResults/ -type f -name "Updated*.txt" -exec cp {} --parents -t ${targetFolder} \;
    displayName: Prepare BuildLogs staging directory
    continueOnError: true
    condition: succeededOrFailed()

  - task: PublishTestResults@2
    displayName: Publish Test Results
    condition: succeededOrFailed()
    continueOnError: true
    inputs:
      testRunner: VSTest
      testResultsFiles: '**/*.trx'
      searchFolder: $(Build.SourcesDirectory)/artifacts/TestResults
      mergeTestResults: true
      publishRunAttachments: true
      testRunTitle: $(Agent.JobName)

  - ${{ if and(eq(parameters.publishTestResultsPr, 'true'), or(eq(variables['Build.SourceBranch'], 'refs/heads/main'), startsWith(variables['Build.SourceBranch'], 'refs/heads/release'))) }}:
      - template: ../steps/create-baseline-update-pr.yml
        parameters:
          pipeline: sdk
          repo: dotnet/dotnet
          originalFilesDirectory: test/Microsoft.DotNet.SourceBuild.Tests/assets/SdkContentTests
          updatedFilesDirectory: $(Build.StagingDirectory)/BuildLogs
          pullRequestTitle: Update Source-Build SDK Diff Tests Baselines and Exclusions<|MERGE_RESOLUTION|>--- conflicted
+++ resolved
@@ -133,13 +133,8 @@
       /p:MsftSdkTarballPath=$(MsftSdkTarballPath)
       /p:SdkTarballPath=$(SdkTarballPath)
       /p:SourceBuiltArtifactsPath=$(SourceBuiltArtifactsPath)
-<<<<<<< HEAD
-      /p:TargetRid=${{ parameters.targetRid }}
-      /p:PortableTargetRid=$(Platform)-${{ parameters.architecture }}
-=======
       /p:TargetRid=${{ parameters.sbTargetRid }}
-      /p:PortableRid=${{ parameters.msftTargetRid }}
->>>>>>> b6f62943
+      /p:PortableTargetRid=${{ parameters.msftTargetRid }}
     displayName: Run Tests
     workingDirectory: $(Build.SourcesDirectory)
 
