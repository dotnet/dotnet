--- conflicted
+++ resolved
@@ -1,728 +1,723 @@
-### This job builds https://github.com/dotnet/dotnet with given parameters
-### If run in an sdk PR, new changes are applied to a local copy of the VMR, then it is built and tested
-
-parameters:
-- name: artifactsRid
-  type: string
-  default: ''
-
-- name: buildName
-  type: string
-
-- name: buildPass
-  type: string
-  default: ''
-
-- name: configuration
-  type: string
-  default: 'Release'
-
-- name: container
-  type: object
-  default:
-    image: ''
-    name: ''
-
-- name: crossRootFs
-  type: string
-  default: ''
-
-- name: pool
-  type: object
-
-- name: targetOS
-  type: string
-  default: ''
-
-- name: targetArchitecture
-  type: string
-  default: ''
-
-- name: useMonoRuntime
-  displayName: True when build output uses the mono runtime
-  type: boolean
-  default: false
-
-- name: sign
-  displayName: True when build output should be signed (includes dry runs)
-  type: boolean
-  default: false
-
-- name: signDac
-  displayName: True when the diagnostic files should be signed
-  type: boolean
-  default: false
-
-# Overrides the rid that is produced by the build.
-- name: targetRid
-  type: string
-  default: ''
-
-# Enables IBC data on when building internally.
-- name: enableIBCOptimization
-  type: boolean
-  default: false
-
-# Name of previous job(s) (from the same template as this) whose output will be used to build this job
-# The SDK from its artifacts is copied to $(sourcesPath)/.dotnet
-- name: reuseBuildArtifactsFrom
-  type: object
-  default: ''
-
-# Enables usage of the system libraries when building.
-- name: useSystemLibraries
-  type: boolean
-  default: false
-
-#### SOURCE-ONLY parameters ####
-
-# Instead of building the VMR directly, exports the sources into a tarball and builds from that
-- name: buildFromArchive
-  type: boolean
-  default: false
-
-# Enable for source-building the VMR
-- name: buildSourceOnly
-  type: boolean
-  default: false
-
-- name: enablePoison
-  type: boolean
-  default: false
-
-# Allow downloading artifacts from the internet during the build
-- name: runOnline
-  type: boolean
-  default: true
-
-- name: runTests
-  type: boolean
-  default: true
-
-# Freeform field for extra values to pass to build.sh for special build modes
-- name: extraProperties
-  type: string
-  default: ''
-
-# Use the previous version's SDK to build the current one
-- name: withPreviousSDK
-  type: boolean
-  default: false
-
-# Skip the build step (this would be used when wanting to run tests only)
-- name: skipBuild
-  type: boolean
-  default: false
-
-# Custom steps to run before running tests
-- name: testInitSteps
-  type: stepList
-  default: []
-
-#### repo parameters ####
-
-- name: isBuiltFromVmr
-  displayName: True when build is running from dotnet/dotnet directly
-  type: boolean
-
-jobs:
-- job: ${{ parameters.buildName }}_${{ parameters.targetArchitecture }}${{ replace(format('_BuildPass{0}', coalesce(parameters.buildPass, '1')), '_BuildPass1', '') }}
-  pool: ${{ parameters.pool }}
-
-  # 1ES pipeline template requires that the container is specified in the job level.
-  # If we are using a container image, we set the container to correct name.
-  # Otherwise, we set the container to host so that the job runs on the host agent.
-  ${{ if eq(variables['System.TeamProject'], 'internal') }}:
-    ${{ if ne(parameters.container.name, '') }}:
-      container: ${{ parameters.container.name }}
-    ${{ else }}:
-      container: host
-
-  # For public projects, we always use the container image if it is specified.
-  ${{ else }}:
-    ${{ if ne(parameters.container.image, '') }}:
-      container:
-        image: ${{ parameters.container.image }}
-        options: $(defaultContainerOptions)
-
-  ${{ if ne(parameters.reuseBuildArtifactsFrom, '') }}:
-    ${{ if eq(parameters.buildPass, '') }}:
-      # For PR builds, skip the stage 2 build if the stage 1 build fails.
-      # Otherwise, run the stage 2 build even if the stage 1 build fails so that we can get a complete assessment of the build status.
-      # The build shortcuts when stage 1 build fails and doesn't produce the SDK.
-      ${{ if eq(variables['Build.Reason'], 'PullRequest') }}:
-        condition: succeeded()
-      ${{ else }}:
-        condition: succeededOrFailed()
-    ${{ else }}:
-      condition: succeeded()
-    dependsOn:
-    - ${{ if ne(parameters.reuseBuildArtifactsFrom, '') }}:
-      - ${{ parameters.reuseBuildArtifactsFrom }}
-  variables:
-  - ${{ if eq(variables['System.TeamProject'], 'internal') }}:
-    - group: AzureDevOps-Artifact-Feeds-Pats
-  - ${{ if eq(parameters.enableIBCOptimization, 'true') }}:
-    - group: DotNet-VSTS-Infra-Access
-  - ${{ else }}:
-    - name: BotAccount-dotnet-bot-repo-PAT
-      value: N/A
-  - name: additionalBuildArgs
-    value: ''
-  - name: runTestsTimeout
-    value: 30
-
-  - ${{ if parameters.isBuiltFromVmr }}:
-    - name: vmrPath
-      value: $(Build.SourcesDirectory)
-  - ${{ else }}:
-    - name: vmrPath
-      value: $(Agent.BuildDirectory)/vmr
-
-  # Location of the VMR sources
-  # We either build the repo directly, or we extract them outside (which is what partners do)
-  - ${{ if parameters.buildFromArchive }}:
-    - name: sourcesPath
-      value: $(Agent.TempDirectory)/dotnet-sources/
-  - ${{ else }}:
-    - name: sourcesPath
-      value: $(vmrPath)
-
-  - name: artifactsStagingDir
-    value: $(Build.ArtifactStagingDirectory)/artifacts
-
-  - name: artifactsPrepublishDir
-    value: $(Build.ArtifactStagingDirectory)/prepublish
-
-  - name: successfulJobArtifactName
-    value: $(Agent.JobName)_Artifacts
-
-  - name: failedJobArtifactName
-    value: $(successfulJobArtifactName)_Attempt$(System.JobAttempt)
-
-  # manually disable CodeQL until https://dev.azure.com/mseng/1ES/_workitems/edit/2211548 is implemented
-  # CodeQL doesn't work on arm64 macOS, see https://portal.microsofticm.com/imp/v5/incidents/details/532165079/summary
-  - ${{ if eq(parameters.pool.os, 'macOS') }}:
-    - name: ONEES_ENFORCED_CODEQL_ENABLED
-      value: false
-
-  # Build up the command line variables. We avoid doing this in the script sections below
-  # because AzDO will not echo command lines if they are more than a single line.
-
-  ## Build command line
-
-  ### Command line prefix
-  - name: commandPrefix
-    ${{ if eq(parameters.targetOS, 'windows') }}:
-      value: '-'
-    ${{ else }}:
-      value: '--'
-
-  ### Basic arguments
-  - name: cleanArgument
-    ${{ if eq(parameters.targetOS, 'windows') }}:
-      # Don't clean while building on Windows as the pool's disk space is sufficient.
-      ${{ if eq(variables['System.TeamProject'], 'internal') }}:
-        value: ''
-      ${{ else }}:
-        value: $(commandPrefix)cleanWhileBuilding
-    ${{ else }}:
-      value: $(commandPrefix)clean-while-building
-
-  - name: brandingArgument
-    value: $(commandPrefix)branding $(brandingType)
-
-<<<<<<< HEAD
-  - ${{ if and(eq(variables['System.TeamProject'], 'internal'), notin(variables['Build.Reason'], 'PullRequest')) }}:
-    - name: officialBuildArgument
-      ${{ if eq(parameters.targetOS, 'windows') }}:
-        value: $(commandPrefix)officialBuildId $(Build.BuildNumber)
-      ${{ else }}:
-        value: $(commandPrefix)official-build-id $(Build.BuildNumber)
-  - ${{ else }}:
-    - name: officialBuildArgument
-      value: ''
-
-  - name: baseArguments
-    value: $(commandPrefix)ci $(cleanArgument) $(commandPrefix)prepareMachine -c ${{ parameters.configuration }} $(brandingArgument) $(officialBuildArgument)
-=======
-  - name: useSystemLibrariesArgument
-    ${{ if eq(parameters.useSystemLibraries, 'true') }}:
-      value: $(commandPrefix)with-system-libs all
-    ${{ else }}:
-      value: ''
-
-  - name: baseArguments
-    value: $(commandPrefix)ci $(cleanArgument) $(commandPrefix)prepareMachine -c ${{ parameters.configuration }} $(brandingArgument) $(useSystemLibrariesArgument)
->>>>>>> 68af331e
-
-  - name: baseProperties
-    value: $(officialBuildProperties) /p:VerticalName=$(Agent.JobName)
-
-  - name: targetProperties
-    ${{ if and(ne(parameters.targetOS, ''), ne(parameters.targetArchitecture, '')) }}:
-      value: -os ${{ parameters.targetOS }} -arch ${{ parameters.targetArchitecture }}
-    ${{ elseif ne(parameters.targetOS, '') }}:
-      value: -os ${{ parameters.targetOS }}
-    ${{ else }}:
-      value: -arch ${{ parameters.targetArchitecture }}
-
-  ### Signing
-  - name: _SignDiagnosticFilesArgs
-    value: ''
-  - ${{ if eq(parameters.sign, 'True') }}:
-    - name: signArguments
-      value: $(commandPrefix)sign
-    - ${{ if or(eq(variables['System.TeamProject'], 'public'), in(variables['Build.Reason'], 'PullRequest')) }}:
-      # The _SignType variable is used by microbuild installation
-      - name: _SignType
-        value: ''
-      - name: signProperties
-        value: /p:ForceDryRunSigning=true
-    - ${{ else }}:
-      - name: _SignType
-        value: real
-      - name: signProperties
-        value: /p:DotNetSignType=real /p:TeamName=$(_TeamName)
-  - ${{ else }}:
-    - name: signArguments
-      value: ''
-    - name: signProperties
-      value: ''
-    - name: _SignType
-      value: ''
-
-  ### Build Pass
-  - ${{ if ne(parameters.buildPass, '') }}:
-    - name: buildPassProperties
-      value: /p:DotNetBuildPass=${{ parameters.buildPass }}
-  - ${{ else }}:
-    - name: buildPassProperties
-      value: ''
-
-  ### Additional properties
-  - ${{ if eq(parameters.enableIBCOptimization, 'true') }}:
-    - name: ibcProperties
-      value: '/p:EnableIBCOptimization=true /p:IBCDropAccessToken=$(dn-bot-devdiv-drop-r-code-r)'
-  - ${{ else }}:
-    - name: ibcProperties
-      value: ''
-
-  # Timeout
-  ## Real signing takes a while - increase the timeout to allow for that
-  ${{ if eq(variables['_SignType'], 'real') }}:
-    timeoutInMinutes: 720
-  ## Currently, CodeQL slows the build down too much
-  ## https://github.com/dotnet/source-build/issues/4276
-  ${{ elseif and(parameters.isBuiltFromVmr, startswith(parameters.buildName, 'Windows'), eq(variables['System.TeamProject'], 'internal'), ne(variables['Build.Reason'], 'PullRequest')) }}:
-    timeoutInMinutes: 720
-  ${{ else }}:
-    timeoutInMinutes: 240
-
-  templateContext:
-    outputParentDirectory: $(Build.ArtifactStagingDirectory)
-    outputs:
-    - output: pipelineArtifact
-      displayName: Publish BuildLogs
-      condition: succeededOrFailed()
-      targetPath: $(Build.ArtifactStagingDirectory)/BuildLogs
-      artifactName: $(Agent.JobName)_BuildLogs_Attempt$(System.JobAttempt)
-      sbomEnabled: false
-
-    # Both publishing steps are necessary to ensure artifacts are published on both success and failure.
-    # This prevents overwrite conflicts in the event of a failed build followed by a rerun.
-    # Additionally, the 'Download Previous Build *' steps depend on a fixed name to acquire specific assets in multi-stage builds.
-    - output: pipelineArtifact
-      path: $(Build.ArtifactStagingDirectory)/artifacts
-      artifact: $(successfulJobArtifactName)
-      displayName: Publish Artifacts (On Success)
-      condition: succeeded()
-      sbomEnabled: true
-
-    - output: pipelineArtifact
-      path: $(artifactsPrepublishDir)
-      artifact: $(failedJobArtifactName)
-      displayName: Publish Artifacts (On Failure)
-      condition: failed()
-      continueOnError: true
-      sbomEnabled: true
-
-    # Using build artifacts to enable publishing the vertical manifests to a single artifact from different jobs
-    - ${{ if ne(parameters.buildSourceOnly, true) }}:
-      - output: buildArtifacts
-        PathtoPublish: $(Build.ArtifactStagingDirectory)/artifacts/manifests/${{ parameters.configuration }}/$(Agent.JobName).xml
-        ArtifactName: VerticalManifests
-        displayName: Publish Vertical Manifest
-        sbomEnabled: false
-
-  steps:
-  - checkout: self
-    fetchDepth: 1
-
-  - ${{ if not(parameters.isBuiltFromVmr) }}:
-    # Synchronize new content in the VMR during PRs
-    - template: /eng/common/templates/steps/vmr-sync.yml@self
-      parameters:
-        vmrPath: $(vmrPath)
-        targetRef: $(Build.SourceVersion) # Synchronize the current repo commit
-
-  - ${{ if parameters.buildFromArchive }}:
-    - script: |
-        set -ex
-        cp -r "$(vmrPath)" "$(sourcesPath)"
-        rm -rf "$(sourcesPath)/.git"
-      displayName: Export VMR sources
-      workingDirectory: $(Build.ArtifactStagingDirectory)
-
-  - ${{ if ne(parameters.reuseBuildArtifactsFrom,'') }}:
-    - ${{ each reuseBuildArtifacts in parameters.reuseBuildArtifactsFrom }}:
-      - ${{ if eq(parameters.buildSourceOnly, true) }}:
-        - template: ../steps/download-artifacts.yml
-          parameters:
-            artifactDescription: Previous Build (${{ reuseBuildArtifacts }} - Source Build artifacts)
-            artifactName: ${{ reuseBuildArtifacts }}_Artifacts
-            downloadFilePatterns: |
-              **/Private.SourceBuilt.Artifacts.*.tar.gz
-              **/dotnet-sdk-*.tar.gz
-            copyDestination: $(sourcesPath)/prereqs/packages/archive/
-            flattenDirs: true
-
-      - ${{ else }}:
-        - task: DownloadPipelineArtifact@2
-          inputs:
-            artifactName: ${{ reuseBuildArtifacts }}_Artifacts
-            targetPath: $(sourcesPath)/artifacts/
-          displayName: Download Previous Build (${{ reuseBuildArtifacts }})
-
-  - ${{ if eq(parameters.withPreviousSDK, 'true') }}:
-    - script: |
-        set -euo pipefail
-
-        if [[ '${{ parameters.artifactsRid }}' == '' ]]; then
-           echo "'artifactsRid' is not specified. Cannot download source-built SDK."
-           exit 1
-        fi
-
-        packageVersionsPath="$(sourcesPath)/eng/Versions.props"
-        notFoundMessage="No source-built SDK found to download..."
-
-        echo "Looking for source-built SDK to download..."
-        archiveVersionLine=$(grep -m 1 "<PrivateSourceBuiltSdkVersion>" "$packageVersionsPath" || :)
-        versionPattern="<PrivateSourceBuiltSdkVersion>(.*)</PrivateSourceBuiltSdkVersion>"
-
-        if [[ $archiveVersionLine =~ $versionPattern ]]; then
-          archiveVersion="${BASH_REMATCH[1]}"
-          archiveUrl="https://builds.dotnet.microsoft.com/source-built-artifacts/sdks/dotnet-sdk-$archiveVersion-${{ parameters.artifactsRid }}.tar.gz"
-          downloadDir="$(sourcesPath)/prereqs/packages/archive/"
-
-          echo "Downloading source-built SDK from $archiveUrl..."
-          (cd "$downloadDir" && curl --retry 5 -O "$archiveUrl")
-        else
-          echo "$notFoundMessage"
-          exit 1
-        fi
-      displayName: Setup Previously Source-Built SDK
-
-  - ${{ if and(eq(parameters.sign, 'True'), ne(parameters.buildSourceOnly, 'True'), eq(variables['System.TeamProject'], 'internal')) }}:
-    - template: ${{ variables['Build.SourcesDirectory'] }}/eng/common/core-templates/steps/install-microbuild.yml
-      parameters:
-        enableMicrobuild: true
-        enableMicrobuildForMacAndLinux: true
-
-  # When building internal, authenticate to internal feeds that may be in use
-  # We do not need these for source-only builds
-  - ${{ if and(ne(variables['System.TeamProject'], 'public'), ne(parameters.buildSourceOnly, 'True')) }}:
-    # Authenticate with service connections to be able to pull packages to external nuget feeds.
-    - task: NuGetAuthenticate@1
-      inputs:
-        nuGetServiceConnections: devdiv/engineering, devdiv/dotnet-core-internal-tooling
-
-  - ${{ if eq(parameters.targetOS, 'windows') }}:
-    # Node 20.x is a toolset dependency to build aspnetcore
-    # Keep in sync with aspnetcore: https://github.com/dotnet/aspnetcore/blob/7d5309210d8f7bae8fa074da495e9d009d67f1b4/.azure/pipelines/ci.yml#L719-L722
-    - task: NodeTool@0
-      displayName: Install Node 20.x
-      inputs:
-        versionSpec: 20.x
-
-    - ${{ if eq(parameters.signDac, 'true') }}:
-      # TODO: Once we turn off the dotnet/runtime official build, move these templates into the VMR's eng folder.
-      - template: ../steps/setup-diagnostics-esrp.yml@self
-        parameters:
-          isOfficialBuild: true
-          serviceConnectionGuid: 0a3b81f8-02bd-434b-960a-1e45cfcca801
-          serviceConnectionName: 'diagnostics-esrp-kvcertuser-pme'
-          scriptRoot: '${{ variables.sourcesPath }}/src/runtime/eng/native/signing'
-
-
-    - script: build.cmd
-        $(baseArguments)
-        $(signArguments)
-        $(baseProperties)
-        /p:ArtifactsStagingDir=$(Build.ArtifactStagingDirectory)
-        $(targetProperties)
-        $(signProperties)
-        $(buildPassProperties)
-        $(ibcProperties)
-        $(_SignDiagnosticFilesArgs)
-        ${{ parameters.extraProperties }}
-      displayName: Build
-      workingDirectory: ${{ variables.sourcesPath }}
-      env:
-        ESRP_TOKEN: $(System.AccessToken)
-
-    - ${{ if eq(parameters.runTests, 'True') }}:
-      - script: build.cmd
-          $(baseArguments)
-          $(targetProperties)
-          $(buildPassProperties)
-          ${{ parameters.extraProperties }}
-          -test
-          -excludeCIBinarylog
-          /bl:artifacts/log/Release/Test.binlog
-        displayName: Run Tests
-        workingDirectory: ${{ variables.sourcesPath }}
-        timeoutInMinutes: ${{ variables.runTestsTimeout }}
-
-  - ${{ else }}:
-    - ${{ if eq(parameters.targetOS, 'osx') }}:
-      - script: |
-          $(sourcesPath)/eng/common/native/install-dependencies.sh osx
-        displayName: Install dependencies
-    - ${{ if eq(parameters.buildSourceOnly, 'true') }}:
-      - script: |
-          set -ex
-
-          customPrepArgs=""
-          prepSdk=true
-
-          if [[ -n '${{ parameters.artifactsRid }}' ]]; then
-            customPrepArgs="${customPrepArgs} --artifacts-rid ${{ parameters.artifactsRid }}"
-          fi
-
-          if [[ '${{ parameters.withPreviousSDK }}' == 'True' ]]; then
-            # Using previous SDK implies we do not want to bootstrap.
-            customPrepArgs="${customPrepArgs} --no-sdk --no-bootstrap"
-            prepSdk=false
-          elif [[ '${{ length(parameters.reuseBuildArtifactsFrom) }}' -gt '0' ]]; then
-            customPrepArgs="${customPrepArgs} --no-sdk --no-artifacts"
-            prepSdk=false
-          fi
-
-          if [[ "$prepSdk" == "false" ]]; then
-            mkdir $(sourcesPath)/.dotnet
-            previousSdkPath="$(sourcesPath)/prereqs/packages/archive/dotnet-sdk-*.tar.gz"
-            eval tar -ozxf "$previousSdkPath" -C "$(sourcesPath)/.dotnet"
-            eval rm -f "$previousSdkPath"
-
-            echo "##vso[task.setvariable variable=additionalBuildArgs]--with-sdk $(sourcesPath)/.dotnet"
-          fi
-
-          ./prep-source-build.sh $customPrepArgs
-        displayName: Prep the Build
-        workingDirectory: $(sourcesPath)
-
-    - ${{ if ne(parameters.skipBuild, 'true') }}:
-
-      - script: |
-          set -ex
-          df -h
-
-          customEnvVars=""
-          customPreBuildArgs=""
-          customBuildArgs="$(baseArguments) $(signArguments) $(_SignDiagnosticFilesArgs)"
-          extraBuildProperties="$(baseProperties) /p:ArtifactsStagingDir=$(Build.ArtifactStagingDirectory) $(targetProperties) $(signProperties) $(buildPassProperties) ${{ parameters.extraProperties }}"
-
-          if [[ '${{ parameters.runOnline }}' == 'True' ]]; then
-            customBuildArgs="$customBuildArgs --online"
-          else
-            customPreBuildArgs="$customPreBuildArgs sudo -E unshare -n"
-          fi
-
-          if [[ '${{ parameters.enablePoison }}' == 'True' ]]; then
-            customBuildArgs="$customBuildArgs --poison"
-          fi
-
-          if [[ '${{ parameters.buildFromArchive }}' == 'True' ]]; then
-            customBuildArgs="$customBuildArgs --source-repository https://github.com/dotnet/dotnet"
-            customBuildArgs="$customBuildArgs --source-version $(git -C "$(vmrPath)" rev-parse HEAD)"
-          fi
-
-          if [[ '${{ parameters.buildSourceOnly }}' == 'True' ]]; then
-            customBuildArgs="$customBuildArgs --source-only"
-            extraBuildProperties="$extraBuildProperties /p:ReportSbrpUsage=true"
-          fi
-
-          if [[ '${{ parameters.useMonoRuntime }}' == 'True' ]]; then
-            customBuildArgs="$customBuildArgs --use-mono-runtime"
-          fi
-
-          if [[ -n "${{ parameters.targetRid }}" ]]; then
-            customBuildArgs="$customBuildArgs --target-rid ${{ parameters.targetRid }}"
-          fi
-
-          if [[ -n "${{ parameters.crossRootFs }}" ]]; then
-            customEnvVars="$customEnvVars ROOTFS_DIR=${{ parameters.crossRootFs}}"
-            if [[ '${{ parameters.targetArchitecture }}' != 'wasm' ]]; then
-              extraBuildProperties="$extraBuildProperties /p:CrossBuild=true"
-            fi
-          fi
-
-          buildArgs="$(additionalBuildArgs) $customBuildArgs $extraBuildProperties"
-
-          for envVar in $customEnvVars; do
-            customEnvVarsWithBashSyntax="$customEnvVarsWithBashSyntax export $envVar;"
-          done
-
-          eval $customEnvVarsWithBashSyntax
-          $customPreBuildArgs ./build.sh $buildArgs
-        displayName: Build
-        workingDirectory: $(sourcesPath)
-
-    - ${{ if ne(parameters.runOnline, 'True' )}}:
-      - script: |
-          set -ex
-          # Update the owner of the staging directory to the current user
-          sudo chown -R $(whoami) $(Build.ArtifactStagingDirectory)
-        displayName: Update owner of artifacts staging directory
-
-    # Only run tests if enabled
-    - ${{ if eq(parameters.runTests, 'True') }}:
-      - ${{ parameters.testInitSteps }}
-
-      # Setup the NuGet sources used by the tests to use private feeds. This is necessary when testing internal-only product
-      # builds where the packages are only available in the private feeds. This allows the tests to restore from those feeds.
-      - ${{ if eq(variables['System.TeamProject'], 'internal') }}:
-        - task: Bash@3
-          displayName: Setup Private Feeds Credentials
-          inputs:
-            filePath: $(sourcesPath)/src/sdk/eng/common/SetupNugetSources.sh
-            arguments: $(sourcesPath)/src/sdk/NuGet.config $Token
-          env:
-            Token: $(dn-bot-dnceng-artifact-feeds-rw)
-
-        - script: cp "$(sourcesPath)/src/sdk/NuGet.config" "$(sourcesPath)/test/Microsoft.DotNet.SourceBuild.Tests/assets/online.NuGet.Config"
-          displayName: Copy Test NuGet Config for Smoke Tests
-
-      - script: |
-          set -ex
-
-          customPreBuildArgs=''
-          customBuildArgs="--test --excludeCIBinarylog /bl:artifacts/log/Release/Test.binlog $(baseArguments)"
-          extraBuildProperties="$(baseProperties) /p:ArtifactsStagingDir=$(Build.ArtifactStagingDirectory) $(targetProperties) ${{ parameters.extraProperties }}"
-
-          if [[ '${{ parameters.runOnline }}' == 'False' ]]; then
-            customPreBuildArgs="$customPreBuildArgs sudo"
-          fi
-
-          if [[ '${{ parameters.buildSourceOnly }}' == 'True' ]]; then
-            if [[ '${{ parameters.enablePoison }}' == 'True' ]]; then
-              customBuildArgs="$customBuildArgs --poison"
-            fi
-            customBuildArgs="$customBuildArgs --source-only"
-          fi
-
-          if [[ -n "${{ parameters.targetRid }}" ]]; then
-            customBuildArgs="$customBuildArgs --target-rid ${{ parameters.targetRid }}"
-          fi
-
-          buildArgs="$(additionalBuildArgs) $customBuildArgs $extraBuildProperties"
-          buildArgs=$(echo $buildArgs | xargs) # Remove extra spaces
-
-          cd $(sourcesPath)
-          $customPreBuildArgs ./build.sh $buildArgs
-
-        displayName: Run Tests
-        timeoutInMinutes: ${{ variables.runTestsTimeout }}
-
-  - ${{ if and(eq(parameters.sign, 'True'), ne(parameters.buildSourceOnly, 'True'), eq(variables['System.TeamProject'], 'internal')) }}:
-    - template: ${{ variables['Build.SourcesDirectory'] }}/eng/common/core-templates/steps/cleanup-microbuild.yml
-      parameters:
-        enableMicrobuild: true
-        enableMicrobuildForMacAndLinux: true
-
-  - task: CopyFiles@2
-    displayName: Prepare BuildLogs staging directory
-    inputs:
-      SourceFolder: '$(sourcesPath)'
-      Contents: |
-        artifacts/log/**
-        artifacts/TestResults/**/*.binlog
-        artifacts/TestResults/**/*.diff
-        artifacts/TestResults/**/Updated*.txt
-        artifacts/TestResults/**/*.trx
-        artifacts/TestResults/**/*.xml
-      TargetFolder: '$(Build.ArtifactStagingDirectory)/BuildLogs'
-      CleanTargetFolder: true
-    continueOnError: true
-    condition: succeededOrFailed()
-    
-  - task: CopyFiles@2
-    displayName: Copy unmerged artifacts to staging directory
-    inputs:
-      SourceFolder: '$(sourcesPath)/artifacts'
-      Contents: |
-        packages/**/*
-        assets/**/*
-        obj/manifests/**/*
-      TargetFolder: '$(artifactsPrepublishDir)'
-      CleanTargetFolder: true
-    condition: failed()
-    continueOnError: true
-
-  - ${{ if or(ne(variables['System.TeamProject'], 'internal'), eq(variables['Build.Reason'], 'PullRequest')) }}:
-    - publish: $(Build.ArtifactStagingDirectory)/BuildLogs
-      artifact: $(Agent.JobName)_BuildLogs_Attempt$(System.JobAttempt)
-      displayName: Publish BuildLogs
-      continueOnError: true
-      condition: always()
-
-  # Only upload test results if enabled
-  - ${{ if eq(parameters.runTests, 'True') }}:
-    - task: PublishTestResults@2
-      displayName: Publish Test Results
-      condition: succeededOrFailed()
-      continueOnError: true
-      inputs:
-        testRunner: VSTest
-        testResultsFiles: 'artifacts/TestResults/Release/*.trx'
-        searchFolder: $(sourcesPath)
-        mergeTestResults: true
-        publishRunAttachments: true
-        testRunTitle: Tests_$(Agent.JobName)
-
-    - task: PublishTestResults@2
-      displayName: Publish Scenario Test Results
-      condition: and(eq(variables['hasScenarioTestResults'], 'true'), succeededOrFailed())
-      continueOnError: true
-      inputs:
-        testRunner: xUnit
-        testResultsFiles: 'artifacts/TestResults/**/scenario-tests/*.xml'
-        searchFolder: $(sourcesPath)
-        mergeTestResults: true
-        publishRunAttachments: true
-        testRunTitle: ScenarioTests_$(Agent.JobName)
-
-  - ${{ if or(ne(variables['System.TeamProject'], 'internal'), eq(variables['Build.Reason'], 'PullRequest')) }}:
-    # Both publishing steps are necessary to ensure artifacts are published on both success and failure.
-    # This prevents overwrite conflicts in the event of a failed build followed by a rerun.
-    # Additionally, the 'Download Previous Build *' steps depend on a fixed name to acquire specific assets in multi-stage builds.
-    - publish: $(Build.ArtifactStagingDirectory)/artifacts
-      artifact: $(successfulJobArtifactName)
-      displayName: Publish Artifacts (On Success)
-      condition: succeeded()
-      continueOnError: true
-
-    - publish:  $(artifactsPrepublishDir)
-      artifact: $(failedJobArtifactName)
-      displayName: Publish Artifacts (On Failure)
-      condition: failed()
-      continueOnError: true
-
-    # Using build artifacts to enable publishing the vertical manifests to a single artifact from different jobs
-    - ${{ if ne(parameters.buildSourceOnly, true) }}:
-      - task: PublishBuildArtifacts@1
-        inputs:
-          PathtoPublish: $(Build.ArtifactStagingDirectory)/artifacts/manifests/${{ parameters.configuration }}/$(Agent.JobName).xml
-          ArtifactName: VerticalManifests
-        displayName: Publish Vertical Manifest
+### This job builds https://github.com/dotnet/dotnet with given parameters
+### If run in an sdk PR, new changes are applied to a local copy of the VMR, then it is built and tested
+
+parameters:
+- name: artifactsRid
+  type: string
+  default: ''
+
+- name: buildName
+  type: string
+
+- name: buildPass
+  type: string
+  default: ''
+
+- name: configuration
+  type: string
+  default: 'Release'
+
+- name: container
+  type: object
+  default:
+    image: ''
+    name: ''
+
+- name: crossRootFs
+  type: string
+  default: ''
+
+- name: pool
+  type: object
+
+- name: targetOS
+  type: string
+  default: ''
+
+- name: targetArchitecture
+  type: string
+  default: ''
+
+- name: useMonoRuntime
+  displayName: True when build output uses the mono runtime
+  type: boolean
+  default: false
+
+- name: sign
+  displayName: True when build output should be signed (includes dry runs)
+  type: boolean
+  default: false
+
+- name: signDac
+  displayName: True when the diagnostic files should be signed
+  type: boolean
+  default: false
+
+# Overrides the rid that is produced by the build.
+- name: targetRid
+  type: string
+  default: ''
+
+# Enables IBC data on when building internally.
+- name: enableIBCOptimization
+  type: boolean
+  default: false
+
+# Name of previous job(s) (from the same template as this) whose output will be used to build this job
+# The SDK from its artifacts is copied to $(sourcesPath)/.dotnet
+- name: reuseBuildArtifactsFrom
+  type: object
+  default: ''
+
+# Enables usage of the system libraries when building.
+- name: useSystemLibraries
+  type: boolean
+  default: false
+
+#### SOURCE-ONLY parameters ####
+
+# Instead of building the VMR directly, exports the sources into a tarball and builds from that
+- name: buildFromArchive
+  type: boolean
+  default: false
+
+# Enable for source-building the VMR
+- name: buildSourceOnly
+  type: boolean
+  default: false
+
+- name: enablePoison
+  type: boolean
+  default: false
+
+# Allow downloading artifacts from the internet during the build
+- name: runOnline
+  type: boolean
+  default: true
+
+- name: runTests
+  type: boolean
+  default: true
+
+# Freeform field for extra values to pass to build.sh for special build modes
+- name: extraProperties
+  type: string
+  default: ''
+
+# Use the previous version's SDK to build the current one
+- name: withPreviousSDK
+  type: boolean
+  default: false
+
+# Skip the build step (this would be used when wanting to run tests only)
+- name: skipBuild
+  type: boolean
+  default: false
+
+# Custom steps to run before running tests
+- name: testInitSteps
+  type: stepList
+  default: []
+
+#### repo parameters ####
+
+- name: isBuiltFromVmr
+  displayName: True when build is running from dotnet/dotnet directly
+  type: boolean
+
+jobs:
+- job: ${{ parameters.buildName }}_${{ parameters.targetArchitecture }}${{ replace(format('_BuildPass{0}', coalesce(parameters.buildPass, '1')), '_BuildPass1', '') }}
+  pool: ${{ parameters.pool }}
+
+  # 1ES pipeline template requires that the container is specified in the job level.
+  # If we are using a container image, we set the container to correct name.
+  # Otherwise, we set the container to host so that the job runs on the host agent.
+  ${{ if eq(variables['System.TeamProject'], 'internal') }}:
+    ${{ if ne(parameters.container.name, '') }}:
+      container: ${{ parameters.container.name }}
+    ${{ else }}:
+      container: host
+
+  # For public projects, we always use the container image if it is specified.
+  ${{ else }}:
+    ${{ if ne(parameters.container.image, '') }}:
+      container:
+        image: ${{ parameters.container.image }}
+        options: $(defaultContainerOptions)
+
+  ${{ if ne(parameters.reuseBuildArtifactsFrom, '') }}:
+    ${{ if eq(parameters.buildPass, '') }}:
+      # For PR builds, skip the stage 2 build if the stage 1 build fails.
+      # Otherwise, run the stage 2 build even if the stage 1 build fails so that we can get a complete assessment of the build status.
+      # The build shortcuts when stage 1 build fails and doesn't produce the SDK.
+      ${{ if eq(variables['Build.Reason'], 'PullRequest') }}:
+        condition: succeeded()
+      ${{ else }}:
+        condition: succeededOrFailed()
+    ${{ else }}:
+      condition: succeeded()
+    dependsOn:
+    - ${{ if ne(parameters.reuseBuildArtifactsFrom, '') }}:
+      - ${{ parameters.reuseBuildArtifactsFrom }}
+  variables:
+  - ${{ if eq(variables['System.TeamProject'], 'internal') }}:
+    - group: AzureDevOps-Artifact-Feeds-Pats
+  - ${{ if eq(parameters.enableIBCOptimization, 'true') }}:
+    - group: DotNet-VSTS-Infra-Access
+  - ${{ else }}:
+    - name: BotAccount-dotnet-bot-repo-PAT
+      value: N/A
+  - name: additionalBuildArgs
+    value: ''
+  - name: runTestsTimeout
+    value: 30
+
+  - ${{ if parameters.isBuiltFromVmr }}:
+    - name: vmrPath
+      value: $(Build.SourcesDirectory)
+  - ${{ else }}:
+    - name: vmrPath
+      value: $(Agent.BuildDirectory)/vmr
+
+  # Location of the VMR sources
+  # We either build the repo directly, or we extract them outside (which is what partners do)
+  - ${{ if parameters.buildFromArchive }}:
+    - name: sourcesPath
+      value: $(Agent.TempDirectory)/dotnet-sources/
+  - ${{ else }}:
+    - name: sourcesPath
+      value: $(vmrPath)
+
+  - name: artifactsStagingDir
+    value: $(Build.ArtifactStagingDirectory)/artifacts
+
+  - name: artifactsPrepublishDir
+    value: $(Build.ArtifactStagingDirectory)/prepublish
+
+  - name: successfulJobArtifactName
+    value: $(Agent.JobName)_Artifacts
+
+  - name: failedJobArtifactName
+    value: $(successfulJobArtifactName)_Attempt$(System.JobAttempt)
+
+  # manually disable CodeQL until https://dev.azure.com/mseng/1ES/_workitems/edit/2211548 is implemented
+  # CodeQL doesn't work on arm64 macOS, see https://portal.microsofticm.com/imp/v5/incidents/details/532165079/summary
+  - ${{ if eq(parameters.pool.os, 'macOS') }}:
+    - name: ONEES_ENFORCED_CODEQL_ENABLED
+      value: false
+
+  # Build up the command line variables. We avoid doing this in the script sections below
+  # because AzDO will not echo command lines if they are more than a single line.
+
+  ## Build command line
+
+  ### Command line prefix
+  - name: commandPrefix
+    ${{ if eq(parameters.targetOS, 'windows') }}:
+      value: '-'
+    ${{ else }}:
+      value: '--'
+
+  ### Basic arguments
+  - name: cleanArgument
+    ${{ if eq(parameters.targetOS, 'windows') }}:
+      # Don't clean while building on Windows as the pool's disk space is sufficient.
+      ${{ if eq(variables['System.TeamProject'], 'internal') }}:
+        value: ''
+      ${{ else }}:
+        value: $(commandPrefix)cleanWhileBuilding
+    ${{ else }}:
+      value: $(commandPrefix)clean-while-building
+
+  - name: brandingArgument
+    value: $(commandPrefix)branding $(brandingType)
+
+  - ${{ if and(eq(variables['System.TeamProject'], 'internal'), notin(variables['Build.Reason'], 'PullRequest')) }}:
+    - name: officialBuildArgument
+      ${{ if eq(parameters.targetOS, 'windows') }}:
+        value: $(commandPrefix)officialBuildId $(Build.BuildNumber)
+      ${{ else }}:
+        value: $(commandPrefix)official-build-id $(Build.BuildNumber)
+  - ${{ else }}:
+    - name: officialBuildArgument
+      value: ''
+
+  - name: useSystemLibrariesArgument
+    ${{ if eq(parameters.useSystemLibraries, 'true') }}:
+      value: $(commandPrefix)with-system-libs all
+    ${{ else }}:
+      value: ''
+
+  - name: baseArguments
+    value: $(commandPrefix)ci $(cleanArgument) $(commandPrefix)prepareMachine -c ${{ parameters.configuration }} $(brandingArgument) $(useSystemLibrariesArgument) $(officialBuildArgument)
+
+  - name: baseProperties
+    value: $(officialBuildProperties) /p:VerticalName=$(Agent.JobName)
+
+  - name: targetProperties
+    ${{ if and(ne(parameters.targetOS, ''), ne(parameters.targetArchitecture, '')) }}:
+      value: -os ${{ parameters.targetOS }} -arch ${{ parameters.targetArchitecture }}
+    ${{ elseif ne(parameters.targetOS, '') }}:
+      value: -os ${{ parameters.targetOS }}
+    ${{ else }}:
+      value: -arch ${{ parameters.targetArchitecture }}
+
+  ### Signing
+  - name: _SignDiagnosticFilesArgs
+    value: ''
+  - ${{ if eq(parameters.sign, 'True') }}:
+    - name: signArguments
+      value: $(commandPrefix)sign
+    - ${{ if or(eq(variables['System.TeamProject'], 'public'), in(variables['Build.Reason'], 'PullRequest')) }}:
+      # The _SignType variable is used by microbuild installation
+      - name: _SignType
+        value: ''
+      - name: signProperties
+        value: /p:ForceDryRunSigning=true
+    - ${{ else }}:
+      - name: _SignType
+        value: real
+      - name: signProperties
+        value: /p:DotNetSignType=real /p:TeamName=$(_TeamName)
+  - ${{ else }}:
+    - name: signArguments
+      value: ''
+    - name: signProperties
+      value: ''
+    - name: _SignType
+      value: ''
+
+  ### Build Pass
+  - ${{ if ne(parameters.buildPass, '') }}:
+    - name: buildPassProperties
+      value: /p:DotNetBuildPass=${{ parameters.buildPass }}
+  - ${{ else }}:
+    - name: buildPassProperties
+      value: ''
+
+  ### Additional properties
+  - ${{ if eq(parameters.enableIBCOptimization, 'true') }}:
+    - name: ibcProperties
+      value: '/p:EnableIBCOptimization=true /p:IBCDropAccessToken=$(dn-bot-devdiv-drop-r-code-r)'
+  - ${{ else }}:
+    - name: ibcProperties
+      value: ''
+
+  # Timeout
+  ## Real signing takes a while - increase the timeout to allow for that
+  ${{ if eq(variables['_SignType'], 'real') }}:
+    timeoutInMinutes: 720
+  ## Currently, CodeQL slows the build down too much
+  ## https://github.com/dotnet/source-build/issues/4276
+  ${{ elseif and(parameters.isBuiltFromVmr, startswith(parameters.buildName, 'Windows'), eq(variables['System.TeamProject'], 'internal'), ne(variables['Build.Reason'], 'PullRequest')) }}:
+    timeoutInMinutes: 720
+  ${{ else }}:
+    timeoutInMinutes: 240
+
+  templateContext:
+    outputParentDirectory: $(Build.ArtifactStagingDirectory)
+    outputs:
+    - output: pipelineArtifact
+      displayName: Publish BuildLogs
+      condition: succeededOrFailed()
+      targetPath: $(Build.ArtifactStagingDirectory)/BuildLogs
+      artifactName: $(Agent.JobName)_BuildLogs_Attempt$(System.JobAttempt)
+      sbomEnabled: false
+
+    # Both publishing steps are necessary to ensure artifacts are published on both success and failure.
+    # This prevents overwrite conflicts in the event of a failed build followed by a rerun.
+    # Additionally, the 'Download Previous Build *' steps depend on a fixed name to acquire specific assets in multi-stage builds.
+    - output: pipelineArtifact
+      path: $(Build.ArtifactStagingDirectory)/artifacts
+      artifact: $(successfulJobArtifactName)
+      displayName: Publish Artifacts (On Success)
+      condition: succeeded()
+      sbomEnabled: true
+
+    - output: pipelineArtifact
+      path: $(artifactsPrepublishDir)
+      artifact: $(failedJobArtifactName)
+      displayName: Publish Artifacts (On Failure)
+      condition: failed()
+      continueOnError: true
+      sbomEnabled: true
+
+    # Using build artifacts to enable publishing the vertical manifests to a single artifact from different jobs
+    - ${{ if ne(parameters.buildSourceOnly, true) }}:
+      - output: buildArtifacts
+        PathtoPublish: $(Build.ArtifactStagingDirectory)/artifacts/manifests/${{ parameters.configuration }}/$(Agent.JobName).xml
+        ArtifactName: VerticalManifests
+        displayName: Publish Vertical Manifest
+        sbomEnabled: false
+
+  steps:
+  - checkout: self
+    fetchDepth: 1
+
+  - ${{ if not(parameters.isBuiltFromVmr) }}:
+    # Synchronize new content in the VMR during PRs
+    - template: /eng/common/templates/steps/vmr-sync.yml@self
+      parameters:
+        vmrPath: $(vmrPath)
+        targetRef: $(Build.SourceVersion) # Synchronize the current repo commit
+
+  - ${{ if parameters.buildFromArchive }}:
+    - script: |
+        set -ex
+        cp -r "$(vmrPath)" "$(sourcesPath)"
+        rm -rf "$(sourcesPath)/.git"
+      displayName: Export VMR sources
+      workingDirectory: $(Build.ArtifactStagingDirectory)
+
+  - ${{ if ne(parameters.reuseBuildArtifactsFrom,'') }}:
+    - ${{ each reuseBuildArtifacts in parameters.reuseBuildArtifactsFrom }}:
+      - ${{ if eq(parameters.buildSourceOnly, true) }}:
+        - template: ../steps/download-artifacts.yml
+          parameters:
+            artifactDescription: Previous Build (${{ reuseBuildArtifacts }} - Source Build artifacts)
+            artifactName: ${{ reuseBuildArtifacts }}_Artifacts
+            downloadFilePatterns: |
+              **/Private.SourceBuilt.Artifacts.*.tar.gz
+              **/dotnet-sdk-*.tar.gz
+            copyDestination: $(sourcesPath)/prereqs/packages/archive/
+            flattenDirs: true
+
+      - ${{ else }}:
+        - task: DownloadPipelineArtifact@2
+          inputs:
+            artifactName: ${{ reuseBuildArtifacts }}_Artifacts
+            targetPath: $(sourcesPath)/artifacts/
+          displayName: Download Previous Build (${{ reuseBuildArtifacts }})
+
+  - ${{ if eq(parameters.withPreviousSDK, 'true') }}:
+    - script: |
+        set -euo pipefail
+
+        if [[ '${{ parameters.artifactsRid }}' == '' ]]; then
+           echo "'artifactsRid' is not specified. Cannot download source-built SDK."
+           exit 1
+        fi
+
+        packageVersionsPath="$(sourcesPath)/eng/Versions.props"
+        notFoundMessage="No source-built SDK found to download..."
+
+        echo "Looking for source-built SDK to download..."
+        archiveVersionLine=$(grep -m 1 "<PrivateSourceBuiltSdkVersion>" "$packageVersionsPath" || :)
+        versionPattern="<PrivateSourceBuiltSdkVersion>(.*)</PrivateSourceBuiltSdkVersion>"
+
+        if [[ $archiveVersionLine =~ $versionPattern ]]; then
+          archiveVersion="${BASH_REMATCH[1]}"
+          archiveUrl="https://builds.dotnet.microsoft.com/source-built-artifacts/sdks/dotnet-sdk-$archiveVersion-${{ parameters.artifactsRid }}.tar.gz"
+          downloadDir="$(sourcesPath)/prereqs/packages/archive/"
+
+          echo "Downloading source-built SDK from $archiveUrl..."
+          (cd "$downloadDir" && curl --retry 5 -O "$archiveUrl")
+        else
+          echo "$notFoundMessage"
+          exit 1
+        fi
+      displayName: Setup Previously Source-Built SDK
+
+  - ${{ if and(eq(parameters.sign, 'True'), ne(parameters.buildSourceOnly, 'True'), eq(variables['System.TeamProject'], 'internal')) }}:
+    - template: ${{ variables['Build.SourcesDirectory'] }}/eng/common/core-templates/steps/install-microbuild.yml
+      parameters:
+        enableMicrobuild: true
+        enableMicrobuildForMacAndLinux: true
+
+  # When building internal, authenticate to internal feeds that may be in use
+  # We do not need these for source-only builds
+  - ${{ if and(ne(variables['System.TeamProject'], 'public'), ne(parameters.buildSourceOnly, 'True')) }}:
+    # Authenticate with service connections to be able to pull packages to external nuget feeds.
+    - task: NuGetAuthenticate@1
+      inputs:
+        nuGetServiceConnections: devdiv/engineering, devdiv/dotnet-core-internal-tooling
+
+  - ${{ if eq(parameters.targetOS, 'windows') }}:
+    # Node 20.x is a toolset dependency to build aspnetcore
+    # Keep in sync with aspnetcore: https://github.com/dotnet/aspnetcore/blob/7d5309210d8f7bae8fa074da495e9d009d67f1b4/.azure/pipelines/ci.yml#L719-L722
+    - task: NodeTool@0
+      displayName: Install Node 20.x
+      inputs:
+        versionSpec: 20.x
+
+    - ${{ if eq(parameters.signDac, 'true') }}:
+      # TODO: Once we turn off the dotnet/runtime official build, move these templates into the VMR's eng folder.
+      - template: ../steps/setup-diagnostics-esrp.yml@self
+        parameters:
+          isOfficialBuild: true
+          serviceConnectionGuid: 0a3b81f8-02bd-434b-960a-1e45cfcca801
+          serviceConnectionName: 'diagnostics-esrp-kvcertuser-pme'
+          scriptRoot: '${{ variables.sourcesPath }}/src/runtime/eng/native/signing'
+
+
+    - script: build.cmd
+        $(baseArguments)
+        $(signArguments)
+        $(baseProperties)
+        /p:ArtifactsStagingDir=$(Build.ArtifactStagingDirectory)
+        $(targetProperties)
+        $(signProperties)
+        $(buildPassProperties)
+        $(ibcProperties)
+        $(_SignDiagnosticFilesArgs)
+        ${{ parameters.extraProperties }}
+      displayName: Build
+      workingDirectory: ${{ variables.sourcesPath }}
+      env:
+        ESRP_TOKEN: $(System.AccessToken)
+
+    - ${{ if eq(parameters.runTests, 'True') }}:
+      - script: build.cmd
+          $(baseArguments)
+          $(targetProperties)
+          $(buildPassProperties)
+          ${{ parameters.extraProperties }}
+          -test
+          -excludeCIBinarylog
+          /bl:artifacts/log/Release/Test.binlog
+        displayName: Run Tests
+        workingDirectory: ${{ variables.sourcesPath }}
+        timeoutInMinutes: ${{ variables.runTestsTimeout }}
+
+  - ${{ else }}:
+    - ${{ if eq(parameters.targetOS, 'osx') }}:
+      - script: |
+          $(sourcesPath)/eng/common/native/install-dependencies.sh osx
+        displayName: Install dependencies
+    - ${{ if eq(parameters.buildSourceOnly, 'true') }}:
+      - script: |
+          set -ex
+
+          customPrepArgs=""
+          prepSdk=true
+
+          if [[ -n '${{ parameters.artifactsRid }}' ]]; then
+            customPrepArgs="${customPrepArgs} --artifacts-rid ${{ parameters.artifactsRid }}"
+          fi
+
+          if [[ '${{ parameters.withPreviousSDK }}' == 'True' ]]; then
+            # Using previous SDK implies we do not want to bootstrap.
+            customPrepArgs="${customPrepArgs} --no-sdk --no-bootstrap"
+            prepSdk=false
+          elif [[ '${{ length(parameters.reuseBuildArtifactsFrom) }}' -gt '0' ]]; then
+            customPrepArgs="${customPrepArgs} --no-sdk --no-artifacts"
+            prepSdk=false
+          fi
+
+          if [[ "$prepSdk" == "false" ]]; then
+            mkdir $(sourcesPath)/.dotnet
+            previousSdkPath="$(sourcesPath)/prereqs/packages/archive/dotnet-sdk-*.tar.gz"
+            eval tar -ozxf "$previousSdkPath" -C "$(sourcesPath)/.dotnet"
+            eval rm -f "$previousSdkPath"
+
+            echo "##vso[task.setvariable variable=additionalBuildArgs]--with-sdk $(sourcesPath)/.dotnet"
+          fi
+
+          ./prep-source-build.sh $customPrepArgs
+        displayName: Prep the Build
+        workingDirectory: $(sourcesPath)
+
+    - ${{ if ne(parameters.skipBuild, 'true') }}:
+
+      - script: |
+          set -ex
+          df -h
+
+          customEnvVars=""
+          customPreBuildArgs=""
+          customBuildArgs="$(baseArguments) $(signArguments) $(_SignDiagnosticFilesArgs)"
+          extraBuildProperties="$(baseProperties) /p:ArtifactsStagingDir=$(Build.ArtifactStagingDirectory) $(targetProperties) $(signProperties) $(buildPassProperties) ${{ parameters.extraProperties }}"
+
+          if [[ '${{ parameters.runOnline }}' == 'True' ]]; then
+            customBuildArgs="$customBuildArgs --online"
+          else
+            customPreBuildArgs="$customPreBuildArgs sudo -E unshare -n"
+          fi
+
+          if [[ '${{ parameters.enablePoison }}' == 'True' ]]; then
+            customBuildArgs="$customBuildArgs --poison"
+          fi
+
+          if [[ '${{ parameters.buildFromArchive }}' == 'True' ]]; then
+            customBuildArgs="$customBuildArgs --source-repository https://github.com/dotnet/dotnet"
+            customBuildArgs="$customBuildArgs --source-version $(git -C "$(vmrPath)" rev-parse HEAD)"
+          fi
+
+          if [[ '${{ parameters.buildSourceOnly }}' == 'True' ]]; then
+            customBuildArgs="$customBuildArgs --source-only"
+            extraBuildProperties="$extraBuildProperties /p:ReportSbrpUsage=true"
+          fi
+
+          if [[ '${{ parameters.useMonoRuntime }}' == 'True' ]]; then
+            customBuildArgs="$customBuildArgs --use-mono-runtime"
+          fi
+
+          if [[ -n "${{ parameters.targetRid }}" ]]; then
+            customBuildArgs="$customBuildArgs --target-rid ${{ parameters.targetRid }}"
+          fi
+
+          if [[ -n "${{ parameters.crossRootFs }}" ]]; then
+            customEnvVars="$customEnvVars ROOTFS_DIR=${{ parameters.crossRootFs}}"
+            if [[ '${{ parameters.targetArchitecture }}' != 'wasm' ]]; then
+              extraBuildProperties="$extraBuildProperties /p:CrossBuild=true"
+            fi
+          fi
+
+          buildArgs="$(additionalBuildArgs) $customBuildArgs $extraBuildProperties"
+
+          for envVar in $customEnvVars; do
+            customEnvVarsWithBashSyntax="$customEnvVarsWithBashSyntax export $envVar;"
+          done
+
+          eval $customEnvVarsWithBashSyntax
+          $customPreBuildArgs ./build.sh $buildArgs
+        displayName: Build
+        workingDirectory: $(sourcesPath)
+
+    - ${{ if ne(parameters.runOnline, 'True' )}}:
+      - script: |
+          set -ex
+          # Update the owner of the staging directory to the current user
+          sudo chown -R $(whoami) $(Build.ArtifactStagingDirectory)
+        displayName: Update owner of artifacts staging directory
+
+    # Only run tests if enabled
+    - ${{ if eq(parameters.runTests, 'True') }}:
+      - ${{ parameters.testInitSteps }}
+
+      # Setup the NuGet sources used by the tests to use private feeds. This is necessary when testing internal-only product
+      # builds where the packages are only available in the private feeds. This allows the tests to restore from those feeds.
+      - ${{ if eq(variables['System.TeamProject'], 'internal') }}:
+        - task: Bash@3
+          displayName: Setup Private Feeds Credentials
+          inputs:
+            filePath: $(sourcesPath)/src/sdk/eng/common/SetupNugetSources.sh
+            arguments: $(sourcesPath)/src/sdk/NuGet.config $Token
+          env:
+            Token: $(dn-bot-dnceng-artifact-feeds-rw)
+
+        - script: cp "$(sourcesPath)/src/sdk/NuGet.config" "$(sourcesPath)/test/Microsoft.DotNet.SourceBuild.Tests/assets/online.NuGet.Config"
+          displayName: Copy Test NuGet Config for Smoke Tests
+
+      - script: |
+          set -ex
+
+          customPreBuildArgs=''
+          customBuildArgs="--test --excludeCIBinarylog /bl:artifacts/log/Release/Test.binlog $(baseArguments)"
+          extraBuildProperties="$(baseProperties) /p:ArtifactsStagingDir=$(Build.ArtifactStagingDirectory) $(targetProperties) ${{ parameters.extraProperties }}"
+
+          if [[ '${{ parameters.runOnline }}' == 'False' ]]; then
+            customPreBuildArgs="$customPreBuildArgs sudo"
+          fi
+
+          if [[ '${{ parameters.buildSourceOnly }}' == 'True' ]]; then
+            if [[ '${{ parameters.enablePoison }}' == 'True' ]]; then
+              customBuildArgs="$customBuildArgs --poison"
+            fi
+            customBuildArgs="$customBuildArgs --source-only"
+          fi
+
+          if [[ -n "${{ parameters.targetRid }}" ]]; then
+            customBuildArgs="$customBuildArgs --target-rid ${{ parameters.targetRid }}"
+          fi
+
+          buildArgs="$(additionalBuildArgs) $customBuildArgs $extraBuildProperties"
+          buildArgs=$(echo $buildArgs | xargs) # Remove extra spaces
+
+          cd $(sourcesPath)
+          $customPreBuildArgs ./build.sh $buildArgs
+
+        displayName: Run Tests
+        timeoutInMinutes: ${{ variables.runTestsTimeout }}
+
+  - ${{ if and(eq(parameters.sign, 'True'), ne(parameters.buildSourceOnly, 'True'), eq(variables['System.TeamProject'], 'internal')) }}:
+    - template: ${{ variables['Build.SourcesDirectory'] }}/eng/common/core-templates/steps/cleanup-microbuild.yml
+      parameters:
+        enableMicrobuild: true
+        enableMicrobuildForMacAndLinux: true
+
+  - task: CopyFiles@2
+    displayName: Prepare BuildLogs staging directory
+    inputs:
+      SourceFolder: '$(sourcesPath)'
+      Contents: |
+        artifacts/log/**
+        artifacts/TestResults/**/*.binlog
+        artifacts/TestResults/**/*.diff
+        artifacts/TestResults/**/Updated*.txt
+        artifacts/TestResults/**/*.trx
+        artifacts/TestResults/**/*.xml
+      TargetFolder: '$(Build.ArtifactStagingDirectory)/BuildLogs'
+      CleanTargetFolder: true
+    continueOnError: true
+    condition: succeededOrFailed()
+    
+  - task: CopyFiles@2
+    displayName: Copy unmerged artifacts to staging directory
+    inputs:
+      SourceFolder: '$(sourcesPath)/artifacts'
+      Contents: |
+        packages/**/*
+        assets/**/*
+        obj/manifests/**/*
+      TargetFolder: '$(artifactsPrepublishDir)'
+      CleanTargetFolder: true
+    condition: failed()
+    continueOnError: true
+
+  - ${{ if or(ne(variables['System.TeamProject'], 'internal'), eq(variables['Build.Reason'], 'PullRequest')) }}:
+    - publish: $(Build.ArtifactStagingDirectory)/BuildLogs
+      artifact: $(Agent.JobName)_BuildLogs_Attempt$(System.JobAttempt)
+      displayName: Publish BuildLogs
+      continueOnError: true
+      condition: always()
+
+  # Only upload test results if enabled
+  - ${{ if eq(parameters.runTests, 'True') }}:
+    - task: PublishTestResults@2
+      displayName: Publish Test Results
+      condition: succeededOrFailed()
+      continueOnError: true
+      inputs:
+        testRunner: VSTest
+        testResultsFiles: 'artifacts/TestResults/Release/*.trx'
+        searchFolder: $(sourcesPath)
+        mergeTestResults: true
+        publishRunAttachments: true
+        testRunTitle: Tests_$(Agent.JobName)
+
+    - task: PublishTestResults@2
+      displayName: Publish Scenario Test Results
+      condition: and(eq(variables['hasScenarioTestResults'], 'true'), succeededOrFailed())
+      continueOnError: true
+      inputs:
+        testRunner: xUnit
+        testResultsFiles: 'artifacts/TestResults/**/scenario-tests/*.xml'
+        searchFolder: $(sourcesPath)
+        mergeTestResults: true
+        publishRunAttachments: true
+        testRunTitle: ScenarioTests_$(Agent.JobName)
+
+  - ${{ if or(ne(variables['System.TeamProject'], 'internal'), eq(variables['Build.Reason'], 'PullRequest')) }}:
+    # Both publishing steps are necessary to ensure artifacts are published on both success and failure.
+    # This prevents overwrite conflicts in the event of a failed build followed by a rerun.
+    # Additionally, the 'Download Previous Build *' steps depend on a fixed name to acquire specific assets in multi-stage builds.
+    - publish: $(Build.ArtifactStagingDirectory)/artifacts
+      artifact: $(successfulJobArtifactName)
+      displayName: Publish Artifacts (On Success)
+      condition: succeeded()
+      continueOnError: true
+
+    - publish:  $(artifactsPrepublishDir)
+      artifact: $(failedJobArtifactName)
+      displayName: Publish Artifacts (On Failure)
+      condition: failed()
+      continueOnError: true
+
+    # Using build artifacts to enable publishing the vertical manifests to a single artifact from different jobs
+    - ${{ if ne(parameters.buildSourceOnly, true) }}:
+      - task: PublishBuildArtifacts@1
+        inputs:
+          PathtoPublish: $(Build.ArtifactStagingDirectory)/artifacts/manifests/${{ parameters.configuration }}/$(Agent.JobName).xml
+          ArtifactName: VerticalManifests
+        displayName: Publish Vertical Manifest