<<<<<<< HEAD
# This yml is used by these pipelines:
=======
# This yml is used by these pipelines and triggers:
# NOTE: the triggers are defined in the Azure DevOps UI as they are too complex
#
# - dotnet-unified-build (public)
#   https://dev.azure.com/dnceng-public/public/_build?definitionId=278
#   - PR: lite build
#   - CI: release/* only, every batched commit, full build
#   - Schedule: main only, full build
#
>>>>>>> 0fee8bcd
# - dotnet-unified-build (internal)
#   https://dev.azure.com/dnceng/internal/_build?definitionId=1330

trigger:
  batch: true
  branches:
    include:
      - main
      - release/*
      - internal/release/*

parameters:
- name: desiredSigning
  displayName: 'Sign?'
  type: string
  default: 'Default (unsigned for non release-branch builds)'
  values:
    - Signed
    - Unsigned
    - Default (unsigned for non release-branch builds)

- name: desiredIBC
  displayName: 'Enable IBC?'
  type: string
  default: 'Default (disabled for non-release branch builds)'
  values:
    - Enabled
    - Disabled
    - Default (disabled for non-release branch builds)

variables:
- name: isScheduleTrigger
  value: ${{ eq(variables['Build.Reason'], 'Schedule') }}

- name: isPRTrigger
  value: ${{ eq(variables['Build.Reason'], 'PullRequest') }}

- ${{ if eq(variables['System.TeamProject'], 'public') }}:
  - name: skipComponentGovernanceDetection  # we run CG on internal builds only
    value: true

  - name: Codeql.Enabled  # we run CodeQL on internal builds only
    value: false

- template: /eng/common/templates-official/variables/pool-providers.yml@self
- template: /eng/pipelines/templates/variables/vmr-build.yml@self

resources:
  repositories:
  - repository: 1ESPipelineTemplates
    type: git
    name: 1ESPipelineTemplates/1ESPipelineTemplates
    ref: refs/tags/release

extends:
  template: v1/1ES.Official.PipelineTemplate.yml@1ESPipelineTemplates
  parameters:
    featureFlags:
      incrementalSDLBinaryAnalysis: true
    sdl:
      sourceAnalysisPool:
        name: $(DncEngInternalBuildPool)
        image: 1es-windows-2022
        os: windows

      # Spotbugs is failing the Windows builds: https://github.com/dotnet/dnceng/issues/2740
      spotBugs:
        enabled: false

      codeql:
        compiled:
          enabled: true
        # Runs analysis in the SDL stage and not every job
        # https://eng.ms/docs/cloud-ai-platform/devdiv/one-engineering-system-1es/1es-docs/1es-pipeline-templates/features/sdlanalysis/codeql#improving-codeql-performance
        runSourceLanguagesInSourceAnalysis: true
      binskim:
        enabled: true
      policheck:
        enabled: true
      tsa:
        enabled: true

    containers:
      ${{ variables.almaLinuxContainerName }}:
        image: ${{ variables.almaLinuxContainerImage }}
        options: ${{ variables.defaultContainerOptions }}
      ${{ variables.alpineContainerName }}:
        image: ${{ variables.alpineContainerImage }}
        options: ${{ variables.defaultContainerOptions }}
      ${{ variables.centOSStreamContainerName }}:
        image: ${{ variables.centOSStreamContainerImage }}
        options: ${{ variables.defaultContainerOptions }}
      ${{ variables.fedoraContainerName }}:
        image: ${{ variables.fedoraContainerImage }}
        options: ${{ variables.defaultContainerOptions }}
      ${{ variables.ubuntuContainerName }}:
        image: ${{ variables.ubuntuContainerImage }}
        options: ${{ variables.defaultContainerOptions }}
      ${{ variables.ubuntuArmContainerName }}:
        image: ${{ variables.ubuntuArmContainerImage }}
        options: ${{ variables.defaultContainerOptions }}
      ${{ variables.azurelinuxX64CrossContainerName }}:
        image: ${{ variables.azurelinuxX64CrossContainerImage }}
        options: ${{ variables.defaultContainerOptions }}
      ${{ variables.azurelinuxArmCrossContainerName }}:
        image: ${{ variables.azurelinuxArmCrossContainerImage }}
        options: ${{ variables.defaultContainerOptions }}
      ${{ variables.azurelinuxArm64CrossContainerName }}:
        image: ${{ variables.azurelinuxArm64CrossContainerImage }}
        options: ${{ variables.defaultContainerOptions }}
      ${{ variables.azurelinuxX64MuslCrossContainerName }}:
        image: ${{ variables.azurelinuxX64MuslCrossContainerImage }}
        options: ${{ variables.defaultContainerOptions }}
      ${{ variables.azurelinuxArmMuslCrossContainerName }}:
        image: ${{ variables.azurelinuxArmMuslCrossContainerImage }}
        options: ${{ variables.defaultContainerOptions }}
      ${{ variables.azurelinuxArm64MuslCrossContainerName }}:
        image: ${{ variables.azurelinuxArm64MuslCrossContainerImage }}
        options: ${{ variables.defaultContainerOptions }}
      ${{ variables.androidCrossContainerName }}:
        image: ${{ variables.androidCrossContainerImage }}
        options: ${{ variables.defaultContainerOptions }}
      ${{ variables.linuxBionicCrossContainerName }}:
        image: ${{ variables.linuxBionicCrossContainerImage }}
        options: ${{ variables.defaultContainerOptions }}
      ${{ variables.browserCrossContainerName }}:
        image: ${{ variables.browserCrossContainerImage }}
        options: ${{ variables.defaultContainerOptions }}
      ${{ variables.wasiCrossContainerName }}:
        image: ${{ variables.wasiCrossContainerImage }}
        options: ${{ variables.defaultContainerOptions }}

    stages:
    - ${{ if and(ne(variables.isPRTrigger, 'true'), eq(variables['System.TeamProject'], 'internal')) }}:
      - template: /eng/pipelines/templates/stages/vmr-scan.yml@self

    - template: /eng/pipelines/templates/stages/vmr-build.yml@self
      parameters:
        desiredSigning: ${{ parameters.desiredSigning }}
        desiredIBC: ${{ parameters.desiredIBC }}
        ${{ if eq(variables.isScheduleTrigger, 'true') }}:
          scope: full
        ${{ elseif eq(variables.isPRTrigger, 'true') }}:
          scope: lite
        ${{ else }}:
          scope: full<|MERGE_RESOLUTION|>--- conflicted
+++ resolved
@@ -1,16 +1,4 @@
-<<<<<<< HEAD
 # This yml is used by these pipelines:
-=======
-# This yml is used by these pipelines and triggers:
-# NOTE: the triggers are defined in the Azure DevOps UI as they are too complex
-#
-# - dotnet-unified-build (public)
-#   https://dev.azure.com/dnceng-public/public/_build?definitionId=278
-#   - PR: lite build
-#   - CI: release/* only, every batched commit, full build
-#   - Schedule: main only, full build
-#
->>>>>>> 0fee8bcd
 # - dotnet-unified-build (internal)
 #   https://dev.azure.com/dnceng/internal/_build?definitionId=1330
 
